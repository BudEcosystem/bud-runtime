--- conflicted
+++ resolved
@@ -1,3 +1,4 @@
+
 import DrawerCard from "@/components/ui/bud/card/DrawerCard";
 import DrawerTitleCard from "@/components/ui/bud/card/DrawerTitleCard";
 import { BudWraperBox } from "@/components/ui/bud/card/wraperBox";
@@ -17,6 +18,7 @@
 import { useProjects } from "src/hooks/useProjects";
 import { isValidProjectName } from "@/lib/utils";
 
+
 function EditProjectForm() {
   const { selectedProject, projectValues, setProjectValues } = useProjects();
   const { values = {} } = useContext(BudFormContext);
@@ -24,29 +26,19 @@
   const [options, setOptions] = useState([]);
 
   async function fetchList(tagname) {
-    await axiosInstance(`${tempApiBaseUrl}/models/tags?page=1&limit=1000`).then(
-      (result) => {
-        const data = result.data?.tags?.map((result) => ({
-          name: result.name,
-          color: result.color,
-        }));
-        setOptions(data);
-      },
-    );
+    await axiosInstance(`${tempApiBaseUrl}/models/tags?page=1&limit=1000`).then((result) => {
+      const data = result.data?.tags?.map((result) => ({
+        name: result.name,
+        color: result.color,
+      }));
+      setOptions(data);
+    });
   }
 
   useEffect(() => {
     fetchList("");
   }, []);
 
-<<<<<<< HEAD
-  return (
-    <BudWraperBox>
-      <BudDrawerLayout>
-        <DrawerTitleCard
-          title="Edit Project"
-          description="Make changes to project name, tags and description "
-=======
   return <BudWraperBox>
     <BudDrawerLayout>
       <DrawerTitleCard
@@ -56,82 +48,56 @@
       <DrawerCard classNames="pb-0">
         <ProjectNameInput
           placeholder="Enter Project Name"
->>>>>>> 21080cf1
         />
-        <DrawerCard classNames="pb-0">
-          <ProjectNameInput
-            placeholder="Enter Project Name"
-            onChangeIcon={(icon) =>
-              setProjectValues({
+        <div className="mt-[.5rem]">
+          <div>
+            <TagsInput
+              defaultValue={selectedProject?.tags}
+              info="Enter Tags"
+              name="tags"
+              placeholder="Enter tags" rules={[
+                { validator: (rule, value) => {
+                  if (value.length === 0) {
+                    return Promise.reject("Please select at least one tag");
+                  }
+                  return Promise.resolve();
+                }}
+              ]}
+              label="Tags"
+              options={options}
+              onChange={(tags) => setProjectValues({
                 ...projectValues,
-                icon: icon,
-              })
-            }
-            onChangeName={(name) =>
-              setProjectValues({
+                tags: tags
+              })}
+            />
+          </div>
+
+          <div className="mt-[.7rem]">
+            <TextAreaInput
+              name="description"
+              label="Description"
+              info="Write Description Here"
+              placeholder="Write Description Here"
+              rules={[{ required: true, message: "Please enter description" }]}
+              value={values.description}
+              onChange={(description) => setProjectValues({
                 ...projectValues,
-                name: name,
-              })
-            }
-          />
-          <div className="mt-[.5rem]">
-            <div>
-              <TagsInput
-                defaultValue={selectedProject?.tags}
-                info="Enter Tags"
-                name="tags"
-                placeholder="Enter tags"
-                rules={[
-                  {
-                    validator: (rule, value) => {
-                      if (value.length === 0) {
-                        return Promise.reject("Please select at least one tag");
-                      }
-                      return Promise.resolve();
-                    },
-                  },
-                ]}
-                label="Tags"
-                options={options}
-                onChange={(tags) =>
-                  setProjectValues({
-                    ...projectValues,
-                    tags: tags,
-                  })
-                }
-              />
-            </div>
+                description: description
+              })}
+            />
+          </div>
+        </div>
+      </DrawerCard>
+    </BudDrawerLayout>
+  </BudWraperBox>
+}
 
-            <div className="mt-[.7rem]">
-              <TextAreaInput
-                name="description"
-                label="Description"
-                info="Write Description Here"
-                placeholder="Write Description Here"
-                rules={[
-                  { required: true, message: "Please enter description" },
-                ]}
-                value={values.description}
-                onChange={(description) =>
-                  setProjectValues({
-                    ...projectValues,
-                    description: description,
-                  })
-                }
-              />
-            </div>
-          </div>
-        </DrawerCard>
-      </BudDrawerLayout>
-    </BudWraperBox>
-  );
-}
 
 export default function EditProject() {
   const { values, submittable } = useContext(BudFormContext);
   const { openDrawer, closeDrawer } = useDrawer();
-  const { selectedProject, updateProject, getProject, projectValues } =
-    useProjects();
+  const { selectedProject, updateProject, getProject, projectValues } = useProjects();
+
 
   return (
     <BudForm
@@ -139,10 +105,7 @@
       disableNext={!submittable}
       onNext={async (values) => {
         const result = await updateProject(selectedProject?.id, {
-          name:
-            projectValues?.name === selectedProject?.name
-              ? undefined
-              : projectValues?.name,
+          name: projectValues?.name === selectedProject?.name ? undefined : projectValues?.name,
           description: values?.description,
           icon: values?.icon,
           tags: values?.tags,
