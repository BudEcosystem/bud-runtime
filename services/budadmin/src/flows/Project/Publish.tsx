import DrawerCard from "@/components/ui/bud/card/DrawerCard";
import { BudWraperBox } from "@/components/ui/bud/card/wraperBox";

import { BudDrawerLayout } from "@/components/ui/bud/dataEntry/BudDrawerLayout";
import { BudForm } from "@/components/ui/bud/dataEntry/BudForm";
import {
  Text_12_400_757575,
  Text_12_400_EEEEEE,
  Text_12_600_EEEEEE,
  Text_14_400_EEEEEE,
  Text_20_400_FFFFFF,
} from "@/components/ui/text";
import { Form, Image, Pagination, Spin } from "antd";
import React, { useEffect, useState } from "react";
import Tags from "../components/DrawerTags";
import { useEndPoints } from "src/hooks/useEndPoint";
import { useDrawer } from "src/hooks/useDrawer";
import DrawerTitleCard from "@/components/ui/bud/card/DrawerTitleCard";
import TextInput from "../components/TextInput";
import CustomSelect from "../components/CustomSelect";
import { useRouter } from "next/router";
import { PrimaryButton } from "@/components/ui/bud/form/Buttons";
<<<<<<< HEAD
=======

>>>>>>> d7545a7c

interface PricingHistoryItem {
  id: string;
  endpoint_id: string;
  input_cost: string;
  output_cost: string;
  currency: string;
  per_tokens: number;
  is_current: boolean;
  created_by: string;
  created_at: string;
  modified_at: string;
}

interface PricingHistoryResponse {
  object: string;
  message: string;
  page: number;
  limit: number;
  total_record: number;
  pricing_history: PricingHistoryItem[];
  total_pages: number;
}

const paginationStyle = `
  .custom-pagination .ant-pagination-item {
    background: #1a1a1a;
    border-color: #333333;
  }
  .custom-pagination .ant-pagination-item a {
    color: #EEEEEE;
  }
  .custom-pagination .ant-pagination-item-active {
    background: #4CAF50;
    border-color: #4CAF50;
  }
  .custom-pagination .ant-pagination-item-active a {
    color: #FFFFFF;
  }
  .custom-pagination .ant-pagination-prev .ant-pagination-item-link,
  .custom-pagination .ant-pagination-next .ant-pagination-item-link {
    background: #1a1a1a;
    border-color: #333333;
    color: #EEEEEE;
  }
  .custom-pagination .ant-pagination-options {
    color: #EEEEEE;
  }
  .custom-pagination .ant-select-selector {
    background: #1a1a1a !important;
    border-color: #333333 !important;
    color: #EEEEEE !important;
  }
  .custom-pagination .ant-select-arrow {
    color: #EEEEEE;
  }
`;

export default function Publish() {
  const { drawerProps, closeDrawer } = useDrawer()
  const { clusterDetails, getPricingHistory, publishEndpoint, getEndPoints } = useEndPoints();
  const [form] = Form.useForm();
  const [disableNext, setDisableNext] = useState(false);
  const [loading, setLoading] = useState(false);
  const [publishLoading, setPublishLoading] = useState(false);
  const [loadingHistory, setLoadingHistory] = useState(false);
  const [pricingHistory, setPricingHistory] = useState<PricingHistoryItem[]>(
    [],
  );
  const [currentPage, setCurrentPage] = useState(1);
  const [totalRecords, setTotalRecords] = useState(0);
  const [pageSize, setPageSize] = useState(5);
  const [selectedTokenOption, setSelectedTokenOption] = useState<number>(1000);
  const router = useRouter();
  const { projectId } = router.query;

  const tokenOptions = [
    { value: 1000, label: '1K' },
    { value: 5000, label: '5K' },
    { value: 10000, label: '10K' },
    { value: 50000, label: '50K' },
    { value: 1000000, label: '1M' },
    { value: 10000000, label: '10M' }
  ];

  const handleFieldsChange = () => {
    const requiredFields = ['input_cost', 'output_cost'];

    const allRequiredFieldsTouched = requiredFields.every((field) => form.isFieldTouched(field));

    const hasErrors = form
      .getFieldsError()
      .some(({ errors }) => errors.length > 0);

    // Set button disabled state - note that per_tokens is handled via selectedTokenOption state
    setDisableNext(!allRequiredFieldsTouched || hasErrors || !selectedTokenOption);
  };

  const fetchPricingHistory = async (page: number = 1, limit: number = 5) => {
    if (drawerProps?.endpoint?.id) {
      try {
        setLoadingHistory(true);
        const response: PricingHistoryResponse = await getPricingHistory(
          drawerProps.endpoint.id,
          page,
          limit,
        );
        if (response?.pricing_history) {
          setPricingHistory(response.pricing_history);
          setTotalRecords(response.total_record);
        }
      } catch (error) {
        console.error("Failed to fetch pricing history:", error);
      } finally {
        setLoadingHistory(false);
      }
    }
  };

  useEffect(() => {
    fetchPricingHistory(currentPage, pageSize);
  }, [drawerProps?.endpoint?.id, currentPage, pageSize]);

  const formatDate = (dateString: string) => {
    const date = new Date(dateString);
    return date.toLocaleDateString("en-US", {
      year: "numeric",
      month: "short",
      day: "numeric",
      hour: "2-digit",
      minute: "2-digit",
    });
  };

  const handlePageChange = (page: number, pageSize?: number) => {
    setCurrentPage(page);
    if (pageSize) {
      setPageSize(pageSize);
    }
  };

  const tags = [
    {
      name: drawerProps?.endpoint?.model?.name || clusterDetails?.model?.name,
      color: "#D1B854",
    },
    {
      name:
        drawerProps?.endpoint?.cluster?.name || clusterDetails?.cluster?.name,
      color: "#D1B854",
    },
  ].filter((tag) => tag.name); // Filter out tags with no name

  const handleSubmit = async () => {
    try {
      setLoading(true);

      if (drawerProps?.endpoint?.id && projectId) {
        await publishEndpoint(drawerProps.endpoint.id, { action: "unpublish" });
        // Refresh the endpoints list to update the is_published status
        getEndPoints({
          id: projectId as string,
          page: 1,
          limit: 1000,
        });
        closeDrawer();
      }
    } catch (error) {
      console.error('Failed to unpublish endpoint:', error);
    } finally {
      setLoading(false);
    }
  };

  const handlePublish = async () => {
    try {
      setPublishLoading(true);
      const values = await form.validateFields();

      if (drawerProps?.endpoint?.id && projectId) {
        await publishEndpoint(drawerProps.endpoint.id, {
          action: "publish",
          pricing: {
            input_cost: values.input_cost,
            output_cost: values.output_cost,
            currency: "USD",
            per_tokens: selectedTokenOption
          }
        });
        // Refresh the endpoints list to update the is_published status
        getEndPoints({
          id: projectId as string,
          page: 1,
          limit: 1000,
        });
        closeDrawer();
      }
    } catch (error) {
      console.error('Failed to publish endpoint:', error);
    } finally {
      setPublishLoading(false);
    }
  };

  return (
    <>
      <style>{paginationStyle}</style>
      <BudForm
      data={{}}
      onNext={handleSubmit}
      nextText="Un publish"
      onBack={() => {
        closeDrawer();
      }}
      backText="Close"
      disableNext={loading}
    >
      <BudWraperBox>
        <BudDrawerLayout>
          <DrawerCard>
            <div className="py-[.25rem]">
              <div className="flex justify-start items-center">
                <div className="text-[#EEEEEE] text-[1.125rem] leadign-[100%]">
                  {drawerProps?.endpoint?.name || drawerProps?.name || clusterDetails?.name}
                </div>
              </div>
              {tags.length > 0 && (
                <div className="flex items-center justify-start gap-[.5rem] mt-[.3rem] flex-wrap	">
                  {tags.map((item, index) => (
                    <Tags
                      key={index}
                      name={item.name}
                      color={item.color}
                    />
                  ))}
                </div>
              )}
            </div>
          </DrawerCard>
        </BudDrawerLayout>
        <BudDrawerLayout>
          <DrawerCard>
            <div className="pt-[.9rem]">
              <Text_20_400_FFFFFF className="tracking-[.03rem]">Price History</Text_20_400_FFFFFF>
              <Text_12_400_757575 className="tracking-[.004rem] mt-[.5rem]">Track the pricing changes over time</Text_12_400_757575>

              {loadingHistory ? (
                <div className="flex justify-center items-center py-8">
                  <Spin size="default" />
                </div>
              ) : pricingHistory.length > 0 ? (
                <div className="mt-6">
                  <div className="relative">
                    {/* Timeline line */}
                    <div className="absolute left-[10px] top-0 bottom-0 w-[2px] bg-[#333333]"></div>

                    {/* Timeline items */}
                    <div className="space-y-4">
                      {pricingHistory.map((item, index) => (
                        <div key={item.id} className="relative flex items-start">
                          {/* Timeline dot */}
                          <div className={`absolute left-0 w-[22px] h-[22px] rounded-full border-2 ${
                            item.is_current
                              ? 'bg-[#4CAF50] border-[#4CAF50]'
                              : 'bg-[#1a1a1a] border-[#555555]'
                          } flex items-center justify-center z-10`}>
                            {item.is_current && (
                              <div className="w-[8px] h-[8px] bg-white rounded-full"></div>
                            )}
                          </div>

                          {/* Content */}
                          <div className="ml-10 flex-1 bg-[#1a1a1a] rounded-lg p-4 border border-[#333333]">
                            <div className="flex justify-between items-start mb-2">
                              <div className="flex items-center gap-2">
                                <Text_12_600_EEEEEE>
                                  {formatDate(item.created_at)}
                                </Text_12_600_EEEEEE>
                                {item.is_current && (
                                  <span className="px-2 py-1 bg-[#4CAF50]/20 text-[#4CAF50] text-[10px] rounded">
                                    CURRENT
                                  </span>
                                )}
                              </div>
                            </div>

                            <div className="grid grid-cols-3 gap-4 mt-3">
                              <div>
                                <Text_12_400_757575>Input Cost</Text_12_400_757575>
                                <Text_14_400_EEEEEE className="mt-1">
                                  ${parseFloat(item.input_cost).toFixed(2)}
                                </Text_14_400_EEEEEE>
                              </div>
                              <div>
                                <Text_12_400_757575>Output Cost</Text_12_400_757575>
                                <Text_14_400_EEEEEE className="mt-1">
                                  ${parseFloat(item.output_cost).toFixed(2)}
                                </Text_14_400_EEEEEE>
                              </div>
                              <div>
                                <Text_12_400_757575>Per {item.per_tokens} Tokens</Text_12_400_757575>
                                <Text_14_400_EEEEEE className="mt-1">
                                  {item.currency}
                                </Text_14_400_EEEEEE>
                              </div>
                            </div>

                            {index === 0 && !item.is_current && (
                              <div className="mt-3 pt-3 border-t border-[#333333]">
                                <Text_12_400_757575>Modified at: {formatDate(item.modified_at)}</Text_12_400_757575>
                              </div>
                            )}
                          </div>
                        </div>
                      ))}
                    </div>
                  </div>
                </div>
              ) : (
                <div className="flex flex-col items-center justify-center py-8">
                  <Text_12_400_757575>
                    No pricing history available
                  </Text_12_400_757575>
                </div>
              )}
            </div>
          </DrawerCard>
        </BudDrawerLayout>
          <BudDrawerLayout>
            <DrawerCard>
              <div className="pt-[.9rem]">
                <Text_20_400_FFFFFF className="tracking-[.03rem]">
                  Price History
                </Text_20_400_FFFFFF>
                <Text_12_400_757575 className="tracking-[.004rem] mt-[.5rem]">
                  Track the pricing changes over time
                </Text_12_400_757575>

                {loadingHistory ? (
                  <div className="flex justify-center items-center py-8">
                    <Spin size="default" />
                  </div>
                ) : pricingHistory.length > 0 ? (
                  <div className="mt-6">
                    <div className="relative">
                      {/* Timeline line */}
                      <div className="absolute left-[10px] top-0 bottom-0 w-[2px] bg-[#333333]"></div>

                      {/* Timeline items */}
                      <div className="space-y-4">
                        {pricingHistory.map((item, index) => (
                          <div
                            key={item.id}
                            className="relative flex items-start"
                          >
                            {/* Timeline dot */}
                            <div
                              className={`absolute left-0 w-[22px] h-[22px] rounded-full border-2 ${
                                item.is_current
                                  ? "bg-[#4CAF50] border-[#4CAF50]"
                                  : "bg-[#1a1a1a] border-[#555555]"
                              } flex items-center justify-center z-10`}
                            >
                              {item.is_current && (
                                <div className="w-[8px] h-[8px] bg-white rounded-full"></div>
                              )}
                            </div>

                            {/* Content */}
                            <div className="ml-10 flex-1 bg-[#1a1a1a] rounded-lg p-4 border border-[#333333]">
                              <div className="flex justify-between items-start mb-2">
                                <div className="flex items-center gap-2">
                                  <Text_12_600_EEEEEE>
                                    {formatDate(item.created_at)}
                                  </Text_12_600_EEEEEE>
                                  {item.is_current && (
                                    <span className="px-2 py-1 bg-[#4CAF50]/20 text-[#4CAF50] text-[10px] rounded">
                                      CURRENT
                                    </span>
                                  )}
                                </div>
                              </div>

                              <div className="grid grid-cols-3 gap-4 mt-3">
                                <div>
                                  <Text_12_400_757575>
                                    Input Cost
                                  </Text_12_400_757575>
                                  <Text_14_400_EEEEEE className="mt-1">
                                    ${parseFloat(item.input_cost).toFixed(2)}
                                  </Text_14_400_EEEEEE>
                                </div>
                                <div>
                                  <Text_12_400_757575>
                                    Output Cost
                                  </Text_12_400_757575>
                                  <Text_14_400_EEEEEE className="mt-1">
                                    ${parseFloat(item.output_cost).toFixed(2)}
                                  </Text_14_400_EEEEEE>
                                </div>
                                <div>
                                  <Text_12_400_757575>
                                    Per {item.per_tokens} Tokens
                                  </Text_12_400_757575>
                                  <Text_14_400_EEEEEE className="mt-1">
                                    {item.currency}
                                  </Text_14_400_EEEEEE>
                                </div>
                              </div>

                              {index === 0 && !item.is_current && (
                                <div className="mt-3 pt-3 border-t border-[#333333]">
                                  <Text_12_400_757575>
                                    Modified at: {formatDate(item.modified_at)}
                                  </Text_12_400_757575>
                                </div>
                              )}
                            </div>
                          </div>
                        ))}
                      </div>
                    </div>

                    {/* Pagination */}
                    {totalRecords > pageSize && (
                      <div className="flex justify-center mt-6">
                        <Pagination
                          current={currentPage}
                          total={totalRecords}
                          pageSize={pageSize}
                          onChange={handlePageChange}
                          showSizeChanger
                          pageSizeOptions={["5", "10", "20"]}
                          size="small"
                          className="custom-pagination"
                        />
                      </div>
                    )}
                  </div>
                ) : (
                  <div className="flex flex-col items-center justify-center py-8">
                    <Text_12_400_757575>
                      No pricing history available
                    </Text_12_400_757575>
                  </div>
                )}
              </div>
            </DrawerCard>
          </BudDrawerLayout>

          <BudDrawerLayout>
            <DrawerTitleCard
              title="Add Token Pricing"
              description={`Enter the token pricing below in USD`}
            />

            <div className="mb-[1rem]">
              <Form
                form={form}
                layout="vertical"
                validateTrigger="onBlur"
                // onFinish={handleSubmit}
                onFieldsChange={handleFieldsChange}
                feedbackIcons={() => {
                  return {
                    error: (
                      <Image
                        src="/icons/warning.svg"
                        alt="error"
                        width={"1rem"}
                        height={"1rem"}
                      />
                    ),
                    success: <div />,
                    warning: <div />,
                    "": <div />,
                  };
                }}
              >
                <div className="flex justify-between items-start px-[1.4rem] pt-[0.85rem] pb-[1.35rem]">
                  <Text_14_400_EEEEEE className="pt-[.55rem]">
                    Input cost
                  </Text_14_400_EEEEEE>
                  <TextInput
                    name="input_cost"
                    placeholder="Input cost"
                    allowOnlyNumbers
                    rules={[
                      { required: true, message: "Enter input cost" },
                      {
                        validator: (_, value) => {
                          if (value && value.trim().length === 0) {
                            return Promise.reject(
                              "Input cost cannot be only whitespace",
                            );
                          }
                          return Promise.resolve();
                        },
                      },
                    ]}
                    ClassNames="mt-[.4rem] w-full"
                    InputClasses="py-[.5rem]"
                  />
                </div>
                <div className="flex justify-between items-start px-[1.4rem] pt-[0.85rem] pb-[1.35rem]">
                  <Text_14_400_EEEEEE className="pt-[.55rem]">
                    Output Cost
                  </Text_14_400_EEEEEE>
                  <TextInput
                    name="output_cost"
                    placeholder="Output cost"
                    allowOnlyNumbers
                    rules={[
                      { required: true, message: "Enter output cost" },
                      {
                        validator: (_, value) => {
                          if (value && value.trim().length === 0) {
                            return Promise.reject(
                              "Output cost cannot be only whitespace",
                            );
                          }
                          return Promise.resolve();
                        },
                      },
                    ]}
                    ClassNames="mt-[.4rem] w-full"
                    InputClasses="py-[.5rem]"
                  />
                </div>
                <div className="flex justify-between items-start px-[1.4rem] pt-[0.85rem] pb-[1.35rem]">
                  <Text_14_400_EEEEEE className="pt-[.55rem]">
                    Price per token
                  </Text_14_400_EEEEEE>
                  <TextInput
                    name="per_tokens"
                    placeholder="Price per token"
                    allowOnlyNumbers
                    rules={[
                      { required: true, message: "Enter price per token" },
                      {
                        validator: (_, value) => {
                          if (value && value.trim().length === 0) {
                            return Promise.reject(
                              "Price per token cannot be only whitespace",
                            );
                          }
                          return Promise.resolve();
                        },
                      },
                    ]}
                    ClassNames="mt-[.4rem] w-full"
                    InputClasses="py-[.5rem]"
                  />
                </div>
              </Form>
            </div>
        </BudDrawerLayout>

        <BudDrawerLayout>
          <DrawerTitleCard
            title="Add Token Pricing"
            description={`Enter the token pricing below in USD`}
          />

          <div className="mb-[1rem]">
            <Form
              form={form}
              layout="vertical"
              validateTrigger="onBlur"
              // onFinish={handleSubmit}
              onFieldsChange={handleFieldsChange}
              feedbackIcons={() => {
                return {
                  error: (
                    <Image
                      src="/icons/warning.svg"
                      alt="error"
                      width={"1rem"}
                      height={"1rem"}
                    />
                  ),
                  success: <div />,
                  warning: <div />,
                  "": <div />,
                };
              }}
            >
              <div className="flex justify-between items-start px-[1.4rem] pt-[0.85rem] pb-[1.35rem]">
                <Text_14_400_EEEEEE className="pt-[.55rem]">
                  Input cost
                </Text_14_400_EEEEEE>
                <TextInput
                  name="input_cost"
                  placeholder="Input cost"
                  allowOnlyNumbers
                  rules={[
                    { required: true, message: "Enter input cost" },
                    {
                      validator: (_, value) => {
                        if (value && value.trim().length === 0) {
                          return Promise.reject("Input cost cannot be only whitespace");
                        }
                        return Promise.resolve();
                      }
                    }
                  ]}
                  ClassNames="mt-[.4rem] w-full"
                  InputClasses="py-[.5rem]"
                />
              </div>
              <div className="flex justify-between items-start px-[1.4rem] pt-[0.85rem] pb-[1.35rem]">
                <Text_14_400_EEEEEE className="pt-[.55rem]">
                  Output Cost
                </Text_14_400_EEEEEE>
                <TextInput
                  name="output_cost"
                  placeholder="Output cost"
                  allowOnlyNumbers
                  rules={[
                    { required: true, message: "Enter output cost" },
                    {
                      validator: (_, value) => {
                        if (value && value.trim().length === 0) {
                          return Promise.reject("Output cost cannot be only whitespace");
                        }
                        return Promise.resolve();
                      }
                    }
                  ]}
                  ClassNames="mt-[.4rem] w-full"
                  InputClasses="py-[.5rem]"
                />
              </div>
              <div className="flex justify-between items-start px-[1.4rem] pt-[0.85rem] pb-[1.35rem]">
                <Text_14_400_EEEEEE className="pt-[.55rem]">
                  Price per token
                </Text_14_400_EEEEEE>
                <div className="w-[41%]">
                  <CustomSelect
                    name="per_tokens"
<<<<<<< HEAD
                    label=""
=======

>>>>>>> d7545a7c
                    placeholder="Select token count"
                    selectOptions={tokenOptions}
                    value={selectedTokenOption.toString()}
                    onChange={(value) => {
                      setSelectedTokenOption(Number(value));
                      // Trigger form validation
                      form.setFieldsValue({ per_tokens: value });
                      handleFieldsChange();
                    }}
                    ClassNames="mt-[.4rem]"
                  />
                </div>
              </div>
              <div className="flex justify-end items-start px-[1.4rem] pt-[0.85rem]">
                  <PrimaryButton
                    onClick={handlePublish}
                    disabled={disableNext || publishLoading}
                    loading={publishLoading}
                  >
                    Save
                  </PrimaryButton>
              </div>
            </Form>
          </div>
        </BudDrawerLayout>
      </BudWraperBox>
    </BudForm>
    </>
  );
}<|MERGE_RESOLUTION|>--- conflicted
+++ resolved
@@ -20,10 +20,6 @@
 import CustomSelect from "../components/CustomSelect";
 import { useRouter } from "next/router";
 import { PrimaryButton } from "@/components/ui/bud/form/Buttons";
-<<<<<<< HEAD
-=======
-
->>>>>>> d7545a7c
 
 interface PricingHistoryItem {
   id: string;
@@ -664,11 +660,6 @@
                 <div className="w-[41%]">
                   <CustomSelect
                     name="per_tokens"
-<<<<<<< HEAD
-                    label=""
-=======
-
->>>>>>> d7545a7c
                     placeholder="Select token count"
                     selectOptions={tokenOptions}
                     value={selectedTokenOption.toString()}
