--- conflicted
+++ resolved
@@ -51,11 +51,8 @@
       limit,
       table_source: "cloud_model",
       source: selectedProvider?.type,
-<<<<<<< HEAD
       modality: modalities,
       supported_endpoints: endpoints,
-=======
->>>>>>> 9dd13274
     }).then((data) => {
       setModels(data);
     });
