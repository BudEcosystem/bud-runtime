--- conflicted
+++ resolved
@@ -17,10 +17,7 @@
     updateProviderTypeLocal,
     setCloudModelDetails,
     setLocalModelDetails,
-<<<<<<< HEAD
     modalityType
-=======
->>>>>>> 9dd13274
   } = useDeployModel();
 
   const { openDrawerWithStep, previousStep } = useDrawer();
