--- conflicted
+++ resolved
@@ -1,3 +1,4 @@
+
 import { BudWraperBox } from "@/components/ui/bud/card/wraperBox";
 import { BudFormContext } from "@/components/ui/bud/context/BudFormContext";
 import { BudDrawerLayout } from "@/components/ui/bud/dataEntry/BudDrawerLayout";
@@ -9,46 +10,28 @@
 import { useDeployModel } from "src/stores/useDeployModel";
 
 export default function DeployModelSpecification() {
-  const { selectedTemplate } = useDeployModel();
-  const {
-    deploymentSpecifcation,
-    updateDeploymentSpecification,
-    updateDeploymentSpecificationAndDeploy,
-    currentWorkflow,
-  } = useDeployModel();
+  const { selectedTemplate } = useDeployModel()
+  const { deploymentSpecifcation, updateDeploymentSpecification, updateDeploymentSpecificationAndDeploy, currentWorkflow } = useDeployModel()
   const { openDrawer, openDrawerWithStep, closeDrawer } = useDrawer();
-  const { form } = useContext(BudFormContext);
+  const {form} = useContext(BudFormContext);
 
   return (
     <BudForm
       data={{
-<<<<<<< HEAD
-        deployment_name:
-          deploymentSpecifcation.deployment_name || selectedTemplate?.name,
-        concurrent_requests: deploymentSpecifcation.concurrent_requests || 0,
-=======
         deployment_name: deploymentSpecifcation.deployment_name,
         concurrent_requests: deploymentSpecifcation.concurrent_requests,
->>>>>>> 21080cf1
         avg_context_length: deploymentSpecifcation.avg_context_length,
         avg_sequence_length: deploymentSpecifcation.avg_sequence_length,
-        per_session_tokens_per_sec:
-          deploymentSpecifcation.per_session_tokens_per_sec,
+        per_session_tokens_per_sec: deploymentSpecifcation.per_session_tokens_per_sec,
         ttft: deploymentSpecifcation.ttft,
         e2e_latency: deploymentSpecifcation.e2e_latency,
       }}
-      disableNext={
-        !deploymentSpecifcation.deployment_name ||
-        !deploymentSpecifcation.concurrent_requests ||
-        !deploymentSpecifcation.avg_sequence_length
-      }
+      disableNext={!deploymentSpecifcation.deployment_name || !deploymentSpecifcation.concurrent_requests || !deploymentSpecifcation.avg_sequence_length }
       onNext={async (values) => {
         // form.submit();
         if (currentWorkflow) {
           // Check if it's a cloud model and skip cluster steps
-          if (
-            currentWorkflow.workflow_steps.model.provider_type === "cloud_model"
-          ) {
+          if (currentWorkflow.workflow_steps.model.provider_type === "cloud_model") {
             const result = await updateDeploymentSpecificationAndDeploy();
             if (result) {
               openDrawerWithStep("deploy-model-success");
@@ -73,7 +56,9 @@
     >
       <BudWraperBox>
         <BudDrawerLayout>
-          <DeployModelSpecificationInfo showDeployInfo={false} />
+          <DeployModelSpecificationInfo
+            showDeployInfo={false}
+          />
         </BudDrawerLayout>
         <BudDrawerLayout>
           <DeploymentSpecificationConfig />
