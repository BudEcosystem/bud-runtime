import { tempApiBaseUrl } from "@/components/environment";
import { errorToast, successToast } from "@/components/toast";
import { TagListeItem } from "src/flows/components/TagsList";
import { Provider } from "src/hooks/useCloudProviders";
import { Cluster } from "src/hooks/useCluster";
import { Model, ScanResult } from "src/hooks/useModels";
import { Project } from "src/hooks/useProjects";
import { IDeploymentTemplate } from "src/hooks/useTemplates";
import { AppRequest } from "src/pages/api/requests";
import { create } from "zustand";
import { Credentials } from "./useProprietaryCredentials";
import { Endpoint } from "src/hooks/useEndPoint";
import { QuantizeConfig } from "./useDeployModel";

type BudSimulatorPayload = {
  category?: string;
  type?: string;
  event?: string;
  workflow_id?: string;
  source?: string;
  content?: {
    title: string;
    message: string;
    status: string;
    primary_action: string;
    secondary_action: string;
    progress?: number;
    result?: string;
  };
};

type BudSimulatorSteps = {
  payload?: BudSimulatorPayload;
  title: string;
  description: string;
  id: string;
};

export type BudSimilatorEvent = {
  steps: BudSimulatorSteps[];
  eta: number;
  object: string;
  status: string;
  workflow_id: string;
  workflow_name: string;
  progress_type: string;
  recommended_cluster_count?: number;
};

export type WorkflowListItem = {
  id: string;
  title: string;
  icon: string;
  progress: BudSimilatorEvent;
  workflow_type: string;
  total_steps: number;
  status: string;
  current_step: number;
  reason: string;
  modified_at?: string;
  created_at?: string;
  tag?: string;
};

type DeployEndpointDetails = {
  result: {
    model: string;
    concurrency: number;
    target_ttft: number;
    input_tokens: number;
    output_tokens: number;
    deployment_url: string;
    target_e2e_latency: number;
    target_throughput_per_user: number;
  };
  namespace: string;
  cluster_id: string;
  workflow_id: string;
  simulator_id: string;
  credentials_id: string;
  benchmark_status: boolean;
  performance_status: boolean;
};

type QuantizationDetails = {
  quantized_model_name: string;
  target_device: string;
  method: string;
  target_type: string;
  activation_config: QuantizeConfig;
  weight_config: QuantizeConfig;
  cluster_id: string;
  simulation_id: string;
  quantized_model_id: string;
  quantized_model: Model;
  quantization_data: any;
};

type AdapterDetails = {
  adapter_name: string;
  adapter_model_id: string;
  endpoint_id: string;
  adapter_id: string;
};

export type WorkflowType = {
<<<<<<< HEAD
  current_step: number;
  workflow_id: string;
  reason: string;
  status: string;
  total_steps: number;
  object: string;
  message: string;
  workflow_steps: {
    model: Model;
    add_model_modality: string[];
    cluster?: Cluster;
    project?: Project;
    template?: IDeploymentTemplate;
    bud_simulator_events?: BudSimilatorEvent;
    budserve_cluster_events?: BudSimilatorEvent;
    create_cluster_events?: BudSimilatorEvent;
    delete_cluster_events?: BudSimilatorEvent;
    delete_endpoint_events?: BudSimilatorEvent;
    model_security_scan_events?: BudSimilatorEvent;
    model_extraction_events?: BudSimilatorEvent;
    endpoint_name?: string;
    deploy_config?: any;
    icon?: string;
    uri?: string;
    simulator_id?: string;
    provider_type?: string;
    provider: Provider;
    cloud_model?: Model;
    cloud_model_id?: string;
    provider_id?: string;
    model_id?: string;
    workflow_execution_status?: string;
    leaderboard?: any;
    name: string;
    ingress_url: string;
    tags: TagListeItem[];
    author: string;
    description: string;
    security_scan_result_id: string;
    security_scan_result: ScanResult | null;
    credential?: Credentials;
    endpoint_details?: DeployEndpointDetails;
    endpoint?: Endpoint;
    quantization_config?: QuantizationDetails;
    adapter_config?: AdapterDetails;
  };
  template_id?: string;
};
=======
    current_step: number;
    workflow_id: string;
    reason: string;
    status: string;
    total_steps: number;
    object: string;
    message: string;
    workflow_steps: {
        model: Model;
        add_model_modality: string[];
        cluster?: Cluster;
        project?: Project
        template?: IDeploymentTemplate;
        bud_simulator_events?: BudSimilatorEvent;
        budserve_cluster_events?: BudSimilatorEvent;
        create_cluster_events?: BudSimilatorEvent;
        delete_cluster_events?: BudSimilatorEvent;
        delete_endpoint_events?: BudSimilatorEvent;
        model_security_scan_events?: BudSimilatorEvent;
        model_extraction_events?: BudSimilatorEvent;
        evaluation_events?: BudSimilatorEvent;
        endpoint_name?: string;
        deploy_config?: any;
        icon?: string;
        uri?: string;
        simulator_id?: string;
        provider_type?: string;
        provider: Provider;
        cloud_model?: Model;
        cloud_model_id?: string;
        provider_id?: string;
        model_id?: string;
        workflow_execution_status?: string;
        leaderboard?: any;
        name: string;
        ingress_url: string;
        tags: TagListeItem[];
        author: string;
        description: string;
        security_scan_result_id: string;
        security_scan_result: ScanResult | null;
        credential?: Credentials;
        endpoint_details?: DeployEndpointDetails;
        endpoint?: Endpoint;
        quantization_config?: QuantizationDetails;
        adapter_config?: AdapterDetails;
    }
    template_id?: string;
}
>>>>>>> 5251affc

export const useWorkflow = create<{
  workflowList: WorkflowListItem[];
  getWorkflowList: () => void;
}>((set, get) => ({
  workflowList: [],
  getWorkflowList: async () => {
    try {
      const response: any = await AppRequest.Get(
        `${tempApiBaseUrl}/workflows`,
        {
          params: {
            order_by: "-modified_at",
          },
        },
      );
      if (response) {
        const workflows: WorkflowListItem[] = response.data.workflows;
        set({
          workflowList: workflows,
        });
        return workflows;
      }
      return false;
      // successToast(response.data.message);
    } catch (error) {
      return false;
    }
  },
}));<|MERGE_RESOLUTION|>--- conflicted
+++ resolved
@@ -13,147 +13,100 @@
 import { QuantizeConfig } from "./useDeployModel";
 
 type BudSimulatorPayload = {
-  category?: string;
-  type?: string;
-  event?: string;
-  workflow_id?: string;
-  source?: string;
-  content?: {
-    title: string;
-    message: string;
-    status: string;
-    primary_action: string;
-    secondary_action: string;
-    progress?: number;
-    result?: string;
-  };
-};
+    category?: string;
+    type?: string;
+    event?: string;
+    workflow_id?: string;
+    source?: string;
+    content?: {
+        title: string;
+        message: string;
+        status: string;
+        primary_action: string;
+        secondary_action: string;
+        progress?: number;
+        result?: string;
+    };
+}
 
 type BudSimulatorSteps = {
-  payload?: BudSimulatorPayload;
-  title: string;
-  description: string;
-  id: string;
-};
+    payload?: BudSimulatorPayload;
+    title: string;
+    description: string;
+    id: string;
+}
 
 export type BudSimilatorEvent = {
-  steps: BudSimulatorSteps[];
-  eta: number;
-  object: string;
-  status: string;
-  workflow_id: string;
-  workflow_name: string;
-  progress_type: string;
-  recommended_cluster_count?: number;
-};
+    steps: BudSimulatorSteps[];
+    eta: number;
+    object: string;
+    status: string;
+    workflow_id: string;
+    workflow_name: string;
+    progress_type: string;
+    recommended_cluster_count?: number;
+}
+
+
 
 export type WorkflowListItem = {
-  id: string;
-  title: string;
-  icon: string;
-  progress: BudSimilatorEvent;
-  workflow_type: string;
-  total_steps: number;
-  status: string;
-  current_step: number;
-  reason: string;
-  modified_at?: string;
-  created_at?: string;
-  tag?: string;
-};
+    id: string;
+    title: string;
+    icon: string;
+    progress: BudSimilatorEvent;
+    workflow_type: string;
+    total_steps: number;
+    status: string;
+    current_step: number;
+    reason: string;
+    modified_at?: string;
+    created_at?: string;
+    tag?: string;
+}
 
 type DeployEndpointDetails = {
-  result: {
-    model: string;
-    concurrency: number;
-    target_ttft: number;
-    input_tokens: number;
-    output_tokens: number;
-    deployment_url: string;
-    target_e2e_latency: number;
-    target_throughput_per_user: number;
-  };
-  namespace: string;
-  cluster_id: string;
-  workflow_id: string;
-  simulator_id: string;
-  credentials_id: string;
-  benchmark_status: boolean;
-  performance_status: boolean;
-};
+    result: {
+        model: string;
+        concurrency: number;
+        target_ttft: number;
+        input_tokens: number;
+        output_tokens: number;
+        deployment_url: string;
+        target_e2e_latency: number;
+        target_throughput_per_user: number;
+    }
+    namespace: string;
+    cluster_id: string;
+    workflow_id: string
+    simulator_id: string
+    credentials_id: string;
+    benchmark_status: boolean;
+    performance_status: boolean;
+}
 
 type QuantizationDetails = {
-  quantized_model_name: string;
-  target_device: string;
-  method: string;
-  target_type: string;
-  activation_config: QuantizeConfig;
-  weight_config: QuantizeConfig;
-  cluster_id: string;
-  simulation_id: string;
-  quantized_model_id: string;
-  quantized_model: Model;
-  quantization_data: any;
-};
+    quantized_model_name: string;
+    target_device: string;
+    method: string;
+    target_type: string;
+    activation_config: QuantizeConfig;
+    weight_config: QuantizeConfig;
+    cluster_id: string;
+    simulation_id: string;
+    quantized_model_id: string;
+    quantized_model: Model;
+    quantization_data: any;
+}
 
 type AdapterDetails = {
-  adapter_name: string;
-  adapter_model_id: string;
-  endpoint_id: string;
-  adapter_id: string;
-};
+    adapter_name: string;
+    adapter_model_id: string;
+    endpoint_id: string;
+    adapter_id: string;
+}
+
 
 export type WorkflowType = {
-<<<<<<< HEAD
-  current_step: number;
-  workflow_id: string;
-  reason: string;
-  status: string;
-  total_steps: number;
-  object: string;
-  message: string;
-  workflow_steps: {
-    model: Model;
-    add_model_modality: string[];
-    cluster?: Cluster;
-    project?: Project;
-    template?: IDeploymentTemplate;
-    bud_simulator_events?: BudSimilatorEvent;
-    budserve_cluster_events?: BudSimilatorEvent;
-    create_cluster_events?: BudSimilatorEvent;
-    delete_cluster_events?: BudSimilatorEvent;
-    delete_endpoint_events?: BudSimilatorEvent;
-    model_security_scan_events?: BudSimilatorEvent;
-    model_extraction_events?: BudSimilatorEvent;
-    endpoint_name?: string;
-    deploy_config?: any;
-    icon?: string;
-    uri?: string;
-    simulator_id?: string;
-    provider_type?: string;
-    provider: Provider;
-    cloud_model?: Model;
-    cloud_model_id?: string;
-    provider_id?: string;
-    model_id?: string;
-    workflow_execution_status?: string;
-    leaderboard?: any;
-    name: string;
-    ingress_url: string;
-    tags: TagListeItem[];
-    author: string;
-    description: string;
-    security_scan_result_id: string;
-    security_scan_result: ScanResult | null;
-    credential?: Credentials;
-    endpoint_details?: DeployEndpointDetails;
-    endpoint?: Endpoint;
-    quantization_config?: QuantizationDetails;
-    adapter_config?: AdapterDetails;
-  };
-  template_id?: string;
-};
-=======
     current_step: number;
     workflow_id: string;
     reason: string;
@@ -203,34 +156,30 @@
     }
     template_id?: string;
 }
->>>>>>> 5251affc
 
 export const useWorkflow = create<{
-  workflowList: WorkflowListItem[];
-  getWorkflowList: () => void;
+    workflowList: WorkflowListItem[];
+    getWorkflowList: () => void;
 }>((set, get) => ({
-  workflowList: [],
-  getWorkflowList: async () => {
-    try {
-      const response: any = await AppRequest.Get(
-        `${tempApiBaseUrl}/workflows`,
-        {
-          params: {
-            order_by: "-modified_at",
-          },
-        },
-      );
-      if (response) {
-        const workflows: WorkflowListItem[] = response.data.workflows;
-        set({
-          workflowList: workflows,
-        });
-        return workflows;
-      }
-      return false;
-      // successToast(response.data.message);
-    } catch (error) {
-      return false;
-    }
-  },
+    workflowList: [],
+    getWorkflowList: async () => {
+        try {
+            const response: any = await AppRequest.Get(`${tempApiBaseUrl}/workflows`, {
+                params: {
+                    order_by: "-modified_at"
+                }
+            });
+            if (response) {
+                const workflows: WorkflowListItem[] = response.data.workflows;
+                set({
+                    workflowList: workflows
+                });
+                return workflows;
+            }
+            return false;
+            // successToast(response.data.message);
+        } catch (error) {
+            return false;
+        }
+    },
 }));