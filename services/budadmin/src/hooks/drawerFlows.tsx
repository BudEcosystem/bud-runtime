--- conflicted
+++ resolved
@@ -2677,271 +2677,271 @@
   ],
 };
 const addQuantizationFlow: DrawerFlowType = {
-  title: "Add Quantization",
-  description: "Add a new quantization",
-  totalSteps: 7,
-  steps: [
-    {
-      navigation: () => ["Model", "Add Quantization"],
-      id: "quantization-detail",
-      confirmClose: false,
-      component: StepComponents["quantization-detail"],
-      step: 1,
-      progress: [
-        {
-          status: FormProgressStatus.inProgress,
-          title: "Quantization Details",
-        },
-        {
-          status: FormProgressStatus.notCompleted,
-          title: "Method",
-        },
-        {
-          status: FormProgressStatus.notCompleted,
-          title: "Advanced",
-        },
-        {
-          status: FormProgressStatus.notCompleted,
-          title: "Simulation",
-        },
-        {
-          status: FormProgressStatus.notCompleted,
-          title: "Select cluster",
-        },
-        {
-          status: FormProgressStatus.notCompleted,
-          title: "Running quantization",
-        },
-        {
-          status: FormProgressStatus.notCompleted,
-          title: "Result",
-        },
-      ],
-    },
-    {
-      navigation: () => ["Model", "Add Quantization"],
-      id: "quantization-method",
-      confirmClose: true,
-      component: StepComponents["quantization-method"],
-      step: 2,
-      progress: [
-        {
-          status: FormProgressStatus.completed,
-          title: "Quantization Details",
-        },
-        {
-          status: FormProgressStatus.inProgress,
-          title: "Method",
-        },
-        {
-          status: FormProgressStatus.notCompleted,
-          title: "Advanced",
-        },
-        {
-          status: FormProgressStatus.notCompleted,
-          title: "Simulation",
-        },
-        {
-          status: FormProgressStatus.notCompleted,
-          title: "Select cluster",
-        },
-        {
-          status: FormProgressStatus.notCompleted,
-          title: "Running quantization",
-        },
-        {
-          status: FormProgressStatus.notCompleted,
-          title: "Result",
-        },
-      ],
-    },
-    {
-      navigation: () => ["Model", "Add Quantization"],
-      id: "advanced-settings",
-      confirmClose: true,
-      component: StepComponents["advanced-settings"],
-      step: 3,
-      progress: [
-        {
-          status: FormProgressStatus.completed,
-          title: "Quantization Details",
-        },
-        {
-          status: FormProgressStatus.completed,
-          title: "Method",
-        },
-        {
-          status: FormProgressStatus.inProgress,
-          title: "Advanced",
-        },
-        {
-          status: FormProgressStatus.notCompleted,
-          title: "Simulation",
-        },
-        {
-          status: FormProgressStatus.notCompleted,
-          title: "Select cluster",
-        },
-        {
-          status: FormProgressStatus.notCompleted,
-          title: "Running quantization",
-        },
-        {
-          status: FormProgressStatus.notCompleted,
-          title: "Result",
-        },
-      ],
-    },
-    {
-      navigation: () => ["Model", "Add Quantization"],
-      id: "quantization-simulation-status",
-      confirmClose: true,
-      component: StepComponents["quantization-simulation-status"],
-      step: 4,
-      progress: [
-        {
-          status: FormProgressStatus.completed,
-          title: "Quantization Details",
-        },
-        {
-          status: FormProgressStatus.completed,
-          title: "Method",
-        },
-        {
-          status: FormProgressStatus.completed,
-          title: "Advanced",
-        },
-        {
-          status: FormProgressStatus.inProgress,
-          title: "Simulation",
-        },
-        {
-          status: FormProgressStatus.notCompleted,
-          title: "Select cluster",
-        },
-        {
-          status: FormProgressStatus.notCompleted,
-          title: "Running quantization",
-        },
-        {
-          status: FormProgressStatus.notCompleted,
-          title: "Result",
-        },
-      ],
-    },
-    {
-      navigation: () => ["Model", "Add Quantization"],
-      id: "quantization-select-cluster",
-      confirmClose: true,
-      component: StepComponents["quantization-select-cluster"],
-      step: 5,
-      progress: [
-        {
-          status: FormProgressStatus.completed,
-          title: "Quantization Details",
-        },
-        {
-          status: FormProgressStatus.completed,
-          title: "Method",
-        },
-        {
-          status: FormProgressStatus.completed,
-          title: "Advanced",
-        },
-        {
-          status: FormProgressStatus.completed,
-          title: "Simulation",
-        },
-        {
-          status: FormProgressStatus.inProgress,
-          title: "Select cluster",
-        },
-        {
-          status: FormProgressStatus.notCompleted,
-          title: "Running quantization",
-        },
-        {
-          status: FormProgressStatus.notCompleted,
-          title: "Result",
-        },
-      ],
-    },
-    {
-      navigation: () => ["Model", "Add Quantization"],
-      id: "quantization-deployment-status",
-      confirmClose: true,
-      component: StepComponents["quantization-deployment-status"],
-      step: 6,
-      progress: [
-        {
-          status: FormProgressStatus.completed,
-          title: "Quantization Details",
-        },
-        {
-          status: FormProgressStatus.completed,
-          title: "Method",
-        },
-        {
-          status: FormProgressStatus.completed,
-          title: "Advanced",
-        },
-        {
-          status: FormProgressStatus.completed,
-          title: "Simulation",
-        },
-        {
-          status: FormProgressStatus.completed,
-          title: "Select cluster",
-        },
-        {
-          status: FormProgressStatus.inProgress,
-          title: "Running quantization",
-        },
-        {
-          status: FormProgressStatus.notCompleted,
-          title: "Result",
-        },
-      ],
-    },
-    {
-      navigation: () => ["Model", "Add Quantization"],
-      id: "quantization-result",
-      confirmClose: true,
-      component: StepComponents["quantization-result"],
-      step: 7,
-      progress: [
-        {
-          status: FormProgressStatus.completed,
-          title: "Quantization Details",
-        },
-        {
-          status: FormProgressStatus.completed,
-          title: "Method",
-        },
-        {
-          status: FormProgressStatus.completed,
-          title: "Advanced",
-        },
-        {
-          status: FormProgressStatus.completed,
-          title: "Simulation",
-        },
-        {
-          status: FormProgressStatus.completed,
-          title: "Select cluster",
-        },
-        {
-          status: FormProgressStatus.completed,
-          title: "Running quantization",
-        },
-        {
-          status: FormProgressStatus.inProgress,
-          title: "Result",
-        },
-      ],
-    },
-  ],
-};
+    title: "Add Quantization",
+    description: "Add a new quantization",
+    totalSteps: 7,
+    steps: [
+        {
+            navigation: () => ["Model", "Add Quantization"],
+            id: "quantization-detail",
+            confirmClose: false,
+            component: StepComponents["quantization-detail"],
+            step: 1,
+            progress: [
+                {
+                    status: FormProgressStatus.inProgress,
+                    title: "Quantization Details",
+                },
+                {
+                    status: FormProgressStatus.notCompleted,
+                    title: "Method",
+                },
+                {
+                    status: FormProgressStatus.notCompleted,
+                    title: "Advanced",
+                },
+                {
+                    status: FormProgressStatus.notCompleted,
+                    title: "Simulation",
+                },
+                {
+                    status: FormProgressStatus.notCompleted,
+                    title: "Select cluster",
+                },
+                {
+                    status: FormProgressStatus.notCompleted,
+                    title: "Running quantization",
+                },
+                {
+                    status: FormProgressStatus.notCompleted,
+                    title: "Result",
+                },
+            ]
+        },
+        {
+            navigation: () => ["Model", "Add Quantization"],
+            id: "quantization-method",
+            confirmClose: true,
+            component: StepComponents["quantization-method"],
+            step: 2,
+            progress: [
+                {
+                    status: FormProgressStatus.completed,
+                    title: "Quantization Details",
+                },
+                {
+                    status: FormProgressStatus.inProgress,
+                    title: "Method",
+                },
+                {
+                    status: FormProgressStatus.notCompleted,
+                    title: "Advanced",
+                },
+                {
+                    status: FormProgressStatus.notCompleted,
+                    title: "Simulation",
+                },
+                {
+                    status: FormProgressStatus.notCompleted,
+                    title: "Select cluster",
+                },
+                {
+                    status: FormProgressStatus.notCompleted,
+                    title: "Running quantization",
+                },
+                {
+                    status: FormProgressStatus.notCompleted,
+                    title: "Result"
+                },
+            ]
+        },
+        {
+            navigation: () => ["Model", "Add Quantization"],
+            id: "advanced-settings",
+            confirmClose: true,
+            component: StepComponents["advanced-settings"],
+            step: 3,
+            progress: [
+                {
+                    status: FormProgressStatus.completed,
+                    title: "Quantization Details",
+                },
+                {
+                    status: FormProgressStatus.completed,
+                    title: "Method",
+                },
+                {
+                    status: FormProgressStatus.inProgress,
+                    title: "Advanced",
+                },
+                {
+                    status: FormProgressStatus.notCompleted,
+                    title: "Simulation",
+                },
+                {
+                    status: FormProgressStatus.notCompleted,
+                    title: "Select cluster",
+                },
+                {
+                    status: FormProgressStatus.notCompleted,
+                    title: "Running quantization",
+                },
+                {
+                    status: FormProgressStatus.notCompleted,
+                    title: "Result"
+                },
+            ]
+        },
+        {
+            navigation: () => ["Model", "Add Quantization"],
+            id: "quantization-simulation-status",
+            confirmClose: true,
+            component: StepComponents["quantization-simulation-status"],
+            step: 4,
+            progress: [
+                {
+                    status: FormProgressStatus.completed,
+                    title: "Quantization Details",
+                },
+                {
+                    status: FormProgressStatus.completed,
+                    title: "Method",
+                },
+                {
+                    status: FormProgressStatus.completed,
+                    title: "Advanced",
+                },
+                {
+                    status: FormProgressStatus.inProgress,
+                    title: "Simulation",
+                },
+                {
+                    status: FormProgressStatus.notCompleted,
+                    title: "Select cluster",
+                },
+                {
+                    status: FormProgressStatus.notCompleted,
+                    title: "Running quantization",
+                },
+                {
+                    status: FormProgressStatus.notCompleted,
+                    title: "Result"
+                },
+            ]
+        },
+        {
+            navigation: () => ["Model", "Add Quantization"],
+            id: "quantization-select-cluster",
+            confirmClose: true,
+            component: StepComponents["quantization-select-cluster"],
+            step: 5,
+            progress: [
+                {
+                    status: FormProgressStatus.completed,
+                    title: "Quantization Details",
+                },
+                {
+                    status: FormProgressStatus.completed,
+                    title: "Method",
+                },
+                {
+                    status: FormProgressStatus.completed,
+                    title: "Advanced",
+                },
+                {
+                    status: FormProgressStatus.completed,
+                    title: "Simulation",
+                },
+                {
+                    status: FormProgressStatus.inProgress,
+                    title: "Select cluster",
+                },
+                {
+                    status: FormProgressStatus.notCompleted,
+                    title: "Running quantization",
+                },
+                {
+                    status: FormProgressStatus.notCompleted,
+                    title: "Result"
+                },
+            ]
+        },
+        {
+            navigation: () => ["Model", "Add Quantization"],
+            id: "quantization-deployment-status",
+            confirmClose: true,
+            component: StepComponents["quantization-deployment-status"],
+            step: 6,
+            progress: [
+                {
+                    status: FormProgressStatus.completed,
+                    title: "Quantization Details",
+                },
+                {
+                    status: FormProgressStatus.completed,
+                    title: "Method",
+                },
+                {
+                    status: FormProgressStatus.completed,
+                    title: "Advanced",
+                },
+                {
+                    status: FormProgressStatus.completed,
+                    title: "Simulation",
+                },
+                {
+                    status: FormProgressStatus.completed,
+                    title: "Select cluster",
+                },
+                {
+                    status: FormProgressStatus.inProgress,
+                    title: "Running quantization",
+                },
+                {
+                    status: FormProgressStatus.notCompleted,
+                    title: "Result",
+                },
+            ]
+        },
+        {
+            navigation: () => ["Model", "Add Quantization"],
+            id: "quantization-result",
+            confirmClose: true,
+            component: StepComponents["quantization-result"],
+            step: 7,
+            progress: [
+                {
+                    status: FormProgressStatus.completed,
+                    title: "Quantization Details",
+                },
+                {
+                    status: FormProgressStatus.completed,
+                    title: "Method",
+                },
+                {
+                    status: FormProgressStatus.completed,
+                    title: "Advanced",
+                },
+                {
+                    status: FormProgressStatus.completed,
+                    title: "Simulation",
+                },
+                {
+                    status: FormProgressStatus.completed,
+                    title: "Select cluster",
+                },
+                {
+                    status: FormProgressStatus.completed,
+                    title: "Running quantization",
+                },
+                {
+                    status: FormProgressStatus.inProgress,
+                    title: "Result"
+                },
+            ]
+        }
+    ]
+}
 
 const runNewSumulation: DrawerFlowType = {
   title: "Simulations & Evaluations",
@@ -3280,132 +3280,132 @@
 };
 
 const addAdapter: DrawerFlowType = {
-  title: "Add Adapter",
-  description: "Add a new adapter",
-  totalSteps: 4,
-  steps: [
-    {
-      navigation: () => [
-        "Projects",
-        `${useProjects.getState().selectedProject?.icon} ${useProjects.getState().selectedProject?.name}`,
-        `${useDeployModel.getState().currentWorkflow?.workflow_steps?.endpoint?.name || useEndPoints.getState().clusterDetails?.name}`,
-        "Add Adapter",
-      ],
-      id: "add-adapter-select-model",
-      confirmClose: false,
-      step: 1,
-      component: StepComponents["add-adapter-select-model"],
-      progress: [
-        {
-          status: FormProgressStatus.inProgress,
-          title: "Select Model",
-        },
-        {
-          status: FormProgressStatus.notCompleted,
-          title: "Adapter details",
-        },
-        {
-          status: FormProgressStatus.notCompleted,
-          title: "Deployment status",
-        },
-        {
-          status: FormProgressStatus.notCompleted,
-          title: "Deployment result",
-        },
-      ],
-    },
-    {
-      navigation: () => [
-        "Projects",
-        `${useProjects.getState().selectedProject?.icon} ${useProjects.getState().selectedProject?.name}`,
-        `${useDeployModel.getState().currentWorkflow?.workflow_steps?.endpoint?.name || useEndPoints.getState().clusterDetails?.name}`,
-        "Add Adapter",
-      ],
-      id: "add-adapter-detail",
-      confirmClose: false,
-      step: 2,
-      component: StepComponents["add-adapter-detail"],
-      progress: [
-        {
-          status: FormProgressStatus.completed,
-          title: "Select Model",
-        },
-        {
-          status: FormProgressStatus.inProgress,
-          title: "Adapter details",
-        },
-        {
-          status: FormProgressStatus.notCompleted,
-          title: "Deployment status",
-        },
-        {
-          status: FormProgressStatus.notCompleted,
-          title: "Deployment result",
-        },
-      ],
-    },
-    {
-      navigation: () => [
-        "Projects",
-        `${useProjects.getState().selectedProject?.icon} ${useProjects.getState().selectedProject?.name}`,
-        `${useDeployModel.getState().currentWorkflow?.workflow_steps?.endpoint?.name || useEndPoints.getState().clusterDetails?.name}`,
-        "Add Adapter",
-      ],
-      id: "add-adapter-status",
-      confirmClose: false,
-      step: 3,
-      component: StepComponents["add-adapter-status"],
-      progress: [
-        {
-          status: FormProgressStatus.completed,
-          title: "Select Model",
-        },
-        {
-          status: FormProgressStatus.completed,
-          title: "Adapter details",
-        },
-        {
-          status: FormProgressStatus.inProgress,
-          title: "Deployment status",
-        },
-        {
-          status: FormProgressStatus.notCompleted,
-          title: "Deployment result",
-        },
-      ],
-    },
-    {
-      navigation: () => [
-        "Projects",
-        `${useProjects.getState().selectedProject?.icon} ${useProjects.getState().selectedProject?.name}`,
-        `${useDeployModel.getState().currentWorkflow?.workflow_steps?.endpoint?.name || useEndPoints.getState().clusterDetails?.name}`,
-        "Add Adapter",
-      ],
-      id: "add-adapter-result",
-      confirmClose: false,
-      step: 4,
-      component: StepComponents["add-adapter-result"],
-      progress: [
-        {
-          status: FormProgressStatus.completed,
-          title: "Select Model",
-        },
-        {
-          status: FormProgressStatus.completed,
-          title: "Adapter details",
-        },
-        {
-          status: FormProgressStatus.completed,
-          title: "Deployment status",
-        },
-        {
-          status: FormProgressStatus.inProgress,
-          title: "Deployment result",
-        },
-      ],
-    },
-  ],
-};
+    title: "Add Adapter",
+    description: "Add a new adapter",
+    totalSteps: 4,
+    steps:[
+      {
+        navigation: () => [
+          "Projects",
+          `${useProjects.getState().selectedProject?.icon} ${useProjects.getState().selectedProject?.name}`,
+          `${useDeployModel.getState().currentWorkflow?.workflow_steps?.endpoint?.name || useEndPoints.getState().clusterDetails?.name}`,
+          "Add Adapter",
+        ],
+        id: "add-adapter-select-model",
+        confirmClose: false,
+        step: 1,
+        component: StepComponents["add-adapter-select-model"],
+        progress: [
+          {
+            "status": FormProgressStatus.inProgress,
+            "title": "Select Model",
+          },
+          {
+            "status": FormProgressStatus.notCompleted,
+            "title": "Adapter details",
+          },
+          {
+            "status": FormProgressStatus.notCompleted,
+            "title": "Deployment status",
+          },
+          {
+            "status": FormProgressStatus.notCompleted,
+            "title": "Deployment result",
+          }
+        ]
+      },
+      {
+        navigation: () => [
+          "Projects",
+          `${useProjects.getState().selectedProject?.icon} ${useProjects.getState().selectedProject?.name}`,
+          `${useDeployModel.getState().currentWorkflow?.workflow_steps?.endpoint?.name || useEndPoints.getState().clusterDetails?.name}`,
+          "Add Adapter",
+        ],
+        id: "add-adapter-detail",
+        confirmClose: false,
+        step: 2,
+        component: StepComponents["add-adapter-detail"],
+        progress: [
+          {
+            "status": FormProgressStatus.completed,
+            "title": "Select Model",
+          },
+          {
+            "status": FormProgressStatus.inProgress,
+            "title": "Adapter details",
+          },
+          {
+            "status": FormProgressStatus.notCompleted,
+            "title": "Deployment status",
+          },
+          {
+            "status": FormProgressStatus.notCompleted,
+            "title": "Deployment result",
+          }
+        ]
+      },
+      {
+        navigation: () => [
+          "Projects",
+          `${useProjects.getState().selectedProject?.icon} ${useProjects.getState().selectedProject?.name}`,
+          `${useDeployModel.getState().currentWorkflow?.workflow_steps?.endpoint?.name || useEndPoints.getState().clusterDetails?.name}`,
+          "Add Adapter",
+        ],
+        id: "add-adapter-status",
+        confirmClose: false,
+        step: 3,
+        component: StepComponents["add-adapter-status"],
+        progress: [
+          {
+            "status": FormProgressStatus.completed,
+            "title": "Select Model",
+          },
+          {
+            "status": FormProgressStatus.completed,
+            "title": "Adapter details",
+          },
+          {
+            "status": FormProgressStatus.inProgress,
+            "title": "Deployment status",
+          },
+          {
+            "status": FormProgressStatus.notCompleted,
+            "title": "Deployment result",
+          }
+        ]
+      },
+      {
+        navigation: () => [
+          "Projects",
+          `${useProjects.getState().selectedProject?.icon} ${useProjects.getState().selectedProject?.name}`,
+          `${useDeployModel.getState().currentWorkflow?.workflow_steps?.endpoint?.name || useEndPoints.getState().clusterDetails?.name}`,
+          "Add Adapter",
+        ],
+        id: "add-adapter-result",
+        confirmClose: false,
+        step: 4,
+        component: StepComponents["add-adapter-result"],
+        progress: [
+          {
+            "status": FormProgressStatus.completed,
+            "title": "Select Model",
+          },
+          {
+            "status": FormProgressStatus.completed,
+            "title": "Adapter details",
+          },
+          {
+            "status": FormProgressStatus.completed,
+            "title": "Deployment status",
+          },
+          {
+            "status": FormProgressStatus.inProgress,
+            "title": "Deployment result",
+          }
+        ]
+      }
+    ]
+}
 const deleteAdapter: DrawerFlowType = {
   title: "Deleting Adapter",
   description: "Deleting Adapter",
@@ -3438,7 +3438,9 @@
   totalSteps: 1,
   steps: [
     {
-      navigation: () => ["Edit Profile"],
+      navigation: () => [
+        "Edit Profile",
+      ],
       id: "edit-user-profile",
       confirmClose: false,
       step: 1,
@@ -3459,7 +3461,9 @@
   totalSteps: 2,
   steps: [
     {
-      navigation: () => ["Create Route"],
+      navigation: () => [
+        "Create Route",
+      ],
       id: "create-route-data",
       confirmClose: false,
       step: 1,
@@ -3476,7 +3480,9 @@
       ],
     },
     {
-      navigation: () => ["Create Route"],
+      navigation: () => [
+        "Create Route",
+      ],
       id: "select-endpoints-route",
       confirmClose: false,
       step: 2,
@@ -3494,6 +3500,7 @@
     },
   ],
 };
+
 
 // Flow for selecting fallback deployment
 const selectFallbackDeployment: DrawerFlowType = {
@@ -3502,7 +3509,9 @@
   totalSteps: 1,
   steps: [
     {
-      navigation: () => ["Select Fallback Deployment"],
+      navigation: () => [
+        "Select Fallback Deployment",
+      ],
       id: "select-fallback-deployment",
       confirmClose: false,
       step: 1,
@@ -3552,13 +3561,17 @@
   ],
 };
 
+
+
 const runEvaluation: DrawerFlowType = {
   title: "New Evaluation",
   description: "New Evaluation",
   totalSteps: 2,
   steps: [
     {
-      navigation: () => ["New Evaluation"],
+      navigation: () => [
+        "New Evaluation",
+      ],
       id: "new-evaluation",
       confirmClose: false,
       step: 1,
@@ -3568,10 +3581,13 @@
           status: FormProgressStatus.inProgress,
           title: "New Evaluation",
         },
-      ],
-    },
-    {
-      navigation: () => ["New Evaluation"],
+
+      ],
+    },
+    {
+      navigation: () => [
+        "New Evaluation",
+      ],
       id: "select-model-new-evaluation",
       confirmClose: false,
       step: 2,
@@ -3581,10 +3597,13 @@
           status: FormProgressStatus.inProgress,
           title: "New Evaluation",
         },
-      ],
-    },
-    {
-      navigation: () => ["New Evaluation"],
+
+      ],
+    },
+    {
+      navigation: () => [
+        "New Evaluation",
+      ],
       id: "select-traits",
       confirmClose: false,
       step: 2,
@@ -3594,10 +3613,13 @@
           status: FormProgressStatus.inProgress,
           title: "New Evaluation",
         },
-      ],
-    },
-    {
-      navigation: () => ["New Evaluation"],
+
+      ],
+    },
+    {
+      navigation: () => [
+        "New Evaluation",
+      ],
       id: "select-evaluation",
       confirmClose: false,
       step: 2,
@@ -3607,10 +3629,13 @@
           status: FormProgressStatus.inProgress,
           title: "New Evaluation",
         },
-      ],
-    },
-    {
-      navigation: () => ["New Evaluation"],
+
+      ],
+    },
+    {
+      navigation: () => [
+        "New Evaluation",
+      ],
       id: "evaluation-summary",
       confirmClose: false,
       step: 2,
@@ -3620,10 +3645,9 @@
           status: FormProgressStatus.inProgress,
           title: "New Evaluation",
         },
-      ],
-    },
-<<<<<<< HEAD
-=======
+
+      ],
+    },
     {
       navigation: () => [
         "New Evaluation",
@@ -3655,7 +3679,6 @@
       ],
     },
 
->>>>>>> 21080cf1
   ],
 };
 
@@ -4100,12 +4123,8 @@
   "add-worker": addWorker,
   "worker-details": workerDetails,
   "use-model": useModel,
-<<<<<<< HEAD
-  publish: publish,
-=======
   "publish": publish,
   "publish-endpoint": publishEndpoint,
->>>>>>> 21080cf1
   "delete-cluster": deleteCluster,
   "delete-project": deleteProject,
   "deleting-endpoint": deletingEndpoint,
@@ -4123,12 +4142,8 @@
   "edit-user": editUser,
   "reset-password": resetPassword,
   "add-user": addUser,
-<<<<<<< HEAD
-  model_benchmark: addBenchmark,
-=======
   "user-usage": userUsage,
   "model_benchmark": addBenchmark,
->>>>>>> 21080cf1
   "add-quantization": addQuantizationFlow,
   "add-new-cloud-provider": addNewCloudProvider,
 
@@ -4160,20 +4175,20 @@
 export const flowMapping: {
   [key: string]: Flow;
 } = {
-  cloud_model_onboarding: "add-model-cloud-flow",
-  local_model_onboarding: "add-model-local-flow",
-  model_deployment: "deploy-model",
-  cluster_onboarding: "add-cluster",
-  model_security_scan: "security-scan",
-  cluster_deletion: "deleting-cluster",
-  endpoint_deletion: "deleting-endpoint",
-  add_worker_to_endpoint: "add-worker",
-  endpoint_worker_deletion: "deleting-worker",
-  local_model_quantization: "add-quantization",
-  add_adapter: "add-adapter",
-  delete_adapter: "delete-adapter",
-  model_benchmark: "model_benchmark",
-};
+    'cloud_model_onboarding': 'add-model-cloud-flow',
+    'local_model_onboarding': 'add-model-local-flow',
+    'model_deployment': 'deploy-model',
+    'cluster_onboarding': 'add-cluster',
+    'model_security_scan': 'security-scan',
+    'cluster_deletion': 'deleting-cluster',
+    'endpoint_deletion': 'deleting-endpoint',
+    'add_worker_to_endpoint': 'add-worker',
+    'endpoint_worker_deletion': 'deleting-worker',
+    'local_model_quantization': 'add-quantization',
+    "add_adapter": "add-adapter",
+    "delete_adapter": "delete-adapter",
+    "model_benchmark": "model_benchmark",
+}
 
 export const inProgressSteps = [
   "deploy-cluster-status",
@@ -4184,9 +4199,9 @@
   "delete-cluster-status",
   "delete-endpoint-status",
   "delete-worker-status",
-  "deploy-quantization-status",
-  "quantization-simulation-status",
-  "quantization-deployment-status",
+    "deploy-quantization-status",
+    "quantization-simulation-status",
+    "quantization-deployment-status",
 ];
 
 export type Flow = keyof typeof flows;
