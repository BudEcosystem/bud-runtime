import { tempApiBaseUrl } from "@/components/environment";
import { AppRequest } from "src/pages/api/requests";
import { create } from "zustand";
import { Provider } from "./useCloudProviders";

export type User = {
  color: string;
  email: string;
  id: string;
  name: string;
  role: string;
  status: string;
  user_type?: string;
};
export type UserPermission = {
  global_scopes: [];
  project_scopes: [];
};

export type UserRolesTypes = {
  label: string;
  value: string;
};
export const UserRoles: UserRolesTypes[] = [
  { label: "Admin", value: "admin" },
  { label: "Developer", value: "developer" },
  { label: "Devops", value: "devops" },
  { label: "Super_admin", value: "super_admin" },
  { label: "Tester", value: "tester" },
  { label: "User", value: "user" },
];

export const UserStatus: UserRolesTypes[] = [
  { label: "Active", value: "active" },
  { label: "Invited", value: "invited" },
  { label: "Deleted", value: "deleted" },
];
type GetUserParams = {
  page: number;
  limit: number;
  order_by?: string;
  name?: string;
  email?: string;
  role?: string;
  status?: string;
  user_type?: string;
  search?: any;
};

export const useUsers = create<{
  loading: boolean;
  totalPages: number;
  totalUsers: number;
  users: User[];
  userDetails: any;
  createdUser: any;
  userPermissions;
  filters: any;
  userUsageData: any;

  getUsers: (parms: GetUserParams) => void;
  setCreatedUser: (data) => void;
  fetchUsers: (params: GetUserParams) => Promise<User[]>;
  getUsersDetails: (Id) => Promise<any>;
  getUsersPermissions: (Id) => void;
  deleteUser: (Id) => Promise<any>;
  setUsersPermissions: (Id, setUsersPermissions) => void;
  updateUser: (Id, payload) => Promise<any>;
  addUser: (payload) => Promise<any>;
  getUserUsage: (userId: string) => Promise<any>;
}>((set, get) => ({
  filters: {},
  totalPages: 0,
  totalUsers: 0,
  users: [],
  userDetails: [],
  createdUser: {},
  userPermissions: [],
  userUsageData: null,
  loading: true,
  setCreatedUser: async (data) => {
    set({ createdUser: data });
  },
  fetchUsers: async (params: GetUserParams) => {
    Object.keys(params).forEach((key) => {
      if (!params[key]) {
        delete params[key];
      }
    });

    set({ loading: true });
    try {
      const response: any = await AppRequest.Get(`/users\\`, {
        params: {
          ...params,
          search: Boolean(params.email),
        },
      });
      set({
        totalPages: response.data.total_pages,
        totalUsers: response.data.total_record,
      });
      console.log("response", response);
      const listData = response.data;
      const updatedListData = listData.users;
      return updatedListData;
    } catch (error) {
      console.error("Error creating model:", error);
    } finally {
      set({ loading: false });
    }
  },
  getUsers: async (params: GetUserParams) => {
    let updatedListData = await get().fetchUsers(params);
    if (params.page !== 1) {
      updatedListData = [...get().users, ...updatedListData];
    }
    set({ users: updatedListData, filters: params });
  },

  getUsersDetails: async (Id) => {
    set({ loading: true });
    const response: any = await AppRequest.Get(`/users/${Id}`);
    let userData = response.data?.user;
    set({ userDetails: userData });
    set({ loading: false });
    if (userData) {
      return userData;
    }
  },

  getUsersPermissions: async (Id) => {
    const response: any = await AppRequest.Get(`/users/${Id}/permissions`);
    let userData = response.data?.result;
    set({ userPermissions: userData });
  },

  setUsersPermissions: async (Id, userPermissions) => {
    const response: any = await AppRequest.Put(
      `/permissions/${Id}/global`,
      userPermissions,
    );
    let userData = response.data?.result;
    if (userData) {
      await get().getUsersPermissions(Id);
    }
    // set({ userPermissions: userData });
  },

  updateUser: async (Id, payload) => {
    const response: any = await AppRequest.Patch(`/users/${Id}`, payload);
    let userData = response.data?.result;
    return userData;
  },

  deleteUser: async (Id) => {
    const response: any = await AppRequest.Delete(`/users/${Id}`);
    console.log("response", response);
    let userData = response.data?.message;
    return userData;
  },

  addUser: async (payload) => {
    const response: any = await AppRequest.Post(`/users/`, payload);
    if (response) {
      get().getUsers({ page: 1, limit: 10, order_by: "-created_at" });
    }
    let userData = response?.data;
    return userData;
  },
<<<<<<< HEAD
=======

  getUserUsage: async (userId: string) => {
    set({ loading: true });
    try {
      const response: any = await AppRequest.Get(`/billing/user/${userId}/usage`);
      console.log("Raw API response:", response);

      // Extract the actual usage data from the nested response
      const usageData = response?.data?.result || response?.result || null;
      set({ userUsageData: usageData });
      console.log("Processed usage data:", usageData);
      return usageData;
    } catch (error) {
      console.error("Error fetching user usage:", error);
      set({ userUsageData: null });
      throw error;
    } finally {
      set({ loading: false });
    }
  },

>>>>>>> 21080cf1
}));<|MERGE_RESOLUTION|>--- conflicted
+++ resolved
@@ -2,6 +2,8 @@
 import { AppRequest } from "src/pages/api/requests";
 import { create } from "zustand";
 import { Provider } from "./useCloudProviders";
+
+
 
 export type User = {
   color: string;
@@ -44,17 +46,17 @@
   role?: string;
   status?: string;
   user_type?: string;
-  search?: any;
+  search?: any
 };
 
 export const useUsers = create<{
   loading: boolean;
   totalPages: number;
   totalUsers: number;
-  users: User[];
-  userDetails: any;
-  createdUser: any;
-  userPermissions;
+  users: User[],
+  userDetails: any,
+  createdUser: any,
+  userPermissions,
   filters: any;
   userUsageData: any;
 
@@ -82,11 +84,12 @@
     set({ createdUser: data });
   },
   fetchUsers: async (params: GetUserParams) => {
-    Object.keys(params).forEach((key) => {
-      if (!params[key]) {
-        delete params[key];
-      }
-    });
+    Object.keys(params)
+      .forEach((key) => {
+        if (!params[key]) {
+          delete params[key];
+        }
+      });
 
     set({ loading: true });
     try {
@@ -94,15 +97,12 @@
         params: {
           ...params,
           search: Boolean(params.email),
-        },
+        }
       });
-      set({
-        totalPages: response.data.total_pages,
-        totalUsers: response.data.total_record,
-      });
+      set({ totalPages: response.data.total_pages, totalUsers: response.data.total_record });
       console.log("response", response);
       const listData = response.data;
-      const updatedListData = listData.users;
+      const updatedListData = listData.users
       return updatedListData;
     } catch (error) {
       console.error("Error creating model:", error);
@@ -110,7 +110,7 @@
       set({ loading: false });
     }
   },
-  getUsers: async (params: GetUserParams) => {
+  getUsers: async (params: GetUserParams,) => {
     let updatedListData = await get().fetchUsers(params);
     if (params.page !== 1) {
       updatedListData = [...get().users, ...updatedListData];
@@ -118,28 +118,25 @@
     set({ users: updatedListData, filters: params });
   },
 
-  getUsersDetails: async (Id) => {
+  getUsersDetails: async (Id,) => {
     set({ loading: true });
     const response: any = await AppRequest.Get(`/users/${Id}`);
     let userData = response.data?.user;
     set({ userDetails: userData });
     set({ loading: false });
-    if (userData) {
+    if(userData) {
       return userData;
     }
   },
 
-  getUsersPermissions: async (Id) => {
+  getUsersPermissions: async (Id,) => {
     const response: any = await AppRequest.Get(`/users/${Id}/permissions`);
     let userData = response.data?.result;
     set({ userPermissions: userData });
   },
 
   setUsersPermissions: async (Id, userPermissions) => {
-    const response: any = await AppRequest.Put(
-      `/permissions/${Id}/global`,
-      userPermissions,
-    );
+    const response: any = await AppRequest.Put(`/permissions/${Id}/global`, userPermissions);
     let userData = response.data?.result;
     if (userData) {
       await get().getUsersPermissions(Id);
@@ -150,14 +147,14 @@
   updateUser: async (Id, payload) => {
     const response: any = await AppRequest.Patch(`/users/${Id}`, payload);
     let userData = response.data?.result;
-    return userData;
+    return userData
   },
 
   deleteUser: async (Id) => {
     const response: any = await AppRequest.Delete(`/users/${Id}`);
-    console.log("response", response);
+    console.log('response', response)
     let userData = response.data?.message;
-    return userData;
+    return userData
   },
 
   addUser: async (payload) => {
@@ -166,10 +163,8 @@
       get().getUsers({ page: 1, limit: 10, order_by: "-created_at" });
     }
     let userData = response?.data;
-    return userData;
+    return userData
   },
-<<<<<<< HEAD
-=======
 
   getUserUsage: async (userId: string) => {
     set({ loading: true });
@@ -191,5 +186,4 @@
     }
   },
 
->>>>>>> 21080cf1
 }));