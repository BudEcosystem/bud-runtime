--- conflicted
+++ resolved
@@ -359,20 +359,9 @@
         set_as_default: checked
       };
 
-<<<<<<< HEAD
-      console.log("=== Set as Default Toggle Payload ===");
-      console.log("Prompt ID:", session.promptId);
-      console.log("Version ID:", editVersionData.versionId);
-      console.log("Full payload:", payload);
-
-      // Make the PATCH API call
-      const response = await AppRequest.Patch(
-        `${tempApiBaseUrl}/prompts/${session.promptId}/versions/${editVersionData.versionId}`,
-=======
       // Make the API call
       await AppRequest.Post(
         `${tempApiBaseUrl}/prompts/prompt-config`,
->>>>>>> d427b2a1
         payload
       );
     } catch (error: any) {
