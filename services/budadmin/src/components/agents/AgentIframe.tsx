--- conflicted
+++ resolved
@@ -43,19 +43,6 @@
       };
 
       // Send message to iframe with specific origin for security
-<<<<<<< HEAD
-      try {
-        if (!playGroundUrl) {
-          console.error('playGroundUrl is not defined. Check NEXT_PUBLIC_PLAYGROUND_URL environment variable.');
-          return;
-        }
-        const targetOrigin = new URL(playGroundUrl).origin;
-        iframeRef.current.contentWindow.postMessage(message, targetOrigin);
-        console.log('Sent typeForm message to iframe:', message);
-      } catch (error) {
-        console.error('Failed to send message to iframe:', error);
-      }
-=======
       // Extract origin from the actual iframe URL being used
       let targetOrigin = 'https://admin.dev.bud.studio/';
       try {
@@ -66,7 +53,6 @@
 
       iframeRef.current.contentWindow.postMessage(message, targetOrigin);
       console.log('Sent typeForm message to iframe:', message);
->>>>>>> 9a27e8db
     }
   }, [typeFormMessage, iframeUrl]);
 
