import React, { useState, useEffect } from "react";
import {
  Card,
  DatePicker,
  Select,
  InputNumber,
  Switch,
  Space,
  Button,
  Row,
  Col,
  Form,
  ConfigProvider,
} from "antd";
import { FilterOutlined, ClearOutlined } from "@ant-design/icons";
import dayjs from "dayjs";
import { useInferences } from "@/stores/useInferences";
import { useEndPoints } from "src/hooks/useEndPoint";

const { RangePicker } = DatePicker;
const { Option } = Select;

interface InferenceFiltersProps {
  projectId: string;
  onFiltersChange: () => void;
}

const InferenceFilters: React.FC<InferenceFiltersProps> = ({
  projectId,
  onFiltersChange,
}) => {
  const [form] = Form.useForm();

  const { filters, setFilters, resetFilters } = useInferences();
  const { endPoints, getEndPoints } = useEndPoints();

  // Fetch endpoints when component mounts or projectId changes
  useEffect(() => {
    if (projectId === "all") {
      // Fetch all endpoints across all projects (no project_id parameter)
      getEndPoints({
        id: null, // Pass null to fetch all endpoints
        page: 1,
        limit: 1000, // Get more endpoints for global view
      });
    } else if (projectId) {
      // Fetch endpoints for specific project
      getEndPoints({
        id: projectId,
        page: 1,
        limit: 100,
      });
    }
  }, [projectId, getEndPoints]);

  const handleFilterChange = (changedValues: any) => {
    // Handle date range
    if (changedValues.dateRange) {
      const [fromDate, toDate] = changedValues.dateRange;
      setFilters({
        from_date: fromDate ? fromDate.toISOString() : undefined,
        to_date: toDate ? toDate.toISOString() : undefined,
      });
    }

    // Handle other filters
    const filterMap: Record<string, string> = {
      isSuccess: "is_success",
      minTokens: "min_tokens",
      maxTokens: "max_tokens",
      maxLatency: "max_latency_ms",
      endpointId: "endpoint_id",
      endpointType: "endpoint_type",
    };

    Object.keys(changedValues).forEach((key) => {
      if (key !== "dateRange" && filterMap[key]) {
        // Special handling for isSuccess - if false/undefined, remove the filter
        if (key === "isSuccess") {
          setFilters({ [filterMap[key]]: changedValues[key] || undefined });
        } else {
          setFilters({ [filterMap[key]]: changedValues[key] });
        }
      }
    });

    // Trigger data refresh
    onFiltersChange();
  };

  const handleReset = () => {
    form.resetFields();
    resetFilters();
    onFiltersChange();
  };

  const quickDateOptions = [
    { label: "Last 1 hour", value: 1 },
    { label: "Last 6 hours", value: 6 },
    { label: "Last 24 hours", value: 24 },
    { label: "Last 7 days", value: 24 * 7 },
    { label: "Last 30 days", value: 24 * 30 },
  ];

  const handleQuickDate = (hours: number) => {
    const now = dayjs();
    const fromDate = now.subtract(hours, "hour");

    form.setFieldsValue({
      dateRange: [fromDate, now],
    });

    setFilters({
      from_date: fromDate.toISOString(),
      to_date: now.toISOString(),
    });

    onFiltersChange();
  };

  return (
    <ConfigProvider
      theme={{
        token: {
          colorPrimary: "#965CDE",
          colorPrimaryHover: "#a873e5",
          colorPrimaryActive: "#8348c7",
        },
        components: {
          Card: {
            colorBgContainer: "#101010",
            colorBorder: "#1F1F1F",
            colorText: "#EEEEEE",
            colorTextHeading: "#EEEEEE",
          },
          DatePicker: {
            colorBgContainer: "#1A1A1A",
            colorBorder: "#1F1F1F",
            colorText: "#EEEEEE",
            colorTextPlaceholder: "#666666",
            colorBgElevated: "#1A1A1A",
            colorPrimary: "#965CDE",
            colorPrimaryBg: "#2A1F3D",
            colorPrimaryBgHover: "#3A2F4D",
            colorTextLightSolid: "#FFFFFF",
            controlItemBgActive: "#965CDE",
            colorLink: "#965CDE",
            colorLinkHover: "#a873e5",
            colorLinkActive: "#8348c7",
          },
          InputNumber: {
            colorBgContainer: "#1A1A1A",
            colorBorder: "#1F1F1F",
            colorText: "#EEEEEE",
            colorTextPlaceholder: "#666666",
          },
          Select: {
            colorBgContainer: "#1A1A1A",
            colorBorder: "#1F1F1F",
            colorText: "#EEEEEE",
            colorTextPlaceholder: "#666666",
            colorBgElevated: "#1A1A1A",
            controlItemBgHover: "#2F2F2F",
            optionSelectedBg: "#2A1F3D",
          },
          Switch: {
            colorPrimary: "#965CDE",
            colorPrimaryHover: "#a873e5",
          },
          Button: {
            colorBgContainer: "#1F1F1F",
            colorBorder: "#1F1F1F",
            colorText: "#EEEEEE",
            colorPrimaryBg: "#1F1F1F",
            colorPrimaryText: "#EEEEEE",
          },
          Form: {
            labelColor: "#B3B3B3",
          },
        },
      }}
    >
      <Card
        size="small"
        className="bg-[#101010] border-[#1F1F1F]"
        title={
          <div style={{ display: "flex", alignItems: "center", gap: "8px" }}>
            <FilterOutlined
              className="text-[#EEEEEE]"
              style={{ fontSize: "14px", display: "flex" }}
            />
            <span className="text-[#EEEEEE]">Filters</span>
          </div>
        }
        extra={
          <Button
            size="small"
            icon={<ClearOutlined />}
            onClick={handleReset}
            className="bg-[#1F1F1F] border-[#1F1F1F] text-[#EEEEEE] hover:bg-[#2F2F2F] hover:border-[#2F2F2F]"
          >
            Clear All
          </Button>
        }
        styles={{
          header: {
            borderBottom: "1px solid #1F1F1F",
            paddingTop: "8px",
            paddingBottom: "8px",
          },
        }}
      >
        <Form
          form={form}
          layout="vertical"
          onValuesChange={handleFilterChange}
          initialValues={{
            dateRange: filters.from_date
              ? [
                  dayjs(filters.from_date),
                  filters.to_date ? dayjs(filters.to_date) : null,
                ]
              : null,
            isSuccess: filters.is_success,
            minTokens: filters.min_tokens,
            maxTokens: filters.max_tokens,
            maxLatency: filters.max_latency_ms,
            endpointId: filters.endpoint_id,
            endpointType: filters.endpoint_type,
          }}
        >
          <Row gutter={16}>
            <Col span={7}>
              <Form.Item
                label={<span className="text-[#B3B3B3]">Date Range</span>}
                name="dateRange"
              >
                <RangePicker
                  showTime
                  style={{ width: "100%" }}
                  format="YYYY-MM-DD HH:mm"
                  placeholder={["Start Date", "End Date"]}
                  className="bg-[#1A1A1A] border-[#1F1F1F] hover:border-[#3F3F3F]"
                />
              </Form.Item>
            </Col>

            <Col span={4}>
              <Form.Item
                label={<span className="text-[#B3B3B3]">Type</span>}
                name="endpointType"
              >
                <Select
                  style={{ width: "100%" }}
                  placeholder="All Types"
                  allowClear
                  className="bg-[#1A1A1A]"
                  dropdownStyle={{ backgroundColor: "#1A1A1A" }}
                >
                  <Option value="chat">Chat</Option>
                  <Option value="embedding">Embedding</Option>
                  <Option value="audio_transcription">
                    Audio Transcription
                  </Option>
                  <Option value="audio_translation">Audio Translation</Option>
                  <Option value="text_to_speech">Text to Speech</Option>
                  <Option value="image_generation">Image Generation</Option>
                  <Option value="moderation">Moderation</Option>
                </Select>
              </Form.Item>
            </Col>

            <Col span={4}>
              <Form.Item
                label={<span className="text-[#B3B3B3]">Deployment</span>}
                name="endpointId"
              >
                <Select
                  style={{ width: "100%" }}
                  placeholder="All Deployments"
                  allowClear
                  className="bg-[#1A1A1A]"
                  dropdownStyle={{ backgroundColor: "#1A1A1A" }}
                  showSearch
                  filterOption={(input, option) =>
                    option?.children
                      ?.toString()
                      .toLowerCase()
                      .includes(input.toLowerCase()) ?? false
                  }
                >
                  {endPoints?.map((endpoint: any) => (
                    <Option key={endpoint.id} value={endpoint.id}>
                      {endpoint.name}
                    </Option>
                  ))}
                </Select>
              </Form.Item>
            </Col>

            <Col span={3}>
              <Form.Item
                label={<span className="text-[#B3B3B3]">Min Tokens</span>}
                name="minTokens"
              >
                <InputNumber
                  style={{ width: "100%" }}
                  min={0}
                  placeholder="Min"
                  className="bg-[#1A1A1A] border-[#1F1F1F] hover:border-[#3F3F3F] text-[#EEEEEE]"
                />
              </Form.Item>
            </Col>

            <Col span={3}>
              <Form.Item
                label={<span className="text-[#B3B3B3]">Max Tokens</span>}
                name="maxTokens"
              >
                <InputNumber
                  style={{ width: "100%" }}
                  min={0}
                  placeholder="Max"
                  className="bg-[#1A1A1A] border-[#1F1F1F] hover:border-[#3F3F3F] text-[#EEEEEE]"
                />
              </Form.Item>
            </Col>

            <Col span={3}>
              <Form.Item
                label={<span className="text-[#B3B3B3]">Max Latency (ms)</span>}
                name="maxLatency"
              >
                <InputNumber
                  style={{ width: "100%" }}
                  min={0}
                  placeholder="Max latency"
                  className="bg-[#1A1A1A] border-[#1F1F1F] hover:border-[#3F3F3F] text-[#EEEEEE]"
                />
              </Form.Item>
            </Col>
          </Row>

          <Row gutter={16} align="middle">
            <Col span={24}>
              <Space wrap style={{ marginBottom: 16 }}>
                {quickDateOptions.map((option) => (
                  <Button
                    key={option.value}
                    size="small"
                    onClick={() => handleQuickDate(option.value)}
                    className="bg-[#1F1F1F] border-[#1F1F1F] text-[#B3B3B3] hover:bg-[#2F2F2F] hover:border-[#2F2F2F] hover:text-[#EEEEEE]"
                  >
                    {option.label}
                  </Button>
                ))}

                <div
                  style={{
                    marginLeft: "16px",
                    display: "inline-flex",
                    alignItems: "center",
                  }}
                >
                  <span
<<<<<<< HEAD
                    className="text-[#EEEEEE]"
=======
                    className="text-gray-700 dark:text-gray-300"
>>>>>>> 21080cf1
                    style={{ marginRight: "8px" }}
                  >
                    Show only successful:
                  </span>
<<<<<<< HEAD
                  <Form.Item name="isSuccess" valuePropName="checked" noStyle>
                    <Switch className="bg-[#1F1F1F]" />
                  </Form.Item>
=======
                  <div className="[&_.ant-switch]:!bg-gray-300 dark:[&_.ant-switch]:!bg-gray-600 [&_.ant-switch-checked]:!bg-blue-500 dark:[&_.ant-switch-checked]:!bg-blue-500">
                    <Form.Item name="isSuccess" valuePropName="checked" noStyle>
                      <Switch className="!bg-[#2f2f2f]" />
                    </Form.Item>
                  </div>
>>>>>>> 21080cf1
                </div>
              </Space>
            </Col>
          </Row>
        </Form>
      </Card>
    </ConfigProvider>
  );
};

export default InferenceFilters;<|MERGE_RESOLUTION|>--- conflicted
+++ resolved
@@ -363,26 +363,16 @@
                   }}
                 >
                   <span
-<<<<<<< HEAD
-                    className="text-[#EEEEEE]"
-=======
                     className="text-gray-700 dark:text-gray-300"
->>>>>>> 21080cf1
                     style={{ marginRight: "8px" }}
                   >
                     Show only successful:
                   </span>
-<<<<<<< HEAD
-                  <Form.Item name="isSuccess" valuePropName="checked" noStyle>
-                    <Switch className="bg-[#1F1F1F]" />
-                  </Form.Item>
-=======
                   <div className="[&_.ant-switch]:!bg-gray-300 dark:[&_.ant-switch]:!bg-gray-600 [&_.ant-switch-checked]:!bg-blue-500 dark:[&_.ant-switch-checked]:!bg-blue-500">
                     <Form.Item name="isSuccess" valuePropName="checked" noStyle>
                       <Switch className="!bg-[#2f2f2f]" />
                     </Form.Item>
                   </div>
->>>>>>> 21080cf1
                 </div>
               </Space>
             </Col>
