--- conflicted
+++ resolved
@@ -1,31 +1,3 @@
-<<<<<<< HEAD
-import React, { useEffect, useState } from "react";
-import { Button, Table, Tag, Tooltip, Typography, message } from "antd";
-import {
-  EyeOutlined,
-  DownloadOutlined,
-  CopyOutlined,
-  ReloadOutlined,
-} from "@ant-design/icons";
-import type { ColumnsType } from "antd/es/table";
-import { format } from "date-fns";
-import { useRouter } from "next/router";
-import { useInferences, InferenceListItem } from "@/stores/useInferences";
-import InferenceFilters from "@/components/inferences/InferenceFilters";
-import {
-  Text_12_300_EEEEEE,
-  Text_12_400_EEEEEE,
-  Text_16_600_FFFFFF,
-} from "../../text";
-import SearchHeaderInput from "src/flows/components/SearchHeaderInput";
-import NoDataFount from "../../noDataFount";
-import { PrimaryButton, SecondaryButton } from "../form/Buttons";
-import ProjectTags from "src/flows/components/ProjectTags";
-import { SortIcon } from "./SortIcon";
-import { formatDate, formatTimestamp } from "src/utils/formatDate";
-import { useLoaderOnLoding } from "src/hooks/useLoaderOnLoading";
-import { ClientTimestamp } from "../../ClientTimestamp";
-=======
 import React, { useEffect, useState } from 'react';
 import { Button, Table, Tooltip, message } from 'antd';
 import { EyeOutlined, DownloadOutlined, CopyOutlined, ReloadOutlined } from '@ant-design/icons';
@@ -41,20 +13,17 @@
 import { SortIcon } from './SortIcon';
 import { useLoaderOnLoding } from 'src/hooks/useLoaderOnLoading';
 import { ClientTimestamp } from '../../ClientTimestamp';
->>>>>>> 5251affc
 
 
 interface InferenceListTableProps {
   projectId?: string;
 }
 
-const InferenceListTable: React.FC<InferenceListTableProps> = ({
-  projectId: propProjectId,
-}) => {
+const InferenceListTable: React.FC<InferenceListTableProps> = ({ projectId: propProjectId }) => {
   const router = useRouter();
   const { slug } = router.query;
   const projectId = propProjectId || (slug as string);
-  const [searchValue, setSearchValue] = useState("");
+  const [searchValue, setSearchValue] = useState('');
   const [showFilters, setShowFilters] = useState(false);
 
   const {
@@ -69,7 +38,7 @@
 
   // Fetch inferences when component mounts or projectId changes
   useEffect(() => {
-    if (projectId && typeof projectId === "string") {
+    if (projectId && typeof projectId === 'string') {
       fetchInferences(projectId);
     }
   }, [projectId, fetchInferences]);
@@ -89,41 +58,39 @@
   // Copy inference ID to clipboard
   const copyToClipboard = (text: string) => {
     navigator.clipboard.writeText(text);
-    message.success("Copied to clipboard");
+    message.success('Copied to clipboard');
   };
 
   // Table columns definition
   const columns: ColumnsType<InferenceListItem> = [
     {
-      title: "Timestamp",
-      dataIndex: "timestamp",
-      key: "timestamp",
+      title: 'Timestamp',
+      dataIndex: 'timestamp',
+      key: 'timestamp',
       width: 180,
       render: (timestamp: string) => (
-        <Text_12_400_EEEEEE>
-          <ClientTimestamp timestamp={timestamp} />
-        </Text_12_400_EEEEEE>
+        <Text_12_400_EEEEEE><ClientTimestamp timestamp={timestamp} /></Text_12_400_EEEEEE>
       ),
       sorter: true,
       sortIcon: SortIcon,
     },
     {
-      title: "Deployment",
-      dataIndex: "endpoint_name",
-      key: "endpoint_name",
+      title: 'Deployment',
+      dataIndex: 'endpoint_name',
+      key: 'endpoint_name',
       width: 200,
       render: (endpoint_name: string) => (
-        <Tooltip title={endpoint_name || "N/A"}>
+        <Tooltip title={endpoint_name || 'N/A'}>
           <Text_12_400_EEEEEE className="truncate max-w-[180px]">
-            {endpoint_name || "-"}
+            {endpoint_name || '-'}
           </Text_12_400_EEEEEE>
         </Tooltip>
       ),
     },
     {
-      title: "Prompt Preview",
-      dataIndex: "prompt_preview",
-      key: "prompt_preview",
+      title: 'Prompt Preview',
+      dataIndex: 'prompt_preview',
+      key: 'prompt_preview',
       width: 400,
       render: (prompt: string) => (
         <Tooltip title={prompt}>
@@ -134,36 +101,36 @@
       ),
     },
     {
-      title: "Response Time",
-      dataIndex: "response_time_ms",
-      key: "response_time_ms",
+      title: 'Response Time',
+      dataIndex: 'response_time_ms',
+      key: 'response_time_ms',
       width: 120,
       onHeaderCell: () => ({
         style: { whiteSpace: 'nowrap' },
       }),
       render: (response_time_ms: number) => (
         <Text_12_400_EEEEEE>
-          {response_time_ms ? `${response_time_ms.toLocaleString()} ms` : "-"}
+          {response_time_ms ? `${response_time_ms.toLocaleString()} ms` : '-'}
         </Text_12_400_EEEEEE>
       ),
       sorter: true,
       sortIcon: SortIcon,
     },
     {
-      title: "Status",
-      key: "status",
+      title: 'Status',
+      key: 'status',
       width: 100,
       render: (_, record) => (
         <ProjectTags
-          name={record.is_success ? "Success" : "Failed"}
-          color={record.is_success ? "#22c55e" : "#ef4444"}
+          name={record.is_success ? 'Success' : 'Failed'}
+          color={record.is_success ? '#22c55e' : '#ef4444'}
           textClass="text-[.75rem]"
         />
       ),
     },
     {
-      title: "",
-      key: "actions",
+      title: '',
+      key: 'actions',
       width: 100,
       render: (_, record) => (
         <div className="flex items-center gap-2 visible-on-hover">
@@ -173,9 +140,7 @@
             icon={<EyeOutlined />}
             onClick={(e) => {
               e.stopPropagation();
-              router.push(
-                `/home/projects/${projectId}/inferences/${record.inference_id}`,
-              );
+              router.push(`/home/projects/${projectId}/inferences/${record.inference_id}`);
             }}
           />
           <Button
@@ -193,24 +158,16 @@
   ];
 
   // Handle table change (pagination, sorting)
-<<<<<<< HEAD
-  const handleTableChange = (
-    newPagination: any,
-    _filters: any,
-    sorter: any,
-  ) => {
-=======
   const handleTableChange = (_newPagination: any, _filters: any, sorter: any) => {
->>>>>>> 5251affc
     // Handle sorting
     if (sorter.field) {
       const sortMap: Record<string, string> = {
-        timestamp: "timestamp",
-        response_time_ms: "latency",
+        timestamp: 'timestamp',
+        response_time_ms: 'latency',
       };
 
-      const sortBy = sortMap[sorter.field] || "timestamp";
-      const sortOrder = sorter.order === "ascend" ? "asc" : "desc";
+      const sortBy = sortMap[sorter.field] || 'timestamp';
+      const sortOrder = sorter.order === 'ascend' ? 'asc' : 'desc';
 
       setFilters({
         sort_by: sortBy as any,
@@ -220,22 +177,6 @@
     }
   };
 
-<<<<<<< HEAD
-  // Export menu items
-  const exportMenu = [
-    {
-      key: "csv",
-      label: "Export as CSV",
-      onClick: () => exportInferences("csv"),
-    },
-    {
-      key: "json",
-      label: "Export as JSON",
-      onClick: () => exportInferences("json"),
-    },
-  ];
-=======
->>>>>>> 5251affc
 
   return (
     <div className="pb-[60px] pt-[.4rem]">
@@ -263,11 +204,9 @@
         onRow={(record) => ({
           onClick: (e) => {
             e.preventDefault();
-            router.push(
-              `/home/projects/${projectId}/inferences/${record.inference_id}`,
-            );
+            router.push(`/home/projects/${projectId}/inferences/${record.inference_id}`);
           },
-          className: "cursor-pointer hover:bg-gray-900",
+          className: 'cursor-pointer hover:bg-gray-900',
         })}
         title={() => (
           <div className="flex justify-between items-center px-[0.75rem] py-[1rem]">
@@ -280,21 +219,12 @@
                 searchValue={searchValue}
                 setSearchValue={setSearchValue}
               />
-              <SecondaryButton onClick={() => setShowFilters(!showFilters)}>
-                <span style={{ display: "flex", alignItems: "center" }}>
-                  <svg
-                    xmlns="http://www.w3.org/2000/svg"
-                    width="12"
-                    height="12"
-                    viewBox="0 0 12 12"
-                    fill="none"
-                  >
-                    <path
-                      d="M2 3h8M3 6h6M4 9h4"
-                      stroke="currentColor"
-                      strokeWidth="1.5"
-                      strokeLinecap="round"
-                    />
+              <SecondaryButton
+                onClick={() => setShowFilters(!showFilters)}
+              >
+                <span style={{ display: 'flex', alignItems: 'center' }}>
+                  <svg xmlns="http://www.w3.org/2000/svg" width="12" height="12" viewBox="0 0 12 12" fill="none">
+                    <path d="M2 3h8M3 6h6M4 9h4" stroke="currentColor" strokeWidth="1.5" strokeLinecap="round"/>
                   </svg>
                   <span className="ml-2">Filters</span>
                 </span>
@@ -305,7 +235,9 @@
                 <ReloadOutlined />
                 <span className="ml-2">Refresh</span>
               </PrimaryButton>
-              <SecondaryButton onClick={() => exportInferences("csv")}>
+              <SecondaryButton
+                onClick={() => exportInferences('csv')}
+              >
                 <DownloadOutlined />
                 <span className="ml-2">Export</span>
               </SecondaryButton>
