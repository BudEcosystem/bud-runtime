--- conflicted
+++ resolved
@@ -92,11 +92,7 @@
         form.setFieldsValue(props.data);
       }
     }
-<<<<<<< HEAD
   }, [props.data, form]);
-=======
-  }, [JSON.stringify(props.data), form]);
->>>>>>> 4bed0835
 
   // Don't reset fields on unmount - we want to preserve form data when navigating
   // The form will be properly initialized with data prop when remounting
