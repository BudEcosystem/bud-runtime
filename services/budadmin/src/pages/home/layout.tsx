--- conflicted
+++ resolved
@@ -234,11 +234,7 @@
     console.log("process.env.NEXT_PUBLIC_NOVU_APP_ID", process.env.NEXT_PUBLIC_NOVU_APP_ID);
   }, []);
 
-<<<<<<< HEAD
-  const handleOpenChange = (open) => {
-=======
   const handleOpenChange = (open: boolean) => {
->>>>>>> ba3f6bc0
     setGeneralOpen(open);
   };
   const content = (
