/* eslint-disable react/no-unescaped-entities */
"use client";
import { MixerHorizontalIcon } from "@radix-ui/react-icons";
import { ConfigProvider, Popover, Select, Slider, Tag } from "antd";
import { useCallback, useEffect, useState } from "react";
import React from "react";
import DashBoardLayout from "../layout";

// ui components
import {
  Text_11_400_808080,
  Text_17_600_FFFFFF,
  Text_13_400_B3B3B3,
  Text_12_400_B3B3B3,
  Text_12_300_EEEEEE,
} from "./../../../components/ui/text";
import { useLoader } from "src/context/appContext";
import PageHeader from "@/components/ui/pageHeader";
import NoAccess from "@/components/ui/noAccess";
import { useDrawer } from "src/hooks/useDrawer";
import { getChromeColor } from "@/components/ui/bud/dataEntry/TagsInputData";
import { formatDate } from "src/utils/formatDate";
import Tags from "src/flows/components/DrawerTags";
import {
  PrimaryButton,
  SecondaryButton,
} from "@/components/ui/bud/form/Buttons";
import SearchHeaderInput from "src/flows/components/SearchHeaderInput";
import NoDataFount from "@/components/ui/noDataFount";
import { PermissionEnum, useUser } from "src/stores/useUser";
import { PlusOutlined } from "@ant-design/icons";
import { useAgentStore } from "@/stores/useAgentStore";
import AgentDrawer from "@/components/agents/AgentDrawer";
import { usePromptsAgents, type PromptAgent } from "@/stores/usePromptsAgents";


function PromptAgentCard({ item, index }: { item: PromptAgent; index: number }) {
  const { openDrawer } = useDrawer();

  const getTypeColor = (type?: string) => {
    return type === 'agent' ? '#965CDE' : '#5CADFF';
  };

  const getTypeIcon = (type?: string) => {
    return type === 'agent' ? '>' : '=�';
  };

  return (
    <div
      className="flex flex-col justify-between bg-[#101010] border border-[#1F1F1F] rounded-lg pt-[1.54em] 1680px:pt-[1.85em] min-h-[325px] 1680px:min-h-[400px] 2048px:min-h-[475px] group cursor-pointer hover:shadow-[1px_1px_6px_-1px_#2e3036] overflow-hidden"
      key={index}
      onClick={async () => {
        // Handle click - will need to implement drawer flow or navigation
        // For now, just log the action
        console.log("View prompt/agent:", item.name);
      }}
    >
      <div className="px-[1.6rem] min-h-[230px]">
        <div className="flex items-center gap-3 mb-4">
          <div className="w-[2.40125rem] h-[2.40125rem] bg-[#1F1F1F] rounded-[5px] flex items-center justify-center text-[1.2rem]">
            {getTypeIcon(item.prompt_type)}
          </div>
          <Tag
            className="border-0 rounded-[4px] px-2 py-1"
            style={{
              backgroundColor: getTypeColor(item.prompt_type) + '20',
              color: getTypeColor(item.prompt_type),
            }}
          >
            {item.prompt_type === 'agent' ? 'Agent' : 'Prompt'}
          </Tag>
        </div>

        {(item?.modified_at || item?.created_at) && (
          <div className="mt-[1.2rem]">
            <Text_11_400_808080>
              {formatDate(item?.modified_at || item?.created_at)}
            </Text_11_400_808080>
          </div>
        )}

        <Text_17_600_FFFFFF
          className="max-w-[100] truncate w-[calc(100%-20px)] mt-[.4rem]"
        >
          {item.name}
        </Text_17_600_FFFFFF>

        <Text_13_400_B3B3B3 className="mt-[.6rem] leading-[1.125rem] h-[2.5rem] tracking-[.01em] line-clamp-2 overflow-hidden display-webkit-box">
          {item?.description || ""}
        </Text_13_400_B3B3B3>

        <div className="flex items-center flex-wrap py-[1.1em] gap-[.3rem]">
          {(item.tags || []).slice(0, 3).map((tag, idx) => (
            <Tag
              key={idx}
              className="text-[#B3B3B3] border-[0] rounded-[6px] py-[.3rem] px-[.4rem]"
              style={{
                backgroundColor: getChromeColor("#1F1F1F"),
                background: "#1F1F1F",
              }}
            >
              <div className="text-[0.625rem] font-[400] leading-[100%]" style={{ color: "#EEEEEE" }}>
                {typeof tag === 'string' ? tag : tag.name}
              </div>
            </Tag>
          ))}
          {(item.tags || []).length > 3 && (
            <Tag
              className="text-[#B3B3B3] border-[0] rounded-[6px] py-[.3rem] px-[.4rem]"
              style={{
                backgroundColor: getChromeColor("#1F1F1F"),
                background: "#1F1F1F",
              }}
            >
              <div className="text-[0.625rem] font-[400] leading-[100%]" style={{ color: "#808080" }}>
                +{(item.tags || []).length - 3}
              </div>
            </Tag>
          )}
        </div>
      </div>

      <div className="px-[1.6rem] pt-[.9rem] pb-[1rem] bg-[#161616] border-t-[.5px] border-t-[#1F1F1F] min-h-[32%]">
        <div className="flex items-center justify-between mb-2">
          <Text_12_400_B3B3B3>Usage & Rating</Text_12_400_B3B3B3>
          <Text_12_400_B3B3B3>v{item.default_version || item.version || '1.0'}</Text_12_400_B3B3B3>
        </div>

        <div className="flex items-center justify-between">
          <div className="flex items-center gap-2">
            <Tag
              className="text-[#B3B3B3] border-[0] rounded-[6px] py-[.3rem] px-[.4rem]"
              style={{
                backgroundColor: getChromeColor("#1F1F1F"),
                background: "#1F1F1F",
              }}
            >
              <div className="text-[0.625rem] font-[400] leading-[100%]" style={{ color: "#EEEEEE" }}>
                {(item.usage_count || 0).toLocaleString()} uses
              </div>
            </Tag>

            <Tag
              className="text-[#B3B3B3] border-[0] rounded-[6px] py-[.3rem] px-[.4rem]"
              style={{
                backgroundColor: getChromeColor("#1F1F1F"),
                background: "#1F1F1F",
              }}
            >
              <div className="text-[0.625rem] font-[400] leading-[100%]" style={{ color: "#EEEEEE" }}>
                P {item.rating || 0}
              </div>
            </Tag>
          </div>

          <Tag
            className="text-[#B3B3B3] border-[0] rounded-[6px] py-[.3rem] px-[.4rem]"
            style={{
              backgroundColor: getChromeColor("#1F1F1F"),
              background: "#1F1F1F",
            }}
          >
            <div className="text-[0.625rem] font-[400] leading-[100%]" style={{ color: "#EEEEEE" }}>
              {item.category || 'Uncategorized'}
            </div>
          </Tag>
        </div>
      </div>
    </div>
  );
}

const SelectedFilters = ({
  filters,
  removeTag,
}: {
  filters: any;
  removeTag?: (key: string, item: any) => void;
}) => {
  return (
    <div className="flex justify-start gap-[.4rem] items-center absolute top-[.4rem] left-[3.5rem]">
      {filters?.type && (
        <Tags
          name={`Type: ${filters.type}`}
          color="#d1b854"
          closable
          onClose={() => removeTag?.("type", filters?.type)}
        />
      )}
      {filters?.category && (
        <Tags
          name={`Category: ${filters.category}`}
          color="#d1b854"
          closable
          onClose={() => removeTag?.("category", filters?.category)}
        />
      )}
      {filters?.author && (
        <Tags
          name={`Author: ${filters.author}`}
          color="#d1b854"
          closable
          onClose={() => removeTag?.("author", filters?.author)}
        />
      )}
      {filters?.tags?.length > 0 &&
        filters.tags.map((item: string, index: number) => (
          <Tags
            name={item}
            color="#d1b854"
            key={index}
            closable
            onClose={() => removeTag?.("tags", item)}
          />
        ))}
    </div>
  );
};

const defaultFilter = {
  name: "",
  type: undefined as 'prompt' | 'agent' | undefined,
  category: undefined,
  author: undefined,
  tags: [] as string[],
  rating_min: undefined,
  rating_max: undefined,
};

export default function PromptsAgents() {
  const { hasPermission, loadingUser } = useUser();
  const { showLoader, hideLoader } = useLoader();
  const { openDrawer } = useDrawer();
<<<<<<< HEAD
  // to flowgram
=======
>>>>>>> 209e5cf1
  const { openAgentDrawer } = useAgentStore();

  // Use the store
  const {
    filteredPrompts,
    isLoading,
    searchQuery,
    selectedType,
    selectedCategory,
    selectedAuthor,
    selectedTags,
    ratingMin,
    ratingMax,
    categories,
    authors,
    allTags,
    fetchPrompts,
    setSearchQuery,
    setSelectedType,
    setSelectedCategory,
    setSelectedAuthor,
    setSelectedTags,
    setRatingRange,
    applyFilters,
    resetFilters: storeResetFilters,
  } = usePromptsAgents();

  // State
  const [currentPage, setCurrentPage] = useState(1);
  const [tempFilter, setTempFilter] = useState<any>(defaultFilter);
  const [filter, setFilter] = useState<any>(defaultFilter);
  const [filterOpen, setFilterOpen] = React.useState(false);
  const [filterReset, setFilterReset] = useState(false);

  const load = useCallback(
    async (filter: any) => {
      // Update store filters
      if (filter.name !== undefined) setSearchQuery(filter.name);
      if (filter.type !== undefined) setSelectedType(filter.type);
      if (filter.category !== undefined) setSelectedCategory(filter.category);
      if (filter.author !== undefined) setSelectedAuthor(filter.author);
      if (filter.tags !== undefined) setSelectedTags(filter.tags);
      if (filter.rating_min !== undefined || filter.rating_max !== undefined) {
        setRatingRange(filter.rating_min, filter.rating_max);
      }

      // Apply filters will trigger the API call
      await applyFilters();
    },
    [setSearchQuery, setSelectedType, setSelectedCategory, setSelectedAuthor, setSelectedTags, setRatingRange, applyFilters]
  );

  const handleOpenChange = (open: boolean) => {
    setFilterOpen(open);
    setTempFilter(filter);
  };

  const applyFilter = async () => {
    setFilterOpen(false);
    setFilter(tempFilter);
    setCurrentPage(1);
    await load(tempFilter);
    setFilterReset(false);
  };

  const resetFilter = async () => {
    setTempFilter(defaultFilter);
    setCurrentPage(1);
    setFilterReset(true);
    await storeResetFilters();
  };

  const removeSelectedTag = (key: string, item: any) => {
    if (key === "tags") {
      const filteredTags = tempFilter.tags.filter((tag: string) => tag !== item);
      setTempFilter({ ...tempFilter, tags: filteredTags });
    } else {
      setTempFilter({ ...tempFilter, [key]: undefined });
    }
    setFilterReset(true);
  };

  useEffect(() => {
    if (filterReset) {
      applyFilter();
    }
  }, [filterReset]);

  useEffect(() => {
    const timer = setTimeout(() => {
      if (filter.name !== undefined) {
        setSearchQuery(filter.name);
        fetchPrompts();
      }
      setCurrentPage(1);
    }, 500);
    return () => clearTimeout(timer);
  }, [filter.name]);

  useEffect(() => {
    fetchPrompts();
  }, []);

  return (
    <DashBoardLayout>
      <div className="boardPageView" id="prompts-agents-container">
        <div className="boardPageTop">
          <PageHeader
            headding="Prompts & Agents"
            buttonLabel="Agent"
            buttonPermission={hasPermission(PermissionEnum.ModelManage)}
            buttonAction={() => {
<<<<<<< HEAD
              openDrawer("add-agent");
=======
              openAgentDrawer();
>>>>>>> 209e5cf1
            }}
            ButtonIcon={PlusOutlined}
            rightComponent={
              <div className="flex gap-x-[.2rem] hidden">
                <SearchHeaderInput
                  classNames="mr-[.2rem]"
                  placeholder="Search prompts and agents..."
                  searchValue={filter.name || ""}
                  setSearchValue={(value: string) => {
                    setFilter({ ...filter, name: value });
                  }}
                />
                <ConfigProvider
                  theme={{
                    token: {
                      sizePopupArrow: 0,
                    },
                  }}
                  getPopupContainer={(trigger) => (trigger.parentNode as HTMLElement) || document.body}
                >
                  <Popover
                    open={filterOpen}
                    onOpenChange={handleOpenChange}
                    placement="bottomRight"
                    content={
                      <div className="bg-[#111113] shadow-none border border-[#1F1F1F] rounded-[6px] width-348">
                        <div className="p-[1.5rem] flex items-start justify-start flex-col">
                          <div className="text-[#FFFFFF] text-[0.875rem] font-400">
                            Filter
                          </div>
                          <div className="text-[0.75rem] font-400 text-[#757575]">
                            Apply filters to find prompts and agents
                          </div>
                        </div>
                        <div className="height-1 bg-[#1F1F1F] mb-[1.5rem] w-full"></div>
                        <div className="w-full flex flex-col gap-size-20 px-[1.5rem] pb-[1.5rem]">
                          {/* Type Filter */}
                          <div className="rounded-[6px] relative !bg-[transparent] !w-[100%] mb-[0]">
                            <div className="w-full">
                              <Text_12_300_EEEEEE className="absolute bg-[#101010] -top-1.5 left-[1.1rem] tracking-[.035rem] z-10 flex items-center gap-1 text-nowrap">
                                Type
                              </Text_12_300_EEEEEE>
                            </div>
                            <div className="custom-select-two w-full rounded-[6px] relative">
                              <ConfigProvider
                                theme={{
                                  token: {
                                    colorTextPlaceholder: "#808080",
                                    boxShadowSecondary: "none",
                                  },
                                }}
                              >
                                <Select
                                  variant="borderless"
                                  placeholder="Select Type"
                                  style={{
                                    backgroundColor: "transparent",
                                    color: "#EEEEEE",
                                    border: "0.5px solid #757575",
                                    width: "100%",
                                  }}
                                  value={tempFilter.type}
                                  size="large"
                                  className="drawerInp !bg-[transparent] text-[#EEEEEE] py-[.6rem] font-[300] text-[.75rem] shadow-none w-full indent-[.4rem] border-0 outline-0 hover:border-[#EEEEEE] focus:border-[#EEEEEE] active:border-[#EEEEEE] h-[2.59338rem] outline-none"
                                  options={[
                                    { label: "Prompt", value: "simple_prompt" },
                                    { label: "Agent", value: "agent" },
                                  ]}
                                  onChange={(value) => {
                                    setTempFilter({
                                      ...tempFilter,
                                      type: value,
                                    });
                                  }}
                                />
                              </ConfigProvider>
                            </div>
                          </div>

                          {/* Category Filter */}
                          <div className="rounded-[6px] relative !bg-[transparent] !w-[100%] mb-[0]">
                            <div className="w-full">
                              <Text_12_300_EEEEEE className="absolute bg-[#101010] -top-1.5 left-[1.1rem] tracking-[.035rem] z-10 flex items-center gap-1 text-nowrap">
                                Category
                              </Text_12_300_EEEEEE>
                            </div>
                            <div className="custom-select-two w-full rounded-[6px] relative">
                              <ConfigProvider
                                theme={{
                                  token: {
                                    colorTextPlaceholder: "#808080",
                                    boxShadowSecondary: "none",
                                  },
                                }}
                              >
                                <Select
                                  variant="borderless"
                                  placeholder="Select Category"
                                  style={{
                                    backgroundColor: "transparent",
                                    color: "#EEEEEE",
                                    border: "0.5px solid #757575",
                                    width: "100%",
                                  }}
                                  value={tempFilter.category}
                                  size="large"
                                  className="drawerInp !bg-[transparent] text-[#EEEEEE] py-[.6rem] font-[300] text-[.75rem] shadow-none w-full indent-[.4rem] border-0 outline-0 hover:border-[#EEEEEE] focus:border-[#EEEEEE] active:border-[#EEEEEE] h-[2.59338rem] outline-none"
                                  options={categories.map(cat => ({
                                    label: cat,
                                    value: cat,
                                  }))}
                                  onChange={(value) => {
                                    setTempFilter({
                                      ...tempFilter,
                                      category: value,
                                    });
                                  }}
                                />
                              </ConfigProvider>
                            </div>
                          </div>

                          {/* Author Filter */}
                          <div className="rounded-[6px] relative !bg-[transparent] !w-[100%] mb-[0]">
                            <div className="w-full">
                              <Text_12_300_EEEEEE className="absolute bg-[#101010] -top-1.5 left-[1.1rem] tracking-[.035rem] z-10 flex items-center gap-1 text-nowrap">
                                Author
                              </Text_12_300_EEEEEE>
                            </div>
                            <div className="custom-select-two w-full rounded-[6px] relative">
                              <ConfigProvider
                                theme={{
                                  token: {
                                    colorTextPlaceholder: "#808080",
                                    boxShadowSecondary: "none",
                                  },
                                }}
                              >
                                <Select
                                  variant="borderless"
                                  placeholder="Select Author"
                                  style={{
                                    backgroundColor: "transparent",
                                    color: "#EEEEEE",
                                    border: "0.5px solid #757575",
                                    width: "100%",
                                  }}
                                  value={tempFilter.author}
                                  size="large"
                                  className="drawerInp !bg-[transparent] text-[#EEEEEE] py-[.6rem] font-[300] text-[.75rem] shadow-none w-full indent-[.4rem] border-0 outline-0 hover:border-[#EEEEEE] focus:border-[#EEEEEE] active:border-[#EEEEEE] h-[2.59338rem] outline-none"
                                  options={authors.map(author => ({
                                    label: author,
                                    value: author,
                                  }))}
                                  onChange={(value) => {
                                    setTempFilter({
                                      ...tempFilter,
                                      author: value,
                                    });
                                  }}
                                />
                              </ConfigProvider>
                            </div>
                          </div>

                          {/* Tags Filter */}
                          <div className="rounded-[6px] relative !bg-[transparent] !w-[100%] mb-[0]">
                            <div className="w-full">
                              <Text_12_300_EEEEEE className="absolute bg-[#101010] -top-1.5 left-[1.1rem] tracking-[.035rem] z-10 flex items-center gap-1 text-nowrap">
                                Tags
                              </Text_12_300_EEEEEE>
                            </div>
                            <div className="custom-select-two w-full rounded-[6px] relative">
                              <ConfigProvider
                                theme={{
                                  token: {
                                    colorTextPlaceholder: "#808080",
                                    boxShadowSecondary: "none",
                                  },
                                }}
                              >
                                <Select
                                  placeholder="Select Tags"
                                  style={{
                                    backgroundColor: "transparent",
                                    color: "#EEEEEE",
                                    border: "0.5px solid #757575",
                                    width: "100%",
                                  }}
                                  value={tempFilter.tags}
                                  size="large"
                                  mode="multiple"
                                  className="drawerInp !bg-[transparent] text-[#EEEEEE] py-[.6rem] font-[300] text-[.75rem] shadow-none w-full indent-[.4rem] border-0 outline-0 hover:border-[#EEEEEE] focus:border-[#EEEEEE] active:border-[#EEEEEE] h-[2.59338rem] outline-none"
                                  options={allTags.map(tag => ({
                                    label: tag,
                                    value: tag,
                                  }))}
                                  onChange={(value) => {
                                    setTempFilter({
                                      ...tempFilter,
                                      tags: value,
                                    });
                                  }}
                                  tagRender={(props) => {
                                    const { label } = props;
                                    return (
                                      <Tags name={label as string} color="#D1B854" />
                                    );
                                  }}
                                />
                              </ConfigProvider>
                            </div>
                          </div>

                          {/* Rating Range */}
                          <div className="rounded-[6px] relative !bg-[transparent] !w-[100%] mb-[0]">
                            <div className="w-full">
                              <Text_12_300_EEEEEE className="absolute px-1.4 tracking-[.035rem] flex items-center gap-1 text-nowrap">
                                Rating
                              </Text_12_300_EEEEEE>
                              <div className="flex items-center justify-center">
                                <div className="text-[#757575] text-[.75rem] h-[4px] mr-1 leading-8">
                                  0
                                </div>
                                <Slider
                                  className="budSlider mt-[3.2rem] w-full"
                                  min={0}
                                  max={5}
                                  step={0.1}
                                  range
                                  value={[
                                    tempFilter.rating_min || 0,
                                    tempFilter.rating_max || 5,
                                  ]}
                                  onChange={(value) => {
                                    setTempFilter({
                                      ...tempFilter,
                                      rating_min: value[0],
                                      rating_max: value[1],
                                    });
                                  }}
                                  tooltip={{
                                    open: true,
                                    getPopupContainer: (trigger) =>
                                      (trigger.parentNode as HTMLElement) ||
                                      document.body,
                                  }}
                                  styles={{
                                    track: {
                                      backgroundColor: "#965CDE",
                                    },
                                    rail: {
                                      backgroundColor: "#212225",
                                      height: 4,
                                    },
                                  }}
                                />
                                <div className="text-[#757575] text-[.75rem] h-[4px] ml-1 leading-8">
                                  5
                                </div>
                              </div>
                            </div>
                          </div>

                          <div className="flex items-center justify-between">
                            <SecondaryButton
                              type="button"
                              onClick={resetFilter}
                              classNames="!px-[.8rem] tracking-[.02rem] mr-[.5rem]"
                            >
                              Reset
                            </SecondaryButton>
                            <PrimaryButton
                              type="submit"
                              onClick={applyFilter}
                              classNames="!px-[.8rem] tracking-[.02rem]"
                            >
                              Apply
                            </PrimaryButton>
                          </div>
                        </div>
                      </div>
                    }
                    trigger={["click"]}
                  >
                    <label
                      className="group h-[1.7rem] text-[#EEEEEE] mx-2 flex items-center cursor-pointer text-xs font-normal leading-3 rounded-[6px] shadow-none bg-transparent"
                    >
                      <MixerHorizontalIcon
                        style={{ width: "0.875rem", height: "0.875rem" }}
                        className="text-[#B3B3B3] group-hover:text-[#FFFFFF]"
                      />
                    </label>
                  </Popover>
                </ConfigProvider>
              </div>
            }
          />
        </div>

        {hasPermission(PermissionEnum.ModelView) ? (
          <>
            <div
              className="boardMainContainer listingContainer scroll-smooth pt-[2.95rem] relative"
              id="prompts-agents-list"
            >
              <SelectedFilters
                filters={tempFilter}
                removeTag={(key, item) => {
                  removeSelectedTag(key, item);
                }}
              />
              {isLoading ? (
                <div className="flex items-center justify-center h-[60vh]">
                  <div className="text-[#B3B3B3]">Loading prompts and agents...</div>
                </div>
              ) : filteredPrompts?.length > 0 ? (
                <div className="grid gap-[1.1rem] grid-cols-3 1680px:mt-[1.75rem] pb-[1.1rem]">
                  {filteredPrompts.map((item, index) => (
                    <PromptAgentCard key={item.id} item={item} index={index} />
                  ))}
                </div>
              ) : (
                <div>
                  {Object.keys(filter).filter(
                    (key) =>
                      filter[key] !== undefined &&
                      filter[key] !== "" &&
                      (key !== "tags" || filter[key].length > 0)
                  ).length > 0 ? (
                    <NoDataFount
                      classNames="h-[60vh]"
                      textMessage={`No prompts or agents found for the ${
                        filter.name
                          ? `search term "${filter.name}"`
                          : "selected filters"
                      }`}
                    />
                  ) : (
                    <NoDataFount
                      classNames="h-[60vh]"
                      textMessage="No prompts or agents available"
                    />
                  )}
                </div>
              )}
            </div>
          </>
        ) : (
          !loadingUser && (
            <>
              <NoAccess textMessage="You do not have access to view prompts and agents. Please ask admin to give you access." />
            </>
          )
        )}
      </div>

      {/* Agent Drawer - Independent from existing drawer */}
      <AgentDrawer />
    </DashBoardLayout>
  );
}<|MERGE_RESOLUTION|>--- conflicted
+++ resolved
@@ -231,12 +231,8 @@
   const { hasPermission, loadingUser } = useUser();
   const { showLoader, hideLoader } = useLoader();
   const { openDrawer } = useDrawer();
-<<<<<<< HEAD
-  // to flowgram
-=======
->>>>>>> 209e5cf1
   const { openAgentDrawer } = useAgentStore();
-
+// openAgentDrawer();
   // Use the store
   const {
     filteredPrompts,
@@ -347,11 +343,7 @@
             buttonLabel="Agent"
             buttonPermission={hasPermission(PermissionEnum.ModelManage)}
             buttonAction={() => {
-<<<<<<< HEAD
               openDrawer("add-agent");
-=======
-              openAgentDrawer();
->>>>>>> 209e5cf1
             }}
             ButtonIcon={PlusOutlined}
             rightComponent={
