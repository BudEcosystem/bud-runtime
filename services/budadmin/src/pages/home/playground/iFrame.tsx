--- conflicted
+++ resolved
@@ -1,21 +1,6 @@
-import {
-  playGroundUrl,
-  askBudModel,
-  askBudUrl,
-} from "@/components/environment";
+import { playGroundUrl, askBudModel, askBudUrl } from "@/components/environment";
 import React, { useEffect, useRef, useState } from "react";
 
-<<<<<<< HEAD
-const EmbeddedIframe = ({ singleChat = false }: { singleChat?: boolean }) => {
-  const [_accessToken, _setAccessToken] = useState("");
-  const [_refreshToken, _setRefreshToken] = useState("");
-
-  const iframeRef = useRef(null);
-  let iframeUrl = `${playGroundUrl}/login?embedded=true&access_token=${_accessToken}&refresh_token=${_refreshToken}&is_single_chat=${singleChat}`;
-  if (singleChat) {
-    iframeUrl = `${playGroundUrl}/chat?embedded=true&access_token=${_accessToken}&refresh_token=${_refreshToken}&is_single_chat=${singleChat}`;
-    iframeUrl += `&model=${askBudModel}&base_url=${askBudUrl}&storage=ask-bud`;
-=======
 const EmbeddedIframe = ({singleChat = false}: {singleChat?: boolean}) => {
   const [_refreshToken, _setRefreshToken] = useState("");
 
@@ -24,7 +9,6 @@
   if(singleChat){
     iframeUrl = `${playGroundUrl}/chat?embedded=true&refresh_token=${_refreshToken}&is_single_chat=${singleChat}`
     iframeUrl += `&model=${askBudModel}&base_url=${askBudUrl}&storage=ask-bud`
->>>>>>> 21080cf1
   }
   useEffect(() => {
     if (typeof window !== "undefined") {
