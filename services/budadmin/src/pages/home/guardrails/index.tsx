--- conflicted
+++ resolved
@@ -23,7 +23,7 @@
 import { useDeployModel } from "src/stores/useDeployModel";
 import { getChromeColor } from "@/components/ui/bud/dataEntry/TagsInputData";
 import { formatDate } from "src/utils/formatDate";
-import useGuardrails, { Probe } from "src/hooks/useGuardrails";
+import { cloudProviders, Model, useModels } from "src/hooks/useModels";
 import Tags from "src/flows/components/DrawerTags";
 import {
   PrimaryButton,
@@ -38,34 +38,27 @@
 import IconRender from "src/flows/components/BudIconRender";
 import router from "next/router";
 import { PlusOutlined } from "@ant-design/icons";
-import { Spin } from "antd";
-
-function GuardRailCard({ item, index }: { item: Probe; index: number }) {
+
+interface GuardRail {
+  id: string;
+  name: string;
+  type: string;
+  category: string[];
+  description?: string;
+  provider?: string;
+  deployments?: number;
+  status?: "active" | "inactive" | "pending";
+  createdAt?: string;
+  icon?: string;
+}
+
+function GuardRailCard({ item, index }: { item: GuardRail; index: number }) {
   const { openDrawer, openDrawerWithStep } = useDrawer();
-<<<<<<< HEAD
-  const { setSelectedProbe } = useGuardrails();
-=======
->>>>>>> 5251affc
   const [descriptionPopoverOpen, setDescriptionPopoverOpen] = useState(false);
 
   // Check if description is long enough to need "See more" (approximately 3 lines worth)
   const needsSeeMore = item.description && item.description.length > 150;
 
-<<<<<<< HEAD
-  const getTypeIcon = (providerType: string) => {
-    switch (providerType?.toLowerCase()) {
-      case "bud_sentinel":
-      case "bud-sentinel":
-        return "🛡️";
-      case "azure":
-      case "azure_ai":
-        return "☁️";
-      case "aws":
-      case "aws_bedrock":
-        return "🔶";
-      case "custom":
-        return "⚙️";
-=======
   const getTypeIcon = (type: string) => {
     switch(type) {
       case 'pii':
@@ -84,9 +77,21 @@
         return '🤬';
       case 'semantic':
         return '🧠';
->>>>>>> 5251affc
       default:
-        return "🛡️";
+        return '🛡️';
+    }
+  };
+
+  const getStatusColor = (status?: string) => {
+    switch(status) {
+      case 'active':
+        return '#52C41A';
+      case 'inactive':
+        return '#757575';
+      case 'pending':
+        return '#FAAD14';
+      default:
+        return '#757575';
     }
   };
 
@@ -95,40 +100,34 @@
       className="flex flex-col bg-[#101010] border border-[#1F1F1F] rounded-lg p-[1.5rem] min-h-[280px] group cursor-pointer hover:shadow-[1px_1px_6px_-1px_#2e3036] hover:border-[#757575] transition-all"
       key={index}
       onClick={() => {
-        setSelectedProbe(item);
-        openDrawerWithStep("probe-details");
+        openDrawer("view-guardrail-details", { guardrail: item });
       }}
     >
       <div className="flex items-start justify-between mb-[1.25rem]">
         <div className="flex items-center gap-[1rem]">
           <div className="w-[3rem] h-[3rem] bg-[#1F1F1F] rounded-[8px] flex items-center justify-center text-[1.75rem]">
-            {getTypeIcon(item.provider_type)}
+            {getTypeIcon(item.type)}
           </div>
           <div className="flex-1">
             <Text_17_600_FFFFFF className="mb-[0.25rem] line-clamp-1">
               {item.name}
             </Text_17_600_FFFFFF>
-            {item.provider_name && (
-              <Text_12_400_B3B3B3>by {item.provider_name}</Text_12_400_B3B3B3>
+            {item.provider && (
+              <Text_12_400_B3B3B3>
+                by {item.provider}
+              </Text_12_400_B3B3B3>
             )}
           </div>
         </div>
+        {item.status && (
+          <div
+            className="w-[10px] h-[10px] rounded-full shrink-0"
+            style={{ backgroundColor: getStatusColor(item.status) }}
+            title={item.status}
+          />
+        )}
       </div>
 
-      {item.is_custom !== undefined && (
-        <div className="flex items-center gap-[0.5rem] mb-[1.25rem]">
-          {item.is_custom && (
-            <span className="text-[10px] px-[0.5rem] py-[0.125rem] bg-[#965CDE20] text-[#965CDE] rounded-[4px]">
-              Custom
-            </span>
-          )}
-          {item.rule_count !== undefined && (
-            <span className="text-[10px] px-[0.5rem] py-[0.125rem] bg-[#1F1F1F] text-[#B3B3B3] rounded-[4px]">
-              {item.rule_count} rules
-            </span>
-          )}
-        </div>
-      )}
       {item.description && (
         <div className="mb-[1.25rem] relative">
           <div
@@ -184,20 +183,20 @@
 
       <div className="flex items-center justify-between mt-auto pt-[1rem] border-t border-[#1F1F1F]">
         <div className="flex items-center gap-[0.5rem] flex-wrap">
-          {item.tags &&
-            item.tags.slice(0, 3).map((tag, idx) => (
-              <Tag
-                key={idx}
-                className="text-[#B3B3B3] border-[0] rounded-[6px] flex items-center px-[0.75rem] py-[0.375rem]"
-                style={{
-                  backgroundColor: tag.color + "20" || "#1F1F1F",
-                  color: tag.color || "#B3B3B3",
-                }}
-              >
-                <span className="text-[0.75rem] font-[400]">{tag.name}</span>
-              </Tag>
-            ))}
-          {item.tags && item.tags.length > 3 && (
+          {item.category.slice(0, 3).map((cat, idx) => (
+            <Tag
+              key={idx}
+              className="text-[#B3B3B3] border-[0] rounded-[6px] flex items-center px-[0.75rem] py-[0.375rem]"
+              style={{
+                backgroundColor: "#1F1F1F",
+              }}
+            >
+              <span className="text-[0.75rem] font-[400] capitalize">
+                {cat}
+              </span>
+            </Tag>
+          ))}
+          {item.category.length > 3 && (
             <Tag
               className="text-[#757575] border-[0] rounded-[6px] flex items-center px-[0.75rem] py-[0.375rem]"
               style={{
@@ -205,11 +204,16 @@
               }}
             >
               <span className="text-[0.75rem] font-[400]">
-                +{item.tags.length - 3}
+                +{item.category.length - 3}
               </span>
             </Tag>
           )}
         </div>
+        {item.deployments !== undefined && (
+          <Text_12_400_B3B3B3 className="shrink-0">
+            {item.deployments} {item.deployments === 1 ? 'deploy' : 'deploys'}
+          </Text_12_400_B3B3B3>
+        )}
       </div>
     </div>
   );
@@ -308,36 +312,124 @@
   );
 };
 
+// Dummy guardrail data
+const dummyGuardRails: GuardRail[] = [
+  {
+    id: "1",
+    name: "PII Detection",
+    type: "pii",
+    category: ["harm", "compliance", "privacy"],
+    description: "Detects and masks personal identifiable information including SSN, credit cards, emails, phone numbers",
+    provider: "Bud Sentinel",
+    deployments: 12,
+    status: "active"
+  },
+  {
+    id: "2",
+    name: "Jailbreak Protection",
+    type: "jailbreak",
+    category: ["jailbreak", "security"],
+    description: "Prevents prompt injection and jailbreak attempts to bypass model safety guidelines",
+    provider: "Bud Sentinel",
+    deployments: 8,
+    status: "active"
+  },
+  {
+    id: "3",
+    name: "Toxicity Filter",
+    type: "toxicity",
+    category: ["toxic", "harm", "content"],
+    description: "Filters out toxic, harmful, and inappropriate content from model responses",
+    provider: "Bud Sentinel",
+    deployments: 15,
+    status: "active"
+  },
+  {
+    id: "4",
+    name: "Bias Detection",
+    type: "bias",
+    category: ["bias", "fairness"],
+    description: "Identifies and mitigates bias in AI model outputs including gender, racial, and age bias",
+    provider: "Bud Sentinel",
+    deployments: 5,
+    status: "pending"
+  },
+  {
+    id: "5",
+    name: "Profanity Blocker",
+    type: "profanity",
+    category: ["content", "harm"],
+    description: "Blocks profane language and offensive terms in both input and output",
+    provider: "Azure AI",
+    deployments: 20,
+    status: "active"
+  },
+  {
+    id: "6",
+    name: "RegEx Pattern Matcher",
+    type: "regex",
+    category: ["custom", "pattern"],
+    description: "Custom regex patterns for detecting specific text patterns or formats",
+    provider: "Custom",
+    deployments: 3,
+    status: "active"
+  },
+  {
+    id: "7",
+    name: "Semantic Similarity",
+    type: "semantic",
+    category: ["custom", "similarity"],
+    description: "Checks semantic similarity between prompts and predefined patterns",
+    provider: "Custom",
+    deployments: 0,
+    status: "inactive"
+  },
+  {
+    id: "8",
+    name: "Medical Info Filter",
+    type: "pii",
+    category: ["harm", "compliance", "healthcare"],
+    description: "Specialized filter for medical and health-related personal information",
+    provider: "Bud Sentinel",
+    deployments: 7,
+    status: "active"
+  },
+  {
+    id: "9",
+    name: "Financial Data Protection",
+    type: "pii",
+    category: ["compliance", "finance"],
+    description: "Protects financial data including account numbers, routing numbers, and transaction details",
+    provider: "AWS Bedrock",
+    deployments: 10,
+    status: "active"
+  }
+];
+
 export default function GuardRails() {
   const [isMounted, setIsMounted] = useState(false);
   const { hasPermission, loadingUser } = useUser();
+  const {
+    models,
+    getGlobalModels,
+    getTasks,
+    getAuthors,
+    authors,
+    tasks,
+    totalModels,
+    totalPages,
+  } = useModels();
   const { showLoader, hideLoader } = useLoader();
   const { openDrawer, openDrawerWithStep } = useDrawer();
   const { reset } = useDeployModel();
 
-  // Use guardrails hook for API integration
-  const { clearWorkflow } = useGuardrails();
-  const {
-    probes,
-    probesLoading,
-    probesError,
-    totalProbes,
-    currentPage,
-    pageSize,
-    totalPages,
-    fetchProbes,
-    setCurrentPage,
-    setPageSize,
-    setSearchTerm,
-    searchTerm,
-    selectedTags,
-    setSelectedTags,
-  } = useGuardrails();
-
   // State for guardrails
+  const [guardRails, setGuardRails] = useState<GuardRail[]>(dummyGuardRails);
   const [selectedCategory, setSelectedCategory] = useState<string>("all");
 
-  // for filters
+  // for pagination
+  const [currentPage, setCurrentPage] = useState(1);
+  const [pageSize, setPageSize] = useState(10);
   const [tempFilter, setTempFilter] = useState<GuardRailFilters>({});
   const [filter, setFilter] = useState<GuardRailFilters>(defaultFilter);
   const [filterOpen, setFilterOpen] = React.useState(false);
@@ -346,35 +438,38 @@
   const load = useCallback(
     async (filter: GuardRailFilters) => {
       if (hasPermission(PermissionEnum.ModelView)) {
-        // Build API params from filter
-        const params: any = {
-          page: currentPage,
-          page_size: pageSize,
-        };
+        // For now, just filter the local dummy data
+        // In real implementation, this would call an API
+        let filteredGuardRails = [...dummyGuardRails];
 
         if (filter.name) {
-          params.search = filter.name;
+          filteredGuardRails = filteredGuardRails.filter(gr =>
+            gr.name.toLowerCase().includes(filter.name!.toLowerCase())
+          );
         }
 
-        if (filter.provider && filter.provider.length > 0) {
-          // Map frontend provider values to API provider_type values
-          const providerMapping: Record<string, string> = {
-            "bud-sentinel": "bud_sentinel",
-            "azure-ai": "azure",
-            "aws-bedrock": "aws",
-            custom: "custom",
-          };
-          const mappedProviders = filter.provider.map(
-            (p) => providerMapping[p] || p,
+        if (filter.provider?.length > 0) {
+          filteredGuardRails = filteredGuardRails.filter(gr =>
+            filter.provider!.includes(gr.provider?.toLowerCase().replace(/\s+/g, '-') || '')
           );
-          params.provider_type = mappedProviders.join(",");
         }
 
-        // Fetch probes from API
-        await fetchProbes(params);
+        if (filter.guardRailType?.length > 0) {
+          filteredGuardRails = filteredGuardRails.filter(gr =>
+            filter.guardRailType!.includes(gr.type)
+          );
+        }
+
+        if (filter.status?.length > 0) {
+          filteredGuardRails = filteredGuardRails.filter(gr =>
+            filter.status!.includes(gr.status || '')
+          );
+        }
+
+        setGuardRails(filteredGuardRails);
       }
     },
-    [hasPermission, currentPage, pageSize, fetchProbes],
+    [hasPermission]
   );
 
   const handleOpenChange = (open) => {
@@ -400,14 +495,10 @@
   };
 
   const removeSelectedTag = (key: string, item: string) => {
-    if (
-      key === "provider" ||
-      key === "guardRailType" ||
-      key === "modality" ||
-      key === "status"
-    ) {
-      const filteredItems =
-        tempFilter[key]?.filter((element) => element !== item) || [];
+    if (key === "provider" || key === "guardRailType" || key === "modality" || key === "status") {
+      const filteredItems = tempFilter[key]?.filter(
+        (element) => element !== item
+      ) || [];
       setTempFilter({ ...tempFilter, [key]: filteredItems });
     }
     setFilterReset(true);
@@ -420,23 +511,41 @@
   }, [filterReset]);
 
   useEffect(() => {
-    // debounce search
+    // debounce
     const timer = setTimeout(() => {
       load(filter);
+      setCurrentPage(1);
     }, 500);
     return () => clearTimeout(timer);
   }, [filter.name]);
 
   useEffect(() => {
-    // Load initial data
+    getTasks();
+    getAuthors();
+  }, []);
+
+  useEffect(() => {
+    // openDrawer('cluster-event');
+  }, []);
+
+  const handleScroll = (e) => {
+    // is at the bottom
+    const bottom =
+      document.getElementById("model-repo")?.scrollTop > models.length * 30;
+    if (bottom && models.length < totalModels && currentPage < totalPages) {
+      setCurrentPage(currentPage + 1);
+    }
+  };
+  useEffect(() => {
     if (isMounted) {
-      load(filter);
+      setTimeout(() => {
+        load(filter);
+      }, 1000);
     }
-  }, [currentPage, pageSize, filter, isMounted, load]);
-
-  useEffect(() => {
-    setIsMounted(true);
-  }, []);
+  }, [currentPage, pageSize, getGlobalModels, filter, isMounted]);
+   useEffect(() => {
+      setIsMounted(true)
+    }, []);
   return (
     <DashBoardLayout>
       <div className="boardPageView" id="model-container">
@@ -446,7 +555,6 @@
             buttonLabel="Add Guardrail"
             buttonPermission={hasPermission(PermissionEnum.ModelManage)}
             buttonAction={() => {
-              clearWorkflow(); // Clear any existing workflow state
               openDrawer("add-guardrail");
               reset();
             }}
@@ -468,9 +576,7 @@
                         sizePopupArrow: 0,
                       },
                     }}
-                    getPopupContainer={(trigger) =>
-                      (trigger.parentNode as HTMLElement) || document.body
-                    }
+                    getPopupContainer={(trigger) => (trigger.parentNode as HTMLElement) || document.body}
                   >
                     <Popover
                       open={filterOpen}
@@ -483,16 +589,14 @@
                               Filter
                             </div>
                             <div className="text-[0.75rem] font-400 text-[#757575]">
-                              Apply the following filters to find guardrails of
-                              your choice.
+                              Apply the following filters to find guardrails of your choice.
                             </div>
                           </div>
                           <div className="height-1 bg-[#1F1F1F] mb-[1.5rem] w-full"></div>
                           <div className="w-full flex flex-col gap-size-20 px-[1.5rem] pb-[1.5rem]">
+
                             {/* Provider Filter */}
-                            <div
-                              className={`rounded-[6px] relative !bg-[transparent] !w-[100%] mb-[0]`}
-                            >
+                            <div className={`rounded-[6px] relative !bg-[transparent] !w-[100%] mb-[0]`}>
                               <div className="w-full">
                                 <Text_12_300_EEEEEE className="absolute bg-[#101010] -top-1.5 left-[1.1rem] tracking-[.035rem] z-10 flex items-center gap-1 text-nowrap">
                                   Provider
@@ -540,10 +644,7 @@
                                     tagRender={(props) => {
                                       const { label } = props;
                                       return (
-                                        <Tags
-                                          name={label}
-                                          color="#965CDE"
-                                        ></Tags>
+                                        <Tags name={label} color="#965CDE"></Tags>
                                       );
                                     }}
                                   />
@@ -552,9 +653,7 @@
                             </div>
 
                             {/* GuardRail Type Filter */}
-                            <div
-                              className={`rounded-[6px] relative !bg-[transparent] !w-[100%] mb-[0]`}
-                            >
+                            <div className={`rounded-[6px] relative !bg-[transparent] !w-[100%] mb-[0]`}>
                               <div className="w-full">
                                 <Text_12_300_EEEEEE className="absolute bg-[#101010] -top-1.5 left-[1.1rem] tracking-[.035rem] z-10 flex items-center gap-1 text-nowrap">
                                   GuardRail Type
@@ -602,10 +701,7 @@
                                     tagRender={(props) => {
                                       const { label } = props;
                                       return (
-                                        <Tags
-                                          name={label}
-                                          color="#965CDE"
-                                        ></Tags>
+                                        <Tags name={label} color="#965CDE"></Tags>
                                       );
                                     }}
                                   />
@@ -614,9 +710,7 @@
                             </div>
 
                             {/* Modality Filter */}
-                            <div
-                              className={`rounded-[6px] relative !bg-[transparent] !w-[100%] mb-[0]`}
-                            >
+                            <div className={`rounded-[6px] relative !bg-[transparent] !w-[100%] mb-[0]`}>
                               <div className="w-full">
                                 <Text_12_300_EEEEEE className="absolute bg-[#101010] -top-1.5 left-[1.1rem] tracking-[.035rem] z-10 flex items-center gap-1">
                                   Modality
@@ -664,10 +758,7 @@
                                     tagRender={(props) => {
                                       const { label } = props;
                                       return (
-                                        <Tags
-                                          name={label}
-                                          color="#965CDE"
-                                        ></Tags>
+                                        <Tags name={label} color="#965CDE"></Tags>
                                       );
                                     }}
                                   />
@@ -676,9 +767,7 @@
                             </div>
 
                             {/* Status Filter */}
-                            <div
-                              className={`rounded-[6px] relative !bg-[transparent] !w-[100%] mb-[0]`}
-                            >
+                            <div className={`rounded-[6px] relative !bg-[transparent] !w-[100%] mb-[0]`}>
                               <div className="w-full">
                                 <Text_12_300_EEEEEE className="absolute bg-[#101010] -top-1.5 left-[1.1rem] tracking-[.035rem] z-10 flex items-center gap-1">
                                   Status
@@ -729,10 +818,7 @@
                                     tagRender={(props) => {
                                       const { label } = props;
                                       return (
-                                        <Tags
-                                          name={label}
-                                          color="#965CDE"
-                                        ></Tags>
+                                        <Tags name={label} color="#965CDE"></Tags>
                                       );
                                     }}
                                   />
@@ -762,7 +848,7 @@
                     >
                       <label
                         className="group h-[1.7rem] text-[#EEEEEE] mx-2 flex items-center cursor-pointer text-xs font-normal leading-3 rounded-[6px] shadow-none bg-transparent"
-                        onClick={() => {}}
+                        onClick={() => { }}
                       >
                         <MixerHorizontalIcon
                           style={{ width: "0.875rem", height: "0.875rem" }}
@@ -772,6 +858,7 @@
                       </label>
                     </Popover>
                   </ConfigProvider>
+
                 </div>
               )
             }
@@ -785,165 +872,97 @@
             >
               {/* Category Filter Tags */}
               <div className="flex items-center gap-[0.75rem] mb-[2rem] px-[1.5rem]">
-                <Tags
-                  name="All"
-                  color={selectedCategory === "all" ? "#FFFFFF" : "#B3B3B3"}
-                  textClass={selectedCategory === "all" ? "!text-white" : ""}
-                  classNames={`cursor-pointer px-[1rem] py-[0.5rem] rounded-[6px] transition-all ${
+                <Tag
+                  className={`cursor-pointer px-[1rem] py-[0.5rem] rounded-[6px] transition-all ${
                     selectedCategory === "all"
-                      ? "!bg-[#965CDE]"
-                      : "!bg-transparent border-[0.5px] border-[#757575] hover:border-[#965CDE]"
+                      ? "bg-[#965CDE] text-white border-[#965CDE]"
+                      : "bg-transparent text-[#B3B3B3] border-[#757575] hover:border-[#965CDE] hover:text-[#965CDE]"
                   }`}
-                  onTagClick={() => setSelectedCategory("all")}
-                />
-                <Tags
-                  name="Harm"
-                  color={selectedCategory === "harm" ? "#FFFFFF" : "#B3B3B3"}
-                  textClass={selectedCategory === "harm" ? "!text-white" : ""}
-                  classNames={`cursor-pointer px-[1rem] py-[0.5rem] rounded-[6px] transition-all ${
+                  onClick={() => setSelectedCategory("all")}
+                >
+                  All
+                </Tag>
+                <Tag
+                  className={`cursor-pointer px-[1rem] py-[0.5rem] rounded-[6px] transition-all ${
                     selectedCategory === "harm"
-                      ? "!bg-[#965CDE]"
-                      : "!bg-transparent border-[0.5px] border-[#757575] hover:border-[#965CDE]"
+                      ? "bg-[#965CDE] text-white border-[#965CDE]"
+                      : "bg-transparent text-[#B3B3B3] border-[#757575] hover:border-[#965CDE] hover:text-[#965CDE]"
                   }`}
-                  onTagClick={() => setSelectedCategory("harm")}
-                />
-                <Tags
-                  name="Jailbreak"
-                  color={
-                    selectedCategory === "jailbreak" ? "#FFFFFF" : "#B3B3B3"
-                  }
-                  textClass={
-                    selectedCategory === "jailbreak" ? "!text-white" : ""
-                  }
-                  classNames={`cursor-pointer px-[1rem] py-[0.5rem] rounded-[6px] transition-all ${
+                  onClick={() => setSelectedCategory("harm")}
+                >
+                  Harm
+                </Tag>
+                <Tag
+                  className={`cursor-pointer px-[1rem] py-[0.5rem] rounded-[6px] transition-all ${
                     selectedCategory === "jailbreak"
-                      ? "!bg-[#965CDE]"
-                      : "!bg-transparent border-[0.5px] border-[#757575] hover:border-[#965CDE]"
+                      ? "bg-[#965CDE] text-white border-[#965CDE]"
+                      : "bg-transparent text-[#B3B3B3] border-[#757575] hover:border-[#965CDE] hover:text-[#965CDE]"
                   }`}
-                  onTagClick={() => setSelectedCategory("jailbreak")}
-                />
-                <Tags
-                  name="Toxic"
-                  color={selectedCategory === "toxic" ? "#FFFFFF" : "#B3B3B3"}
-                  textClass={selectedCategory === "toxic" ? "!text-white" : ""}
-                  classNames={`cursor-pointer px-[1rem] py-[0.5rem] rounded-[6px] transition-all ${
+                  onClick={() => setSelectedCategory("jailbreak")}
+                >
+                  Jailbreak
+                </Tag>
+                <Tag
+                  className={`cursor-pointer px-[1rem] py-[0.5rem] rounded-[6px] transition-all ${
                     selectedCategory === "toxic"
-                      ? "!bg-[#965CDE]"
-                      : "!bg-transparent border-[0.5px] border-[#757575] hover:border-[#965CDE]"
+                      ? "bg-[#965CDE] text-white border-[#965CDE]"
+                      : "bg-transparent text-[#B3B3B3] border-[#757575] hover:border-[#965CDE] hover:text-[#965CDE]"
                   }`}
-                  onTagClick={() => setSelectedCategory("toxic")}
-                />
-                <Tags
-                  name="Bias"
-                  color={selectedCategory === "bias" ? "#FFFFFF" : "#B3B3B3"}
-                  textClass={selectedCategory === "bias" ? "!text-white" : ""}
-                  classNames={`cursor-pointer px-[1rem] py-[0.5rem] rounded-[6px] transition-all ${
+                  onClick={() => setSelectedCategory("toxic")}
+                >
+                  Toxic
+                </Tag>
+                <Tag
+                  className={`cursor-pointer px-[1rem] py-[0.5rem] rounded-[6px] transition-all ${
                     selectedCategory === "bias"
-                      ? "!bg-[#965CDE]"
-                      : "!bg-transparent border-[0.5px] border-[#757575] hover:border-[#965CDE]"
+                      ? "bg-[#965CDE] text-white border-[#965CDE]"
+                      : "bg-transparent text-[#B3B3B3] border-[#757575] hover:border-[#965CDE] hover:text-[#965CDE]"
                   }`}
-                  onTagClick={() => setSelectedCategory("bias")}
-                />
-                <Tags
-                  name="Compliance"
-                  color={
-                    selectedCategory === "compliance" ? "#FFFFFF" : "#B3B3B3"
-                  }
-                  textClass={
-                    selectedCategory === "compliance" ? "!text-white" : ""
-                  }
-                  classNames={`cursor-pointer px-[1rem] py-[0.5rem] rounded-[6px] transition-all ${
+                  onClick={() => setSelectedCategory("bias")}
+                >
+                  Bias
+                </Tag>
+                <Tag
+                  className={`cursor-pointer px-[1rem] py-[0.5rem] rounded-[6px] transition-all ${
                     selectedCategory === "compliance"
-                      ? "!bg-[#965CDE]"
-                      : "!bg-transparent border-[0.5px] border-[#757575] hover:border-[#965CDE]"
+                      ? "bg-[#965CDE] text-white border-[#965CDE]"
+                      : "bg-transparent text-[#B3B3B3] border-[#757575] hover:border-[#965CDE] hover:text-[#965CDE]"
                   }`}
-                  onTagClick={() => setSelectedCategory("compliance")}
-                />
-                <Tags
-                  name="Custom"
-                  color={selectedCategory === "custom" ? "#FFFFFF" : "#B3B3B3"}
-                  textClass={selectedCategory === "custom" ? "!text-white" : ""}
-                  classNames={`cursor-pointer px-[1rem] py-[0.5rem] rounded-[6px] transition-all ${
+                  onClick={() => setSelectedCategory("compliance")}
+                >
+                  Compliance
+                </Tag>
+                <Tag
+                  className={`cursor-pointer px-[1rem] py-[0.5rem] rounded-[6px] transition-all ${
                     selectedCategory === "custom"
-                      ? "!bg-[#965CDE]"
-                      : "!bg-transparent border-[0.5px] border-[#757575] hover:border-[#965CDE]"
+                      ? "bg-[#965CDE] text-white border-[#965CDE]"
+                      : "bg-transparent text-[#B3B3B3] border-[#757575] hover:border-[#965CDE] hover:text-[#965CDE]"
                   }`}
-                  onTagClick={() => setSelectedCategory("custom")}
-                />
+                  onClick={() => setSelectedCategory("custom")}
+                >
+                  Custom
+                </Tag>
               </div>
 
               {/* GuardRails Grid */}
-              {probesLoading ? (
-                <div className="flex justify-center items-center h-[50vh]">
-                  <Spin size="large" />
-                </div>
-              ) : (
-                (() => {
-                  // Filter probes by selected category
-                  const filteredProbes =
-                    selectedCategory === "all"
-                      ? probes
-                      : probes.filter((probe) =>
-                          probe.tags?.some(
-                            (tag) =>
-                              tag.name.toLowerCase() ===
-                              selectedCategory.toLowerCase(),
-                          ),
-                        );
-
-                  return filteredProbes && filteredProbes.length > 0 ? (
-                    <>
-                      <div className="grid gap-[1.5rem] grid-cols-3 pb-[1.5rem] px-[1.5rem]">
-                        {filteredProbes.map((item, index) => (
-                          <GuardRailCard
-                            key={item.id}
-                            item={item}
-                            index={index}
-                          />
-                        ))}
-                      </div>
-
-                      {/* Pagination */}
-                      {totalPages > 1 && (
-                        <div className="flex justify-center items-center gap-[1rem] py-[2rem] border-t border-[#1F1F1F]">
-                          <button
-                            onClick={() =>
-                              setCurrentPage(Math.max(1, currentPage - 1))
-                            }
-                            disabled={currentPage === 1}
-                            className="px-[1rem] py-[0.5rem] bg-[#1F1F1F] text-[#EEEEEE] rounded-[6px] hover:bg-[#2A2A2A] disabled:opacity-50 disabled:cursor-not-allowed"
-                          >
-                            Previous
-                          </button>
-                          <span className="text-[#B3B3B3]">
-                            Page {currentPage} of {totalPages}
-                          </span>
-                          <button
-                            onClick={() =>
-                              setCurrentPage(
-                                Math.min(totalPages, currentPage + 1),
-                              )
-                            }
-                            disabled={currentPage === totalPages}
-                            className="px-[1rem] py-[0.5rem] bg-[#1F1F1F] text-[#EEEEEE] rounded-[6px] hover:bg-[#2A2A2A] disabled:opacity-50 disabled:cursor-not-allowed"
-                          >
-                            Next
-                          </button>
-                        </div>
-                      )}
-                    </>
-                  ) : (
-                    <NoDataFount
-                      classNames="h-[50vh]"
-                      textMessage={
-                        selectedCategory === "all"
-                          ? "No guardrails found"
-                          : `No guardrails found for the "${selectedCategory}" category`
-                      }
-                    />
-                  );
-                })()
-              )}
+              {(() => {
+                const filteredGuardRails = selectedCategory === "all"
+                  ? guardRails
+                  : guardRails.filter(gr => gr.category.includes(selectedCategory));
+
+                return filteredGuardRails.length > 0 ? (
+                  <div className="grid gap-[1.5rem] grid-cols-3 pb-[1.5rem] px-[1.5rem]">
+                    {filteredGuardRails.map((item, index) => (
+                      <GuardRailCard key={item.id} item={item} index={index} />
+                    ))}
+                  </div>
+                ) : (
+                  <NoDataFount
+                    classNames="h-[50vh]"
+                    textMessage={`No guardrails found for the "${selectedCategory}" category`}
+                  />
+                );
+              })()}
             </div>
           </>
         ) : (
