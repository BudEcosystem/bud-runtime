"""Tests for cluster settings functionality."""

import uuid
from datetime import datetime, timezone
from unittest.mock import AsyncMock, MagicMock, Mock, patch
from uuid import uuid4

import pytest
from fastapi import HTTPException
from sqlalchemy.orm import Session

from budapp.cluster_ops.models import Cluster, ClusterSettings
from budapp.cluster_ops.schemas import (
    ClusterSettingsResponse,
    CreateClusterSettingsRequest,
    UpdateClusterSettingsRequest,
)
from budapp.user_ops.models import User

# Import test helpers after the models to avoid circular imports
import sys
import os
sys.path.insert(0, os.path.join(os.path.dirname(__file__), 'test_helpers'))
from cluster_settings_helpers import MockFactory, TestDataBuilder, AssertionHelpers


class TestClusterSettingsDataManager:
    """Test ClusterSettingsDataManager methods."""

    @pytest.fixture
    def mock_session(self):
        """Create a mock database session."""
        return MagicMock(spec=Session)

    @pytest.fixture
    def data_manager(self, mock_session):
        """Create a ClusterSettingsDataManager instance with mock session."""
        from budapp.cluster_ops.crud import ClusterSettingsDataManager
        return ClusterSettingsDataManager(mock_session)

    @pytest.fixture
    def mock_factory(self):
        """Create a mock factory instance."""
        return MockFactory()

    @pytest.mark.asyncio
    async def test_get_cluster_settings_by_cluster_id_found(self, data_manager, mock_factory):
        """Test getting cluster settings by cluster ID when found."""
        cluster_id = uuid4()

        # Add spec for type checking
        mock_settings = mock_factory.create_mock_cluster_settings(
            cluster_id=cluster_id,
            default_storage_class="gp2"
        )
        mock_settings.configure_mock(spec=ClusterSettings)

        data_manager.scalar_one_or_none = Mock(return_value=mock_settings)

        result = await data_manager.get_cluster_settings(cluster_id)

        assert result == mock_settings
        data_manager.scalar_one_or_none.assert_called_once()

    @pytest.mark.asyncio
    async def test_get_cluster_settings_by_cluster_id_not_found(self, data_manager):
        """Test getting cluster settings by cluster ID when not found."""
        cluster_id = uuid4()

        data_manager.scalar_one_or_none = Mock(return_value=None)

        result = await data_manager.get_cluster_settings(cluster_id)

        assert result is None
        data_manager.scalar_one_or_none.assert_called_once()

    @pytest.mark.asyncio
    async def test_create_cluster_settings(self, data_manager, mock_factory):
        """Test creating cluster settings."""
        cluster_id = uuid4()
        user_id = uuid4()
        default_storage_class = "fast-ssd"

        mock_settings = mock_factory.create_mock_cluster_settings(
            cluster_id=cluster_id,
            default_storage_class=default_storage_class,
            created_by=user_id
        )

<<<<<<< HEAD
        data_manager.add_one = Mock(return_value=mock_settings)

        result = await data_manager.create_cluster_settings(
            cluster_id=cluster_id,
            default_storage_class=default_storage_class,
            created_by=user_id
        )

        assert result == mock_settings
        data_manager.add_one.assert_called_once()
=======
        with patch('budapp.cluster_ops.crud.ClusterSettings') as mock_cluster_settings_class:
            mock_cluster_settings_class.return_value = mock_settings
            data_manager.add_one = Mock(return_value=mock_settings)

            result = await data_manager.create_cluster_settings(
                cluster_id=cluster_id,
                default_storage_class=default_storage_class,
                created_by=user_id
            )

            assert result == mock_settings
            mock_cluster_settings_class.assert_called_once_with(
                cluster_id=cluster_id,
                created_by=user_id,
                default_storage_class=default_storage_class,
                default_access_mode=None
            )
            data_manager.add_one.assert_called_once_with(mock_settings)
>>>>>>> d91c8222

    @pytest.mark.asyncio
    async def test_update_cluster_settings(self, data_manager):
        """Test updating cluster settings."""
        cluster_id = uuid4()
        new_storage_class = "nfs-storage"

        mock_settings = Mock(spec=ClusterSettings)
        mock_settings.cluster_id = cluster_id
        mock_settings.default_storage_class = "old-storage"

        data_manager.get_cluster_settings = AsyncMock(return_value=mock_settings)
        data_manager.update_one = Mock(return_value=mock_settings)

        result = await data_manager.update_cluster_settings(
            cluster_id=cluster_id,
            default_storage_class=new_storage_class
        )

        assert result == mock_settings
        assert mock_settings.default_storage_class == new_storage_class
<<<<<<< HEAD
=======
        data_manager.get_cluster_settings.assert_called_once_with(cluster_id)
>>>>>>> d91c8222
        data_manager.update_one.assert_called_once_with(mock_settings)

    @pytest.mark.asyncio
    async def test_update_cluster_settings_not_found(self, data_manager):
        """Test updating cluster settings when not found."""
        cluster_id = uuid4()

        data_manager.get_cluster_settings = AsyncMock(return_value=None)

        result = await data_manager.update_cluster_settings(
            cluster_id=cluster_id,
            default_storage_class="new-storage"
        )

        assert result is None
        data_manager.get_cluster_settings.assert_called_once_with(cluster_id)

    @pytest.mark.asyncio
    async def test_delete_cluster_settings(self, data_manager):
        """Test deleting cluster settings."""
        cluster_id = uuid4()

        mock_settings = Mock(spec=ClusterSettings)
        data_manager.get_cluster_settings = AsyncMock(return_value=mock_settings)
        data_manager.delete_model = AsyncMock()

        result = await data_manager.delete_cluster_settings(cluster_id)

        assert result is True
<<<<<<< HEAD
=======
        data_manager.get_cluster_settings.assert_called_once_with(cluster_id)
>>>>>>> d91c8222
        data_manager.delete_model.assert_called_once_with(mock_settings)

    @pytest.mark.asyncio
    async def test_delete_cluster_settings_not_found(self, data_manager):
        """Test deleting cluster settings when not found."""
        cluster_id = uuid4()

        data_manager.get_cluster_settings = AsyncMock(return_value=None)

        result = await data_manager.delete_cluster_settings(cluster_id)

        assert result is False
        data_manager.get_cluster_settings.assert_called_once_with(cluster_id)

    @pytest.mark.asyncio
    async def test_upsert_cluster_settings_create_new(self, data_manager):
        """Test upsert when settings don't exist (create new)."""
        cluster_id = uuid4()
        user_id = uuid4()
        default_storage_class = "premium-ssd"

        # First call returns None (no existing settings)
        # Second call after create returns the new settings
        mock_new_settings = Mock(spec=ClusterSettings)
        mock_new_settings.id = uuid4()
        mock_new_settings.cluster_id = cluster_id

        data_manager.get_cluster_settings = AsyncMock(return_value=None)
        data_manager.create_cluster_settings = AsyncMock(return_value=mock_new_settings)

        result = await data_manager.upsert_cluster_settings(
            cluster_id=cluster_id,
            default_storage_class=default_storage_class,
            created_by=user_id
        )

        assert result == mock_new_settings
        data_manager.create_cluster_settings.assert_called_once_with(
            cluster_id=cluster_id,
            created_by=user_id,
            default_storage_class=default_storage_class,
<<<<<<< HEAD
            created_by=user_id,
=======
>>>>>>> d91c8222
            default_access_mode=None
        )

    @pytest.mark.asyncio
    async def test_upsert_cluster_settings_update_existing(self, data_manager):
        """Test upsert when settings exist (update)."""
        cluster_id = uuid4()
        user_id = uuid4()
        default_storage_class = "ultra-ssd"

        mock_existing_settings = Mock(spec=ClusterSettings)
        mock_existing_settings.id = uuid4()
        mock_existing_settings.cluster_id = cluster_id

        data_manager.get_cluster_settings = AsyncMock(return_value=mock_existing_settings)
        data_manager.update_one = Mock(return_value=mock_existing_settings)

        result = await data_manager.upsert_cluster_settings(
            cluster_id=cluster_id,
            default_storage_class=default_storage_class,
            created_by=user_id
        )

        assert result == mock_existing_settings
        assert mock_existing_settings.default_storage_class == default_storage_class
<<<<<<< HEAD
=======
        data_manager.get_cluster_settings.assert_called_once_with(cluster_id)
>>>>>>> d91c8222
        data_manager.update_one.assert_called_once_with(mock_existing_settings)


class TestClusterService:
    """Test ClusterService methods for cluster settings."""

    @pytest.fixture
    def mock_session(self):
        """Create a mock database session."""
        return MagicMock(spec=Session)

    @pytest.fixture
    def cluster_service(self, mock_session):
        """Create a ClusterService instance with mock session."""
        from budapp.cluster_ops.services import ClusterService
        service = ClusterService(mock_session)
        service._resolve_default_access_mode = AsyncMock(return_value=None)
        return service

    @pytest.mark.asyncio
    async def test_get_cluster_settings_success(self, cluster_service):
        """Test getting cluster settings successfully."""
        cluster_id = uuid4()
        user_id = uuid4()
<<<<<<< HEAD
=======
        now = datetime.now(timezone.utc)
>>>>>>> d91c8222

        mock_settings = Mock(spec=ClusterSettings)
        mock_settings.id = uuid4()
        mock_settings.cluster_id = cluster_id
        mock_settings.default_storage_class = "gp3"
<<<<<<< HEAD
        mock_settings.default_access_mode = "ReadWriteOnce"
        mock_settings.created_by = user_id
        mock_settings.created_at = datetime.now(timezone.utc)
        mock_settings.updated_at = datetime.now(timezone.utc)
        mock_settings.modified_at = datetime.now(timezone.utc)

        with patch('budapp.cluster_ops.services.ClusterSettingsDataManager') as mock_manager_class:
            mock_manager = Mock()
            mock_manager.get_cluster_settings = AsyncMock(return_value=mock_settings)
            mock_manager_class.return_value = mock_manager
=======
        mock_settings.default_access_mode = None
        mock_settings.created_by = user_id
        mock_settings.created_at = now
        mock_settings.modified_at = now

        with patch('budapp.cluster_ops.services.ClusterSettingsDataManager') as mock_manager_class:
            mock_manager = mock_manager_class.return_value
            mock_manager.get_cluster_settings = AsyncMock(return_value=mock_settings)
>>>>>>> d91c8222

            result = await cluster_service.get_cluster_settings(cluster_id)

            assert isinstance(result, ClusterSettingsResponse)
            assert result.cluster_id == cluster_id
            assert result.default_storage_class == "gp3"

    @pytest.mark.asyncio
<<<<<<< HEAD
    async def test_get_cluster_settings_settings_not_found(self, cluster_service):
=======
    async def test_get_cluster_settings_cluster_not_found(self, cluster_service):
>>>>>>> d91c8222
        """Test getting cluster settings when settings don't exist."""
        cluster_id = uuid4()

        with patch('budapp.cluster_ops.services.ClusterSettingsDataManager') as mock_manager_class:
<<<<<<< HEAD
            mock_manager = Mock()
            mock_manager.get_cluster_settings = AsyncMock(return_value=None)
            mock_manager_class.return_value = mock_manager

            result = await cluster_service.get_cluster_settings(cluster_id)

            assert result is None
=======
            mock_manager = mock_manager_class.return_value
            mock_manager.get_cluster_settings = AsyncMock(return_value=None)

            result = await cluster_service.get_cluster_settings(cluster_id)

            assert result is None

>>>>>>> d91c8222

    @pytest.mark.asyncio
    async def test_create_cluster_settings_success(self, cluster_service):
        """Test creating cluster settings successfully."""
        cluster_id = uuid4()
        user_id = uuid4()
        default_storage_class = "premium-storage"
<<<<<<< HEAD
=======
        now = datetime.now(timezone.utc)
>>>>>>> d91c8222

        mock_cluster = Mock(spec=Cluster)
        mock_cluster.id = cluster_id

        mock_settings = Mock(spec=ClusterSettings)
        mock_settings.id = uuid4()
        mock_settings.cluster_id = cluster_id
        mock_settings.default_storage_class = default_storage_class
        mock_settings.default_access_mode = None
        mock_settings.created_by = user_id
<<<<<<< HEAD
        mock_settings.created_at = datetime.now(timezone.utc)
        mock_settings.updated_at = datetime.now(timezone.utc)
        mock_settings.modified_at = datetime.now(timezone.utc)

        with patch('budapp.cluster_ops.services.ClusterDataManager') as mock_cluster_mgr_class, \
             patch('budapp.cluster_ops.services.ClusterSettingsDataManager') as mock_settings_mgr_class:

            mock_cluster_mgr = Mock()
            mock_cluster_mgr.retrieve_by_fields = AsyncMock(return_value=mock_cluster)
            mock_cluster_mgr_class.return_value = mock_cluster_mgr

            mock_settings_mgr = Mock()
            mock_settings_mgr.create_cluster_settings = AsyncMock(return_value=mock_settings)
            mock_settings_mgr_class.return_value = mock_settings_mgr
=======
        mock_settings.created_at = now
        mock_settings.modified_at = now

        with patch('budapp.cluster_ops.services.ClusterDataManager') as mock_cluster_manager_class, \
             patch('budapp.cluster_ops.services.ClusterSettingsDataManager') as mock_settings_manager_class:

            mock_cluster_manager = mock_cluster_manager_class.return_value
            mock_cluster_manager.retrieve_by_fields = AsyncMock(return_value=mock_cluster)

            mock_settings_manager = mock_settings_manager_class.return_value
            mock_settings_manager.create_cluster_settings = AsyncMock(return_value=mock_settings)
>>>>>>> d91c8222

            result = await cluster_service.create_cluster_settings(
                cluster_id=cluster_id,
                created_by=user_id,
                default_storage_class=default_storage_class
            )

            assert isinstance(result, ClusterSettingsResponse)
            assert result.cluster_id == cluster_id
            assert result.default_storage_class == default_storage_class

    @pytest.mark.asyncio
    async def test_create_cluster_settings_cluster_not_found(self, cluster_service):
        """Test creating cluster settings when cluster doesn't exist."""
        cluster_id = uuid4()
        user_id = uuid4()
        default_storage_class = "premium-storage"

<<<<<<< HEAD
        with patch('budapp.cluster_ops.services.ClusterDataManager') as mock_cluster_mgr_class:
            mock_cluster_mgr = Mock()
            mock_cluster_mgr.retrieve_by_fields = AsyncMock(return_value=None)
            mock_cluster_mgr_class.return_value = mock_cluster_mgr

            from budapp.commons.exceptions import ClientException

            with pytest.raises(ClientException) as exc_info:
                await cluster_service.create_cluster_settings(
                    cluster_id=cluster_id,
                    created_by=user_id,
                    default_storage_class="premium-storage"
                )

            assert exc_info.value.status_code == 404
            assert "Cluster not found" in exc_info.value.message
=======
        with patch('budapp.cluster_ops.services.ClusterDataManager') as mock_cluster_manager_class:
            mock_cluster_manager = mock_cluster_manager_class.return_value
            mock_cluster_manager.retrieve_by_fields = AsyncMock(return_value=None)

            with pytest.raises(Exception) as exc_info:
                await cluster_service.create_cluster_settings(
                    cluster_id=cluster_id,
                    created_by=user_id,
                    default_storage_class=default_storage_class
                )

            assert "Cluster not found" in str(exc_info.value)
>>>>>>> d91c8222

    @pytest.mark.asyncio
    async def test_update_cluster_settings_success(self, cluster_service):
        """Test updating cluster settings successfully."""
        cluster_id = uuid4()
        default_storage_class = "updated-storage"
<<<<<<< HEAD
=======
        now = datetime.now(timezone.utc)
>>>>>>> d91c8222

        mock_settings = Mock(spec=ClusterSettings)
        mock_settings.id = uuid4()
        mock_settings.cluster_id = cluster_id
        mock_settings.default_storage_class = default_storage_class
<<<<<<< HEAD
        mock_settings.default_access_mode = "ReadWriteOnce"
        mock_settings.created_by = uuid4()
        mock_settings.created_at = datetime.now(timezone.utc)
        mock_settings.updated_at = datetime.now(timezone.utc)
        mock_settings.modified_at = datetime.now(timezone.utc)

        with patch('budapp.cluster_ops.services.ClusterSettingsDataManager') as mock_manager_class:
            mock_manager = Mock()
            mock_manager.update_cluster_settings = AsyncMock(return_value=mock_settings)
            mock_manager_class.return_value = mock_manager

            result = await cluster_service.update_cluster_settings(
                cluster_id=cluster_id,
                default_storage_class=default_storage_class
            )

            assert isinstance(result, ClusterSettingsResponse)
            assert result.cluster_id == cluster_id
            assert result.default_storage_class == default_storage_class

    @pytest.mark.asyncio
    async def test_update_cluster_settings_not_found(self, cluster_service):
        """Test updating cluster settings when they don't exist."""
        cluster_id = uuid4()

        with patch('budapp.cluster_ops.services.ClusterSettingsDataManager') as mock_manager_class:
            mock_manager = Mock()
            mock_manager.update_cluster_settings = AsyncMock(return_value=None)
            mock_manager_class.return_value = mock_manager

            from budapp.commons.exceptions import ClientException

            with pytest.raises(ClientException) as exc_info:
                await cluster_service.update_cluster_settings(
                    cluster_id=cluster_id,
                    default_storage_class="updated-storage"
                )

            assert exc_info.value.status_code == 404
            assert "Cluster settings not found" in exc_info.value.message
=======
        mock_settings.default_access_mode = None
        mock_settings.created_by = uuid4()
        mock_settings.created_at = now
        mock_settings.modified_at = now

        with patch('budapp.cluster_ops.services.ClusterSettingsDataManager') as mock_manager_class:
            mock_manager = mock_manager_class.return_value
            mock_manager.update_cluster_settings = AsyncMock(return_value=mock_settings)

            result = await cluster_service.update_cluster_settings(
                cluster_id=cluster_id,
                default_storage_class=default_storage_class
            )

            assert isinstance(result, ClusterSettingsResponse)
            assert result.cluster_id == cluster_id
            assert result.default_storage_class == default_storage_class
>>>>>>> d91c8222

    @pytest.mark.asyncio
    async def test_delete_cluster_settings_success(self, cluster_service):
        """Test deleting cluster settings successfully."""
        cluster_id = uuid4()

        with patch('budapp.cluster_ops.services.ClusterSettingsDataManager') as mock_manager_class:
<<<<<<< HEAD
            mock_manager = Mock()
            mock_manager.delete_cluster_settings = AsyncMock(return_value=True)
            mock_manager_class.return_value = mock_manager
=======
            mock_manager = mock_manager_class.return_value
            mock_manager.delete_cluster_settings = AsyncMock(return_value=True)
>>>>>>> d91c8222

            result = await cluster_service.delete_cluster_settings(cluster_id)

            assert result is True

    @pytest.mark.asyncio
    async def test_delete_cluster_settings_not_found(self, cluster_service):
        """Test deleting cluster settings when they don't exist."""
        cluster_id = uuid4()

        with patch('budapp.cluster_ops.services.ClusterSettingsDataManager') as mock_manager_class:
<<<<<<< HEAD
            mock_manager = Mock()
            mock_manager.delete_cluster_settings = AsyncMock(return_value=False)
            mock_manager_class.return_value = mock_manager
=======
            mock_manager = mock_manager_class.return_value
            mock_manager.delete_cluster_settings = AsyncMock(return_value=False)
>>>>>>> d91c8222

            result = await cluster_service.delete_cluster_settings(cluster_id)

            assert result is False


class TestClusterSettingsSchemas:
    """Test Pydantic schemas for cluster settings."""

    def test_create_cluster_settings_request_valid(self):
        """Test creating valid cluster settings request."""
        request = CreateClusterSettingsRequest(
            default_storage_class="gp2"
        )
        assert request.default_storage_class == "gp2"

    def test_create_cluster_settings_request_none(self):
        """Test creating cluster settings request with None."""
        request = CreateClusterSettingsRequest(
            default_storage_class=None
        )
        assert request.default_storage_class is None

    def test_create_cluster_settings_request_empty_string(self):
        """Test creating cluster settings request with empty string."""
        request = CreateClusterSettingsRequest(
            default_storage_class=""
        )
        assert request.default_storage_class is None

    def test_create_cluster_settings_request_invalid_characters(self):
        """Test creating cluster settings request with invalid characters."""
        with pytest.raises(ValueError, match="Storage class name can only contain"):
            CreateClusterSettingsRequest(
                default_storage_class="invalid@storage"
            )

    def test_create_cluster_settings_request_invalid_start_hyphen(self):
        """Test creating cluster settings request starting with hyphen."""
        with pytest.raises(ValueError, match="Storage class name cannot start or end"):
            CreateClusterSettingsRequest(
                default_storage_class="-invalid-storage"
            )

    def test_create_cluster_settings_request_invalid_end_hyphen(self):
        """Test creating cluster settings request ending with hyphen."""
        with pytest.raises(ValueError, match="Storage class name cannot start or end"):
            CreateClusterSettingsRequest(
                default_storage_class="invalid-storage-"
            )

    def test_cluster_settings_response(self):
        """Test cluster settings response schema."""
        cluster_id = uuid4()
        settings_id = uuid4()
        user_id = uuid4()
        now = datetime.now(timezone.utc)

        response = ClusterSettingsResponse(
            id=settings_id,
            cluster_id=cluster_id,
            default_storage_class="gp3",
            created_by=user_id,
            created_at=now,
            modified_at=now
        )

        assert response.id == settings_id
        assert response.cluster_id == cluster_id
        assert response.default_storage_class == "gp3"
        assert response.created_by == user_id
        assert response.created_at == now
        assert response.modified_at == now<|MERGE_RESOLUTION|>--- conflicted
+++ resolved
@@ -87,18 +87,6 @@
             created_by=user_id
         )
 
-<<<<<<< HEAD
-        data_manager.add_one = Mock(return_value=mock_settings)
-
-        result = await data_manager.create_cluster_settings(
-            cluster_id=cluster_id,
-            default_storage_class=default_storage_class,
-            created_by=user_id
-        )
-
-        assert result == mock_settings
-        data_manager.add_one.assert_called_once()
-=======
         with patch('budapp.cluster_ops.crud.ClusterSettings') as mock_cluster_settings_class:
             mock_cluster_settings_class.return_value = mock_settings
             data_manager.add_one = Mock(return_value=mock_settings)
@@ -117,7 +105,6 @@
                 default_access_mode=None
             )
             data_manager.add_one.assert_called_once_with(mock_settings)
->>>>>>> d91c8222
 
     @pytest.mark.asyncio
     async def test_update_cluster_settings(self, data_manager):
@@ -139,10 +126,7 @@
 
         assert result == mock_settings
         assert mock_settings.default_storage_class == new_storage_class
-<<<<<<< HEAD
-=======
         data_manager.get_cluster_settings.assert_called_once_with(cluster_id)
->>>>>>> d91c8222
         data_manager.update_one.assert_called_once_with(mock_settings)
 
     @pytest.mark.asyncio
@@ -172,10 +156,7 @@
         result = await data_manager.delete_cluster_settings(cluster_id)
 
         assert result is True
-<<<<<<< HEAD
-=======
         data_manager.get_cluster_settings.assert_called_once_with(cluster_id)
->>>>>>> d91c8222
         data_manager.delete_model.assert_called_once_with(mock_settings)
 
     @pytest.mark.asyncio
@@ -217,10 +198,6 @@
             cluster_id=cluster_id,
             created_by=user_id,
             default_storage_class=default_storage_class,
-<<<<<<< HEAD
-            created_by=user_id,
-=======
->>>>>>> d91c8222
             default_access_mode=None
         )
 
@@ -246,10 +223,7 @@
 
         assert result == mock_existing_settings
         assert mock_existing_settings.default_storage_class == default_storage_class
-<<<<<<< HEAD
-=======
         data_manager.get_cluster_settings.assert_called_once_with(cluster_id)
->>>>>>> d91c8222
         data_manager.update_one.assert_called_once_with(mock_existing_settings)
 
 
@@ -274,27 +248,12 @@
         """Test getting cluster settings successfully."""
         cluster_id = uuid4()
         user_id = uuid4()
-<<<<<<< HEAD
-=======
         now = datetime.now(timezone.utc)
->>>>>>> d91c8222
 
         mock_settings = Mock(spec=ClusterSettings)
         mock_settings.id = uuid4()
         mock_settings.cluster_id = cluster_id
         mock_settings.default_storage_class = "gp3"
-<<<<<<< HEAD
-        mock_settings.default_access_mode = "ReadWriteOnce"
-        mock_settings.created_by = user_id
-        mock_settings.created_at = datetime.now(timezone.utc)
-        mock_settings.updated_at = datetime.now(timezone.utc)
-        mock_settings.modified_at = datetime.now(timezone.utc)
-
-        with patch('budapp.cluster_ops.services.ClusterSettingsDataManager') as mock_manager_class:
-            mock_manager = Mock()
-            mock_manager.get_cluster_settings = AsyncMock(return_value=mock_settings)
-            mock_manager_class.return_value = mock_manager
-=======
         mock_settings.default_access_mode = None
         mock_settings.created_by = user_id
         mock_settings.created_at = now
@@ -303,7 +262,6 @@
         with patch('budapp.cluster_ops.services.ClusterSettingsDataManager') as mock_manager_class:
             mock_manager = mock_manager_class.return_value
             mock_manager.get_cluster_settings = AsyncMock(return_value=mock_settings)
->>>>>>> d91c8222
 
             result = await cluster_service.get_cluster_settings(cluster_id)
 
@@ -312,24 +270,11 @@
             assert result.default_storage_class == "gp3"
 
     @pytest.mark.asyncio
-<<<<<<< HEAD
-    async def test_get_cluster_settings_settings_not_found(self, cluster_service):
-=======
     async def test_get_cluster_settings_cluster_not_found(self, cluster_service):
->>>>>>> d91c8222
         """Test getting cluster settings when settings don't exist."""
         cluster_id = uuid4()
 
         with patch('budapp.cluster_ops.services.ClusterSettingsDataManager') as mock_manager_class:
-<<<<<<< HEAD
-            mock_manager = Mock()
-            mock_manager.get_cluster_settings = AsyncMock(return_value=None)
-            mock_manager_class.return_value = mock_manager
-
-            result = await cluster_service.get_cluster_settings(cluster_id)
-
-            assert result is None
-=======
             mock_manager = mock_manager_class.return_value
             mock_manager.get_cluster_settings = AsyncMock(return_value=None)
 
@@ -337,7 +282,6 @@
 
             assert result is None
 
->>>>>>> d91c8222
 
     @pytest.mark.asyncio
     async def test_create_cluster_settings_success(self, cluster_service):
@@ -345,10 +289,7 @@
         cluster_id = uuid4()
         user_id = uuid4()
         default_storage_class = "premium-storage"
-<<<<<<< HEAD
-=======
         now = datetime.now(timezone.utc)
->>>>>>> d91c8222
 
         mock_cluster = Mock(spec=Cluster)
         mock_cluster.id = cluster_id
@@ -359,22 +300,6 @@
         mock_settings.default_storage_class = default_storage_class
         mock_settings.default_access_mode = None
         mock_settings.created_by = user_id
-<<<<<<< HEAD
-        mock_settings.created_at = datetime.now(timezone.utc)
-        mock_settings.updated_at = datetime.now(timezone.utc)
-        mock_settings.modified_at = datetime.now(timezone.utc)
-
-        with patch('budapp.cluster_ops.services.ClusterDataManager') as mock_cluster_mgr_class, \
-             patch('budapp.cluster_ops.services.ClusterSettingsDataManager') as mock_settings_mgr_class:
-
-            mock_cluster_mgr = Mock()
-            mock_cluster_mgr.retrieve_by_fields = AsyncMock(return_value=mock_cluster)
-            mock_cluster_mgr_class.return_value = mock_cluster_mgr
-
-            mock_settings_mgr = Mock()
-            mock_settings_mgr.create_cluster_settings = AsyncMock(return_value=mock_settings)
-            mock_settings_mgr_class.return_value = mock_settings_mgr
-=======
         mock_settings.created_at = now
         mock_settings.modified_at = now
 
@@ -386,7 +311,6 @@
 
             mock_settings_manager = mock_settings_manager_class.return_value
             mock_settings_manager.create_cluster_settings = AsyncMock(return_value=mock_settings)
->>>>>>> d91c8222
 
             result = await cluster_service.create_cluster_settings(
                 cluster_id=cluster_id,
@@ -405,24 +329,6 @@
         user_id = uuid4()
         default_storage_class = "premium-storage"
 
-<<<<<<< HEAD
-        with patch('budapp.cluster_ops.services.ClusterDataManager') as mock_cluster_mgr_class:
-            mock_cluster_mgr = Mock()
-            mock_cluster_mgr.retrieve_by_fields = AsyncMock(return_value=None)
-            mock_cluster_mgr_class.return_value = mock_cluster_mgr
-
-            from budapp.commons.exceptions import ClientException
-
-            with pytest.raises(ClientException) as exc_info:
-                await cluster_service.create_cluster_settings(
-                    cluster_id=cluster_id,
-                    created_by=user_id,
-                    default_storage_class="premium-storage"
-                )
-
-            assert exc_info.value.status_code == 404
-            assert "Cluster not found" in exc_info.value.message
-=======
         with patch('budapp.cluster_ops.services.ClusterDataManager') as mock_cluster_manager_class:
             mock_cluster_manager = mock_cluster_manager_class.return_value
             mock_cluster_manager.retrieve_by_fields = AsyncMock(return_value=None)
@@ -435,64 +341,18 @@
                 )
 
             assert "Cluster not found" in str(exc_info.value)
->>>>>>> d91c8222
 
     @pytest.mark.asyncio
     async def test_update_cluster_settings_success(self, cluster_service):
         """Test updating cluster settings successfully."""
         cluster_id = uuid4()
         default_storage_class = "updated-storage"
-<<<<<<< HEAD
-=======
         now = datetime.now(timezone.utc)
->>>>>>> d91c8222
 
         mock_settings = Mock(spec=ClusterSettings)
         mock_settings.id = uuid4()
         mock_settings.cluster_id = cluster_id
         mock_settings.default_storage_class = default_storage_class
-<<<<<<< HEAD
-        mock_settings.default_access_mode = "ReadWriteOnce"
-        mock_settings.created_by = uuid4()
-        mock_settings.created_at = datetime.now(timezone.utc)
-        mock_settings.updated_at = datetime.now(timezone.utc)
-        mock_settings.modified_at = datetime.now(timezone.utc)
-
-        with patch('budapp.cluster_ops.services.ClusterSettingsDataManager') as mock_manager_class:
-            mock_manager = Mock()
-            mock_manager.update_cluster_settings = AsyncMock(return_value=mock_settings)
-            mock_manager_class.return_value = mock_manager
-
-            result = await cluster_service.update_cluster_settings(
-                cluster_id=cluster_id,
-                default_storage_class=default_storage_class
-            )
-
-            assert isinstance(result, ClusterSettingsResponse)
-            assert result.cluster_id == cluster_id
-            assert result.default_storage_class == default_storage_class
-
-    @pytest.mark.asyncio
-    async def test_update_cluster_settings_not_found(self, cluster_service):
-        """Test updating cluster settings when they don't exist."""
-        cluster_id = uuid4()
-
-        with patch('budapp.cluster_ops.services.ClusterSettingsDataManager') as mock_manager_class:
-            mock_manager = Mock()
-            mock_manager.update_cluster_settings = AsyncMock(return_value=None)
-            mock_manager_class.return_value = mock_manager
-
-            from budapp.commons.exceptions import ClientException
-
-            with pytest.raises(ClientException) as exc_info:
-                await cluster_service.update_cluster_settings(
-                    cluster_id=cluster_id,
-                    default_storage_class="updated-storage"
-                )
-
-            assert exc_info.value.status_code == 404
-            assert "Cluster settings not found" in exc_info.value.message
-=======
         mock_settings.default_access_mode = None
         mock_settings.created_by = uuid4()
         mock_settings.created_at = now
@@ -510,7 +370,6 @@
             assert isinstance(result, ClusterSettingsResponse)
             assert result.cluster_id == cluster_id
             assert result.default_storage_class == default_storage_class
->>>>>>> d91c8222
 
     @pytest.mark.asyncio
     async def test_delete_cluster_settings_success(self, cluster_service):
@@ -518,14 +377,8 @@
         cluster_id = uuid4()
 
         with patch('budapp.cluster_ops.services.ClusterSettingsDataManager') as mock_manager_class:
-<<<<<<< HEAD
-            mock_manager = Mock()
-            mock_manager.delete_cluster_settings = AsyncMock(return_value=True)
-            mock_manager_class.return_value = mock_manager
-=======
             mock_manager = mock_manager_class.return_value
             mock_manager.delete_cluster_settings = AsyncMock(return_value=True)
->>>>>>> d91c8222
 
             result = await cluster_service.delete_cluster_settings(cluster_id)
 
@@ -537,14 +390,8 @@
         cluster_id = uuid4()
 
         with patch('budapp.cluster_ops.services.ClusterSettingsDataManager') as mock_manager_class:
-<<<<<<< HEAD
-            mock_manager = Mock()
-            mock_manager.delete_cluster_settings = AsyncMock(return_value=False)
-            mock_manager_class.return_value = mock_manager
-=======
             mock_manager = mock_manager_class.return_value
             mock_manager.delete_cluster_settings = AsyncMock(return_value=False)
->>>>>>> d91c8222
 
             result = await cluster_service.delete_cluster_settings(cluster_id)
 
