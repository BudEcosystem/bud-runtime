# Workflow api steps

## Index
[Add Model](#add-model)

[Deploy Model](#deploy-model)

[Add Cluster](#add-cluster)

## Add Model

### Add cloud model workflow

#### Add cloud model to model zoo from seeded model

```json
// Select provider type
{
  "workflow_total_steps": 6,
  "step_number": 1,
  "provider_type": "cloud_model"
}

// Select provider
{
  "workflow_id": "bba793c4-0827-41d1-b463-61ef3ab8800d",
  "step_number": 2,
  "provider_id": "081ffafb-3e72-4c97-ab24-de4e722940b7"
}

// Select cloud model
{
  "workflow_id": "bba793c4-0827-41d1-b463-61ef3ab8800d",
  "step_number": 3,
  "cloud_model_id": "eed59dff-cbed-445d-85e0-298ef0b53591"
}

// Add model details
{
  "workflow_id": "bba793c4-0827-41d1-b463-61ef3ab8800d",
  "step_number": 4,
  "name": "abc",
  "tags": [{"name": "Tag1", "color": "#000000"}, {"name": "Tag2", "color": "#000000"}],
  "trigger_workflow": true
}
```

#### Add cloud model to model zoo by manual entering

```json
// Select provider type
{
  "workflow_total_steps": 6,
  "step_number": 1,
  "provider_type": "cloud_model",
  "add_model_modality": ["llm", "mllm"]
}

// Select provider
{
  "workflow_id": "27ddc5c2-fbc1-40e9-bfc8-c46f9d75542f",
  "step_number": 2,
  "provider_id": "41e18165-3bbc-45ec-bf2b-81066722e269"
}

// Skip cloud model selection
{
  "workflow_id": "27ddc5c2-fbc1-40e9-bfc8-c46f9d75542f",
  "step_number": 3,
  "cloud_model_id": null
}

// Add model details
{
  "workflow_id": "27ddc5c2-fbc1-40e9-bfc8-c46f9d75542f",
  "step_number": 4,
  "name": "abc",
  "tags": [{"name": "Tag1", "color": "#000000"}, {"name": "Tag2", "color": "#000000"}],
  "modality": ["text_input", "text_output"],
  "uri": "openai/gpt4",
  "trigger_workflow": true
}
```

### Add local model workflow

```json
// Select provider type
{
    "workflow_total_steps": 6,
    "step_number": 1,
    "trigger_workflow": false,
    "add_model_modality": ["llm", "mllm"]
}

{
    "workflow_id": "fdf7972c-c649-45dd-9d8e-47b467f04fcb",
    "step_number": 2,
    "trigger_workflow": false,
    "provider_type": "hugging_face"
}
// Add model details
{
    "workflow_id": "fdf7972c-c649-45dd-9d8e-47b467f04fcb",
    "step_number": 3,
    "trigger_workflow": false,
    "name": "Microsoft phi local",
    "uri": "microsoft/Phi-3.5-mini-instruct",
    "author": "microsoft",
    "tags": [
        {
        "name": "text-generation",
        "color": "#66d1DF"
        }
    ],
    "icon": null // icon need to provide for model from disk or url
}
// Select proprietary credential if required
{
    "workflow_id": "4d15bd20-249a-4755-94e8-b8803094133a",
    "step_number": 4,
    "trigger_workflow": true,
    "proprietary_credential_id": "915b5233-85d1-44a4-a694-6d3ecd36b8c6" // not required for public, url, disk models
}
```

## Deploy Model

### Deploy cloud model workflow

```json
// First Screen
{
  "workflow_total_steps": 7,
  "step_number": 1,
  "trigger_workflow": false,
  "project_id": "ffeb0cbe-8caa-461a-aacc-9b7422f44131",
  "model_id": "318dc142-cf44-407d-9b9d-baa47fe4a456"
}
// Second Screen
{
  "workflow_id": "0d9bd0d9-8f11-4a01-bda2-7bfab4735842",
  "step_number": 2,
  "trigger_workflow": false,
  "credential_id": "891f8697-8053-45cf-887f-f2d9cd8cb1ee"
}
// Third Screen
{
  "workflow_id": "0d9bd0d9-8f11-4a01-bda2-7bfab4735842",
  "step_number": 3,
  "trigger_workflow": false,
  "template_id": "891f8697-8053-45cf-887f-f2d9cd8cb1ed"
}
// Fourth Screen
{
  "workflow_id": "0d9bd0d9-8f11-4a01-bda2-7bfab4735842",
  "step_number": 4,
  "trigger_workflow": false,
  "endpoint_name": "test endpoint",
  "deploy_config": {
    "concurrent_requests": 10,
    "avg_sequence_length": 100,
    "avg_context_length": 102
  }
}
// Final Screen
{
  "workflow_id": "0d9bd0d9-8f11-4a01-bda2-7bfab4735842",
  "step_number": 6,
  "trigger_workflow": true,
  "cluster_id": "538072a1-634b-4f8f-bd3b-d2fe6bfe7a50"
}
```

### Deploy local model workflow

```json
// First Screen
{
  "workflow_total_steps": 6,
  "step_number": 1,
  "trigger_workflow": false,
  "project_id": "ffeb0cbe-8caa-461a-aacc-9b7422f44131",
  "model_id": "318dc142-cf44-407d-9b9d-baa47fe4a456"
}
// Second Screen
{
  "workflow_id": "0d9bd0d9-8f11-4a01-bda2-7bfab4735842",
  "step_number": 2,
  "trigger_workflow": false,
  "template_id": "891f8697-8053-45cf-887f-f2d9cd8cb1ed"
}
// Third Screen
{
  "workflow_id": "0d9bd0d9-8f11-4a01-bda2-7bfab4735842",
  "step_number": 3,
  "trigger_workflow": false,
  "endpoint_name": "test endpoint",
  "deploy_config": {
    "concurrent_requests": 10,
    "avg_sequence_length": 100,
    "avg_context_length": 102,
    "per_session_tokens_per_sec": [
      100,
      100
    ],
    "ttft": [
      50,
      1000
    ],
    "e2e_latency": [
      100,
      100
    ]
  }
}
// Final Screen
{
  "workflow_id": "0d9bd0d9-8f11-4a01-bda2-7bfab4735842",
  "step_number": 5,
  "trigger_workflow": true,
  "cluster_id": "538072a1-634b-4f8f-bd3b-d2fe6bfe7a50"
}
```

## Add Cluster
### Add cluster workflow using form data
```curl
curl --location 'https://<base_url>/clusters/clusters' \
--header 'accept: application/json' \
--header 'Authorization: Bearer <token>' \
--form 'step_number="1"' \
--form 'name="Xeon Dev"' \
--form 'icon="icons/providers/openai.png"' \
--form 'ingress_url="https://20.244.107.114:10001"' \
--form 'configuration_file=@"<path_to_yaml>"' \
--form 'workflow_total_steps="3"' \
--form 'trigger_workflow="true"'
```

## Model Security Scan

### Perform model security scan

```json
{
  "workflow_total_steps": 3,
  "step_number": 1,
  "trigger_workflow": true,
  "model_id": "1cda88f7-0747-4f97-8fc3-fca9091f44d5"
}
```

## Add Worker to Endpoint

```json
{
  "workflow_total_steps": 5,
  "step_number": 1,
  "trigger_workflow": false,
  "endpoint_id": "7835329b-97aa-4658-b421-56473aef0500",
  "additional_concurrency": 10
}

{
  "workflow_id": "da939c36-3d5f-434f-9b61-19095024e4e7",
  "step_number": 3,
  "trigger_workflow": true
}
```

## Create Prompt

```json
// Select provider type
{
  "workflow_total_steps": 6,
  "step_number": 1,
  "project_id": "1cd00bfc-23c3-4b61-aea1-29b68966048b"
}

// Select prompt type
{
  "workflow_id": "0ed70061-361b-438d-b577-a8afb6847749",
  "step_number": 2,
  "prompt_type": "simple_prompt"
}

// Insert prompt schema
{
  "workflow_id": "0ed70061-361b-438d-b577-a8afb6847749",
  "step_number": 3,
  "endpoint_id": "096cee59-af1f-4fba-b873-7f540d77f7bf"
}

// Insert prompt metadata
{
  "workflow_id": "0ed70061-361b-438d-b577-a8afb6847749",
  "step_number": 4,
  "name": "test prompt",
  "description": "This is a test prompt",
  "tags": [{"name": "Tag1", "color": "#000000"}, {"name": "Tag2", "color": "#000000"}],
  "auto_scale": true,
  "caching": true,
  "concurrency": [10, 100],
  "rate_limit": true,
  "rate_limit_value": 10,
  "bud_prompt_id": "test-1234",
  "trigger_workflow": true
}
```

## Create Prompt Schema

```json
<<<<<<< HEAD
// Select provider type
{
  "step_number": 1,
  "trigger_workflow": true,
  "workflow_total_steps": 2,
=======
{
>>>>>>> 4bd35977
  "version": 1,
  "set_default": true,
  "schema": {
    "schema": {
<<<<<<< HEAD
            "$defs": {
                "Person": {
                    "properties": {
                        "name": {"type": "string"},
                        "age": {"type": "integer"},
                        "email": {"format": "email", "type": "string"}
                    },
                    "required": ["name", "age", "email"],
                    "title": "Person",
                    "type": "object"
                }
            },
            "properties": {
                "content": {"$ref": "#/$defs/Person"}
            },
            "required": ["content"],
            "title": "Schema",
            "type": "object"
        }},
  "validations": {
    "Person": {
                "name": "Name must be at least 3 characters",
                "age": "Age must be between 18 and 100"
            }
  },
  "type": "output",
  "deployment_name": "o3-mini"
=======
      "type": "object",
      "$defs": {
        "Person": {
          "type": "object",
          "title": "Person",
          "required": [
            "name",
            "age",
            "email"
          ],
          "properties": {
            "age": {
              "type": "integer"
            },
            "name": {
              "type": "string"
            },
            "email": {
              "type": "string",
              "format": "email"
            }
          }
        }
      },
      "title": "Schema",
      "required": [
        "content"
      ],
      "properties": {
        "content": {
          "$ref": "#/$defs/Person"
        }
      }
    },
    "validations": {
      "Person": {
        "name": "Name must be at least 3 characters",
        "age": "Age must be between 18 and 100"
      }
    }
  },
  "type": "output",
  "deployment_name": "qwen3-8b",
  "source_topic": null,
  "debug": true,
  "notification_metadata": null
>>>>>>> 4bd35977
}
```<|MERGE_RESOLUTION|>--- conflicted
+++ resolved
@@ -313,48 +313,11 @@
 ## Create Prompt Schema
 
 ```json
-<<<<<<< HEAD
-// Select provider type
-{
-  "step_number": 1,
-  "trigger_workflow": true,
-  "workflow_total_steps": 2,
-=======
-{
->>>>>>> 4bd35977
+{
   "version": 1,
   "set_default": true,
   "schema": {
     "schema": {
-<<<<<<< HEAD
-            "$defs": {
-                "Person": {
-                    "properties": {
-                        "name": {"type": "string"},
-                        "age": {"type": "integer"},
-                        "email": {"format": "email", "type": "string"}
-                    },
-                    "required": ["name", "age", "email"],
-                    "title": "Person",
-                    "type": "object"
-                }
-            },
-            "properties": {
-                "content": {"$ref": "#/$defs/Person"}
-            },
-            "required": ["content"],
-            "title": "Schema",
-            "type": "object"
-        }},
-  "validations": {
-    "Person": {
-                "name": "Name must be at least 3 characters",
-                "age": "Age must be between 18 and 100"
-            }
-  },
-  "type": "output",
-  "deployment_name": "o3-mini"
-=======
       "type": "object",
       "$defs": {
         "Person": {
@@ -401,6 +364,47 @@
   "source_topic": null,
   "debug": true,
   "notification_metadata": null
->>>>>>> 4bd35977
+}
+```
+
+## Create Prompt Schema
+
+```json
+// Select provider type
+{
+  "step_number": 1,
+  "trigger_workflow": true,
+  "workflow_total_steps": 2,
+  "version": 1,
+  "set_default": true,
+  "schema": {
+    "schema": {
+            "$defs": {
+                "Person": {
+                    "properties": {
+                        "name": {"type": "string"},
+                        "age": {"type": "integer"},
+                        "email": {"format": "email", "type": "string"}
+                    },
+                    "required": ["name", "age", "email"],
+                    "title": "Person",
+                    "type": "object"
+                }
+            },
+            "properties": {
+                "content": {"$ref": "#/$defs/Person"}
+            },
+            "required": ["content"],
+            "title": "Schema",
+            "type": "object"
+        }},
+  "validations": {
+    "Person": {
+                "name": "Name must be at least 3 characters",
+                "age": "Age must be between 18 and 100"
+            }
+  },
+  "type": "output",
+  "deployment_name": "o3-mini"
 }
 ```