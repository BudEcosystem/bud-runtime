--- conflicted
+++ resolved
@@ -367,7 +367,8 @@
                 endpoints=db_endpoints if db_endpoints else None,
                 is_standalone=is_standalone,
                 probe_selections=probe_selections if probe_selections else None,
-<<<<<<< HEAD
+                guard_types=guard_types if guard_types else None,
+                severity_threshold=severity_threshold if severity_threshold else None,
                 prompt_type=prompt_type if prompt_type else None,
                 prompt_schema=prompt_schema if prompt_schema else None,
                 auto_scale=auto_scale if auto_scale else None,
@@ -378,10 +379,6 @@
                 bud_prompt_id=bud_prompt_id if bud_prompt_id else None,
                 bud_prompt_version=bud_prompt_version if bud_prompt_version else None,
                 prompt_schema_events=prompt_schema_events if prompt_schema_events else None,
-=======
-                guard_types=guard_types if guard_types else None,
-                severity_threshold=severity_threshold if severity_threshold else None,
->>>>>>> a84df94b
             )
         else:
             workflow_steps = RetrieveWorkflowStepData()
