--- conflicted
+++ resolved
@@ -338,13 +338,11 @@
                 endpoint_details=endpoint_details if endpoint_details else None,
                 template=db_template if db_template else None,
                 add_model_modality=add_model_modality if add_model_modality else None,
-<<<<<<< HEAD
                 # Guardrail-related fields
                 deployment_type=deployment_type if deployment_type else None,
                 guard_types=guard_types if guard_types else None,
                 threshold=threshold if threshold else None,
                 probe_selections=probe_selections if probe_selections else None,
-=======
                 prompt_type=prompt_type if prompt_type else None,
                 prompt_schema=prompt_schema if prompt_schema else None,
                 auto_scale=auto_scale if auto_scale else None,
@@ -352,7 +350,6 @@
                 concurrency=concurrency if concurrency else None,
                 rate_limit_type=rate_limit_type if rate_limit_type else None,
                 rate_limit_value=rate_limit_value if rate_limit_value else None,
->>>>>>> 52e9e844
             )
         else:
             workflow_steps = RetrieveWorkflowStepData()
@@ -490,7 +487,6 @@
                 "endpoint_details",
                 "scaling_specification",
             ],
-<<<<<<< HEAD
             "guardrail_deployment": [
                 "provider_ids",
                 "probe_selections",
@@ -505,7 +501,7 @@
                 "deployment_status",
                 "deployment_message",
                 "deployment_id",
-=======
+            ],
             "prompt_creation": [
                 "model_id",
                 "project_id",
@@ -521,7 +517,6 @@
                 "rate_limit_type",
                 "rate_limit_value",
                 "prompt_schema",
->>>>>>> 52e9e844
             ],
         }
 
