--- conflicted
+++ resolved
@@ -99,9 +99,7 @@
     is_standalone: bool | None = None
     probe_selections: list[GuardrailProfileProbeSelection] | None = None
     guard_types: list[str] | None = None
-<<<<<<< HEAD
-    threshold: float | None = None
-    probe_selections: list[ProbeSelection] | None = None
+    severity_threshold: float | None = None
     prompt_type: PromptTypeEnum | None = None
     prompt_schema: PromptSchemaConfig | None = None
     auto_scale: bool | None = None
@@ -112,9 +110,6 @@
     bud_prompt_id: str | None = None
     bud_prompt_version: int | str | None = None
     prompt_schema_events: dict | None = None
-=======
-    severity_threshold: float | None = None
->>>>>>> a84df94b
 
 
 class RetrieveWorkflowDataResponse(SuccessResponse):
