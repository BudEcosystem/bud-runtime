--- conflicted
+++ resolved
@@ -587,7 +587,15 @@
     set_as_default: bool = Field(True, description="Whether to set the copied version as default for target prompt")
 
 
-<<<<<<< HEAD
+class BudPromptConfig(BaseModel):
+    """BudPrompt provider config for prompt execution."""
+
+    type: str = "budprompt"
+    api_base: str
+    model_name: str  # This will be the prompt name
+    api_key_location: str = "dynamic::authorization"
+
+
 class ConnectorListItem(BaseModel):
     """Schema for individual connector item in list."""
 
@@ -672,13 +680,4 @@
 
     model_config = ConfigDict(extra="ignore")
 
-    tool: Tool
-=======
-class BudPromptConfig(BaseModel):
-    """BudPrompt provider config for prompt execution."""
-
-    type: str = "budprompt"
-    api_base: str
-    model_name: str  # This will be the prompt name
-    api_key_location: str = "dynamic::authorization"
->>>>>>> 4bd35977
+    tool: Tool