#  -----------------------------------------------------------------------------
#  Copyright (c) 2024 Bud Ecosystem Inc.
#  #
#  Licensed under the Apache License, Version 2.0 (the "License");
#  you may not use this file except in compliance with the License.
#  You may obtain a copy of the License at
#  #
#      http://www.apache.org/licenses/LICENSE-2.0
#  #
#  Unless required by applicable law or agreed to in writing, software
#  distributed under the License is distributed on an "AS IS" BASIS,
#  WITHOUT WARRANTIES OR CONDITIONS OF ANY KIND, either express or implied.
#  See the License for the specific language governing permissions and
#  limitations under the License.
#  -----------------------------------------------------------------------------

"""Business logic services for the prompt ops module."""

import json
from ast import Dict
from typing import Any, Dict, List, Optional, Tuple, Union
from uuid import UUID

import aiohttp
from fastapi import status

from ..commons import logging
from ..commons.config import app_settings, secrets_settings
from ..commons.constants import (
    APP_ICONS,
    BUD_INTERNAL_WORKFLOW,
<<<<<<< HEAD
    CONNECTOR_AUTH_CREDENTIALS_MAP,
=======
    BUD_PROMPT_API_KEY_LOCATION,
>>>>>>> 4bd35977
    BudServeWorkflowStepEventName,
    ConnectorAuthTypeEnum,
    EndpointStatusEnum,
    ModelEndpointEnum,
    ModelProviderTypeEnum,
    ProjectStatusEnum,
    PromptStatusEnum,
    PromptTypeEnum,
    PromptVersionStatusEnum,
    ProxyProviderEnum,
    VisibilityEnum,
    WorkflowStatusEnum,
    WorkflowTypeEnum,
)
from ..commons.db_utils import SessionMixin
from ..commons.exceptions import ClientException, MCPFoundryException
from ..core.schemas import NotificationPayload
from ..credential_ops.services import CredentialService
from ..endpoint_ops.crud import EndpointDataManager
from ..endpoint_ops.models import Endpoint as EndpointModel
from ..endpoint_ops.schemas import ProxyModelConfig, ProxyModelPricing
from ..model_ops.crud import ProviderDataManager
from ..model_ops.models import Provider as ProviderModel
from ..project_ops.crud import ProjectDataManager
from ..project_ops.models import Project as ProjectModel
<<<<<<< HEAD
from ..shared.mcp_foundry_service import mcp_foundry_service
=======
from ..shared.redis_service import RedisService
>>>>>>> 4bd35977
from ..workflow_ops.crud import WorkflowDataManager, WorkflowStepDataManager
from ..workflow_ops.models import Workflow as WorkflowModel
from ..workflow_ops.schemas import WorkflowUtilCreate
from ..workflow_ops.services import WorkflowService, WorkflowStepService
from .crud import PromptDataManager, PromptVersionDataManager
from .models import Prompt as PromptModel
from .models import PromptVersion as PromptVersionModel
from .schemas import (
<<<<<<< HEAD
    Connector,
    ConnectorListItem,
=======
    BudPromptConfig,
>>>>>>> 4bd35977
    CreatePromptWorkflowRequest,
    CreatePromptWorkflowSteps,
    PromptConfigCopyRequest,
    PromptConfigGetResponse,
    PromptConfigRequest,
    PromptConfigResponse,
    PromptConfigurationData,
    PromptFilter,
    PromptListItem,
    PromptResponse,
    PromptSchemaConfig,
    PromptSchemaRequest,
    PromptSchemaWorkflowSteps,
    PromptVersionListItem,
    PromptVersionResponse,
    Tool,
    ToolListItem,
)


logger = logging.get_logger(__name__)


class PromptService(SessionMixin):
    """Service for managing prompts."""

    async def get_all_prompts(
        self,
        offset: int = 0,
        limit: int = 10,
        filters: dict = {},
        order_by: list = [],
        search: bool = False,
    ) -> tuple[list[PromptModel], int]:
        """Get all active prompts with their related data."""
        # Fetch active prompts
        filters["status"] = PromptStatusEnum.ACTIVE

        # Fetch prompts with related data
        db_prompts, count = await PromptDataManager(self.session).get_all_active_prompts(
            offset, limit, filters, order_by, search
        )

        # Transform to response format
        prompts_list = []
        for prompt in db_prompts:
            # Access endpoint and model through default_version
            default_version_obj = prompt.default_version
            endpoint = default_version_obj.endpoint if default_version_obj else None
            model = default_version_obj.model if default_version_obj else None

            # Determine the model icon based on provider type
            model_icon = None
            if model:
                if (
                    model.provider_type in [ModelProviderTypeEnum.HUGGING_FACE, ModelProviderTypeEnum.CLOUD_MODEL]
                    and model.provider_id
                    and model.provider
                ):
                    # Use provider icon for cloud and HF models
                    model_icon = model.provider.icon
                else:
                    # Use model's own icon
                    model_icon = model.icon

            prompt_item = PromptListItem(
                id=prompt.id,
                name=prompt.name,
                description=prompt.description,
                tags=prompt.tags,
                created_at=prompt.created_at,
                modified_at=prompt.modified_at,
                prompt_type=prompt.prompt_type,
                model_icon=model_icon,
                model_name=model.name if model else "",
                default_version=default_version_obj.version if default_version_obj else None,
                modality=model.modality if model else None,
                status=endpoint.status if endpoint else "",
            )
            prompts_list.append(prompt_item)

        return prompts_list, count

    async def get_all_prompt_versions(
        self,
        prompt_id: UUID,
        offset: int = 0,
        limit: int = 10,
        filters: dict = {},
        order_by: list = [],
        search: bool = False,
    ) -> tuple[list[PromptVersionListItem], int]:
        """Get all versions for a specific prompt with their related data."""
        # First validate that the prompt exists and is active
        db_prompt = await PromptDataManager(self.session).retrieve_by_fields(
            PromptModel,
            fields={"id": prompt_id, "status": PromptStatusEnum.ACTIVE},
        )

        if not db_prompt:
            raise ClientException(message="Prompt not found", status_code=status.HTTP_404_NOT_FOUND)

        # Fetch prompt versions with related data and computed is_default_version
        rows, count = await PromptVersionDataManager(self.session).get_all_prompt_versions(
            prompt_id, offset, limit, filters, order_by, search
        )

        # Transform to response format
        versions_list = []
        for row in rows:
            # Extract the model and computed field from the row
            prompt_version = row[0]  # PromptVersionModel
            is_default_version = row[1]  # Computed is_default_version from database

            # Access endpoint name through relationship
            endpoint_name = prompt_version.endpoint.name if prompt_version.endpoint else ""

            version_item = PromptVersionListItem(
                id=prompt_version.id,
                endpoint_name=endpoint_name,
                version=prompt_version.version,
                created_at=prompt_version.created_at,
                modified_at=prompt_version.modified_at,
                is_default_version=is_default_version,
            )
            versions_list.append(version_item)

        return versions_list, count

    async def delete_active_prompt(self, prompt_id: UUID) -> PromptModel:
        """Delete an active prompt by updating its status to DELETED."""
        # Retrieve and validate prompt
        db_prompt = await PromptDataManager(self.session).retrieve_by_fields(
            PromptModel, fields={"id": prompt_id, "status": PromptStatusEnum.ACTIVE}
        )

        # Delete Redis configuration BEFORE updating database
        try:
            prompt_service = PromptService(self.session)
            await prompt_service._perform_delete_prompt_config_request(
                prompt_id=db_prompt.name  # Redis uses prompt name as ID, delete all versions
            )
            logger.debug(f"Deleted all Redis configurations for prompt {db_prompt.name}")
        except ClientException as e:
            if e.status_code == 404:
                # Redis config might not exist, which is okay
                logger.warning(f"Redis configuration not found for prompt {db_prompt.name}: {str(e)}")
            else:
                # Re-raise other errors
                logger.error(f"Failed to delete Redis configuration for prompt {db_prompt.name}: {str(e)}")
                raise

        # Delete from proxy cache
        try:
            await self.delete_prompt_from_proxy_cache(prompt_id)
            logger.debug(f"Deleted prompt {db_prompt.name} from proxy cache")
        except Exception as e:
            logger.error(f"Failed to delete prompt from proxy cache: {e}")
            # Continue - cache cleanup is non-critical

        # Update credential proxy cache to remove deleted prompt
        try:
            credential_service = CredentialService(self.session)
            await credential_service.update_proxy_cache(db_prompt.project_id)
            logger.debug(f"Updated credential proxy cache for project {db_prompt.project_id}")
        except Exception as e:
            logger.error(f"Failed to update credential proxy cache: {e}")
            # Continue - cache cleanup is non-critical

        # Update prompt status to DELETED
        await PromptDataManager(self.session).update_by_fields(db_prompt, {"status": PromptStatusEnum.DELETED})

        # Soft delete all associated prompt versions
        deleted_count = await PromptVersionDataManager(self.session).soft_delete_by_prompt_id(prompt_id)
        logger.debug(f"Soft deleted {deleted_count} prompt versions for prompt {prompt_id}")

        return db_prompt

    async def edit_prompt(self, prompt_id: UUID, data: dict[str, Any]) -> PromptModel:
        """Edit prompt by validating and updating specific fields."""
        # Retrieve existing prompt
        db_prompt = await PromptDataManager(self.session).retrieve_by_fields(
            PromptModel, fields={"id": prompt_id, "status": PromptStatusEnum.ACTIVE}
        )

        # Validate name uniqueness if name is provided
        if "name" in data:
            duplicate_prompt = await PromptDataManager(self.session).retrieve_by_fields(
                PromptModel,
                fields={"name": data["name"]},
                exclude_fields={"id": prompt_id, "status": PromptStatusEnum.DELETED},
                missing_ok=True,
                case_sensitive=False,
            )
            if duplicate_prompt:
                raise ClientException(message="Prompt name already exists", status_code=status.HTTP_400_BAD_REQUEST)

        # Validate default_version_id if provided
        if "default_version_id" in data and data["default_version_id"]:
            # Check if the version exists and belongs to this prompt
            db_version = await PromptVersionDataManager(self.session).retrieve_by_fields(
                PromptVersionModel,
                fields={
                    "id": data["default_version_id"],
                    "prompt_id": prompt_id,
                },
                exclude_fields={"status": PromptVersionStatusEnum.DELETED},
                missing_ok=True,
            )
            if not db_version:
                raise ClientException(
                    message="Invalid default version. Version does not exist or does not belong to this prompt.",
                    status_code=status.HTTP_400_BAD_REQUEST,
                )

            # Update Redis with new default version BEFORE updating database
            try:
                prompt_service = PromptService(self.session)
                await prompt_service._perform_set_default_version_request(
                    prompt_id=db_prompt.name,  # Redis uses prompt name as ID
                    version=db_version.version,  # Use the version number
                )
                logger.debug(
                    f"Updated Redis default version for prompt {db_prompt.name} to version {db_version.version}"
                )
            except Exception as e:
                logger.error(f"Failed to update Redis default version: {str(e)}")
                raise ClientException(
                    message="Failed to update default version in configuration service",
                    status_code=status.HTTP_500_INTERNAL_SERVER_ERROR,
                )

        # Update the prompt
        db_prompt = await PromptDataManager(self.session).update_by_fields(db_prompt, data)

        # Convert to response model
        prompt_response = PromptResponse.model_validate(db_prompt)

        return prompt_response

    async def search_prompt_tags(self, search_term: str, offset: int = 0, limit: int = 10) -> Tuple[List[Dict], int]:
        """Search prompt tags by name."""
        db_tags, count = await PromptDataManager(self.session).search_tags_by_name(search_term, offset, limit)
        return db_tags, count

    async def get_prompt_tags(self, offset: int = 0, limit: int = 10) -> Tuple[List[Dict], int]:
        """Get all prompt tags with pagination."""
        db_tags, count = await PromptDataManager(self.session).get_all_tags(offset, limit)
        return db_tags, count

    async def save_prompt_config(self, request: PromptConfigRequest, current_user_id: UUID) -> PromptConfigResponse:
        """Save prompt configuration by forwarding request to budprompt service.

        Args:
            request: The prompt configuration request
            current_user_id: The ID of the current user creating the draft prompt

        Returns:
            PromptConfigResponse containing the bud_prompt_id and bud_prompt_version
        """
        # Perform the request to budprompt service
        response_data = await self._perform_prompt_config_request(request)

        # Extract prompt_id and version from the response
        prompt_id = response_data.get("prompt_id")
        version = response_data.get("version")

        # Save draft prompt reference for playground access
        try:
            redis_service = RedisService()
            draft_key = f"draft_prompt:{current_user_id}:{prompt_id}"
            draft_value = json.dumps({"prompt_id": prompt_id, "user_id": str(current_user_id)})
            # Set TTL to 24 hours (86400 seconds) - matching budprompt temporary storage
            await redis_service.set(draft_key, draft_value, ex=86400)

            # Add to proxy cache for routing (prompt_name = prompt_id for draft prompts)
            await PromptWorkflowService(self.session).add_prompt_to_proxy_cache(prompt_id, prompt_id)
            logger.debug(f"Added draft prompt {prompt_id} to cache for user {current_user_id}")
        except Exception as e:
            logger.error(f"Failed to cache draft prompt: {e}")
            # Don't fail the request if caching fails

        # Create and return response
        return PromptConfigResponse(
            bud_prompt_id=prompt_id,
            bud_prompt_version=version,
            message="Prompt configuration saved successfully",
            code=status.HTTP_200_OK,
        )

    async def _perform_prompt_config_request(self, request: PromptConfigRequest) -> Dict[str, Any]:
        """Perform prompt configuration request to budprompt service.

        Args:
            request: The prompt configuration request

        Returns:
            Response data from budprompt service
        """
        prompt_config_endpoint = (
            f"{app_settings.dapr_base_url}/v1.0/invoke/{app_settings.bud_prompt_app_id}/method/v1/prompt/prompt-config"
        )

        # Convert request to dict, excluding None values
        payload = request.model_dump(exclude_none=True)

        logger.debug(f"Performing prompt config request to budprompt: {payload}")

        try:
            async with aiohttp.ClientSession() as session:
                async with session.post(prompt_config_endpoint, json=payload) as response:
                    response_data = await response.json()

                    if response.status != 200:
                        logger.error(f"Failed to save prompt config: {response.status} {response_data}")
                        raise ClientException(
                            message=response_data.get("message", "Failed to save prompt configuration"),
                            status_code=response.status,
                        )

                    logger.debug(f"Successfully saved prompt config: {response_data}")
                    return response_data

        except aiohttp.ClientError as e:
            logger.exception(f"Network error during prompt config request: {e}")
            raise ClientException(
                message="Network error while saving prompt configuration",
                status_code=status.HTTP_503_SERVICE_UNAVAILABLE,
            ) from e
        except Exception as e:
            logger.exception(f"Failed to send prompt config request: {e}")
            raise ClientException(
                message="Failed to save prompt configuration", status_code=status.HTTP_500_INTERNAL_SERVER_ERROR
            ) from e

    async def get_prompt_config(self, prompt_id: str, version: Optional[int] = None) -> PromptConfigGetResponse:
        """Get prompt configuration from budprompt service.

        Args:
            prompt_id: The prompt configuration identifier
            version: Optional version number to retrieve

        Returns:
            PromptConfigGetResponse containing the configuration data
        """
        # Perform the request to budprompt service
        response_data = await self._perform_get_prompt_config_request(prompt_id, version)

        # Parse the configuration data
        config_data = PromptConfigurationData(**response_data.get("data", {}))

        # Create and return response
        return PromptConfigGetResponse(
            prompt_id=response_data.get("prompt_id"),
            data=config_data,
            message="Prompt configuration retrieved successfully",
            code=status.HTTP_200_OK,
        )

    async def _perform_get_prompt_config_request(
        self, prompt_id: str, version: Optional[int] = None
    ) -> Dict[str, Any]:
        """Perform get prompt configuration request to budprompt service.

        Args:
            prompt_id: The prompt configuration identifier
            version: Optional version number

        Returns:
            Response data from budprompt service
        """
        # Build the URL with optional version query parameter
        prompt_config_endpoint = f"{app_settings.dapr_base_url}/v1.0/invoke/{app_settings.bud_prompt_app_id}/method/v1/prompt/prompt-config/{prompt_id}"

        # Add version as query parameter if provided
        params = {}
        if version is not None:
            params["version"] = version

        logger.debug(f"Retrieving prompt config from budprompt: prompt_id={prompt_id}, version={version}")

        try:
            async with aiohttp.ClientSession() as session:
                async with session.get(prompt_config_endpoint, params=params) as response:
                    response_data = await response.json()

                    if response.status == 404:
                        raise ClientException(
                            message="Prompt configuration not found", status_code=status.HTTP_404_NOT_FOUND
                        )
                    elif response.status != 200:
                        logger.error(f"Failed to get prompt config: {response.status} {response_data}")
                        raise ClientException(
                            message=response_data.get("message", "Failed to retrieve prompt configuration"),
                            status_code=response.status,
                        )

                    logger.debug(f"Successfully retrieved prompt config: {prompt_id}")
                    return response_data

        except aiohttp.ClientError as e:
            logger.exception(f"Network error during get prompt config request: {e}")
            raise ClientException(
                message="Network error while retrieving prompt configuration",
                status_code=status.HTTP_503_SERVICE_UNAVAILABLE,
            ) from e
        except ClientException:
            raise  # Re-raise ClientException as-is
        except Exception as e:
            logger.exception(f"Failed to get prompt config: {e}")
            raise ClientException(
                message="Failed to retrieve prompt configuration", status_code=status.HTTP_500_INTERNAL_SERVER_ERROR
            ) from e

    async def _copy_prompt_config(self, request: PromptConfigCopyRequest) -> Dict[str, Any]:
        """Copy prompt configuration from source to target.

        Calls budprompt service to copy configuration from temporary (with expiry)
        to permanent storage (without expiry).

        Args:
            request: The copy configuration request

        Raises:
            ClientException: If copy operation fails
        """
        try:
            # Call budprompt service to copy the configuration
            return await self._perform_copy_prompt_config_request(request)
        except ClientException:
            raise  # Re-raise ClientException as-is
        except Exception as e:
            logger.exception(f"Failed to copy prompt config: {e}")
            raise ClientException(
                message="Failed to copy prompt configuration", status_code=status.HTTP_500_INTERNAL_SERVER_ERROR
            ) from e

    async def _perform_set_default_version_request(self, prompt_id: str, version: int) -> Dict[str, Any]:
        """Perform set default version request to budprompt service.

        Args:
            prompt_id: The prompt ID to set default version for
            version: The version number to set as default

        Returns:
            Response data from budprompt service
        """
        # Build the URL for set-default-version endpoint
        set_default_endpoint = f"{app_settings.dapr_base_url}/v1.0/invoke/{app_settings.bud_prompt_app_id}/method/v1/prompt/set-default-version"

        # Prepare request payload
        payload = {"prompt_id": prompt_id, "version": version}

        logger.debug(f"Setting default version for prompt_id={prompt_id}, version={version}")

        try:
            async with aiohttp.ClientSession() as session:
                async with session.post(set_default_endpoint, json=payload) as response:
                    response_data = await response.json()

                    if response.status != 200:
                        logger.error(f"Failed to set default version: {response.status} {response_data}")
                        raise ClientException(
                            message=response_data.get("message", "Failed to set default version"),
                            status_code=response.status,
                        )

                    logger.debug(f"Successfully set default version for prompt: {prompt_id}")
                    return response_data

        except aiohttp.ClientError as e:
            logger.exception(f"Network error during set default version request: {e}")
            raise ClientException(
                message="Network error while setting default version",
                status_code=status.HTTP_503_SERVICE_UNAVAILABLE,
            ) from e
        except ClientException:
            raise  # Re-raise ClientException as-is
        except Exception as e:
            logger.exception(f"Failed to set default version: {e}")
            raise ClientException(
                message="Failed to set default version", status_code=status.HTTP_500_INTERNAL_SERVER_ERROR
            ) from e

    async def _perform_delete_prompt_config_request(
        self, prompt_id: str, version: Optional[int] = None
    ) -> Dict[str, Any]:
        """Perform delete prompt configuration request to budprompt service.

        Args:
            prompt_id: The prompt configuration identifier
            version: Optional version number to delete specific version

        Returns:
            Response data from budprompt service
        """
        # Build the URL for delete endpoint
        delete_endpoint = f"{app_settings.dapr_base_url}/v1.0/invoke/{app_settings.bud_prompt_app_id}/method/v1/prompt/prompt-config/{prompt_id}"

        # Add version as query parameter if provided
        params = {}
        if version is not None:
            params["version"] = version

        logger.debug(f"Deleting prompt config from budprompt: prompt_id={prompt_id}, version={version}")

        try:
            async with aiohttp.ClientSession() as session:
                async with session.delete(delete_endpoint, params=params) as response:
                    response_data = await response.json()

                    if response.status == 404:
                        # It's okay if Redis config doesn't exist when deleting
                        logger.warning(f"Prompt configuration not found in Redis: {prompt_id}")
                        return {"message": "Configuration not found but continuing with database deletion"}
                    elif response.status != 200:
                        logger.error(f"Failed to delete prompt config: {response.status} {response_data}")
                        raise ClientException(
                            message=response_data.get("message", "Failed to delete prompt configuration"),
                            status_code=response.status,
                        )

                    logger.debug(f"Successfully deleted prompt config: {prompt_id}")
                    return response_data

        except aiohttp.ClientError as e:
            logger.exception(f"Network error during delete prompt config request: {e}")
            raise ClientException(
                message="Network error while deleting prompt configuration",
                status_code=status.HTTP_503_SERVICE_UNAVAILABLE,
            ) from e
        except ClientException:
            raise  # Re-raise ClientException as-is
        except Exception as e:
            logger.exception(f"Failed to delete prompt config: {e}")
            raise ClientException(
                message="Failed to delete prompt configuration", status_code=status.HTTP_500_INTERNAL_SERVER_ERROR
            ) from e

    async def get_connectors(
        self,
        prompt_id: Optional[UUID] = None,
        offset: int = 0,
        limit: int = 10,
        filters: dict = {},
        order_by: list = [],
        search: bool = False,
    ) -> tuple[list[ConnectorListItem], int]:
        """Get connectors list.

        TODO: Currently returns hardcoded data until mcp_foundry service is available.
        When prompt_id is provided, filters connectors connected to that prompt.

        Args:
            prompt_id: Optional UUID to filter connectors for a specific prompt
            offset: Pagination offset
            limit: Pagination limit

        Returns:
            Tuple of (list of connectors, total count)
        """
        # Validate prompt if prompt_id is provided
        if prompt_id:
            db_prompt = await PromptDataManager(self.session).retrieve_by_fields(  # noqa: F841
                PromptModel,
                fields={"id": prompt_id, "status": PromptStatusEnum.ACTIVE},
            )

        # TODO: Hardcoded connector data until mcp_foundry service is ready
        # This simulates what we'll get from the mcp_foundry service
        connectors = [
            Connector(
                id=UUID("550e8400-e29b-41d4-a716-446655440001"),
                name="GitHub",
                type="github",
                icon="https://github.githubassets.com/images/modules/logos_page/GitHub-Mark.png",
                auth_type=ConnectorAuthTypeEnum.OAUTH,
                credential_schema=CONNECTOR_AUTH_CREDENTIALS_MAP.get(ConnectorAuthTypeEnum.OAUTH, []),
                url="https://api.github.com",
            ),
            Connector(
                id=UUID("550e8400-e29b-41d4-a716-446655440002"),
                name="Slack",
                type="slack",
                icon="https://a.slack-edge.com/80588/marketing/img/meta/favicon-32.png",
                auth_type=ConnectorAuthTypeEnum.BEARER,
                credential_schema=CONNECTOR_AUTH_CREDENTIALS_MAP.get(ConnectorAuthTypeEnum.BEARER, []),
                url="https://slack.com/api",
            ),
        ]

        # Apply pagination
        total_count = len(connectors)
        paginated_connectors = connectors[offset : offset + limit]

        # Convert to response format (only id, name, icon)
        connector_items = [
            ConnectorListItem(
                id=connector.id,
                name=connector.name,
                icon=connector.icon,
            )
            for connector in paginated_connectors
        ]

        logger.debug(
            f"Returning {len(connector_items)} connectors out of {total_count} total"
            f"{f' for prompt_id {prompt_id}' if prompt_id else ''}"
        )

        return connector_items, total_count

    async def get_connector_by_id(self, connector_id: UUID) -> Connector:
        """Get a single connector by its ID.

        Currently returns from hardcoded data until mcp_foundry service is available.

        Args:
            connector_id: UUID of the connector to retrieve

        Returns:
            Connector object with full details

        Raises:
            ClientException: If connector not found
        """
        # TODO: Hardcoded connector data until mcp_foundry service is ready
        # This simulates what we'll get from the mcp_foundry service
        connector = Connector(
            id=connector_id,
            name="GitHub",
            type="github",
            icon="https://github.githubassets.com/images/modules/logos_page/GitHub-Mark.png",
            auth_type=ConnectorAuthTypeEnum.OAUTH,
            credential_schema=CONNECTOR_AUTH_CREDENTIALS_MAP.get(ConnectorAuthTypeEnum.OAUTH, []),
            url="https://api.github.com",
        )

        return connector

    async def get_tools(
        self,
        connector_type: str,
        offset: int = 0,
        limit: int = 10,
        filters: dict = {},
        order_by: list = [],
        search: bool = False,
    ) -> tuple[list[ToolListItem], int]:
        """Get tools list from MCP Foundry.

        Args:
            connector_type: MANDATORY - Type of connector to filter tools
            offset: Pagination offset
            limit: Pagination limit
            filters: Additional filters (e.g., name)
            order_by: Ordering fields
            search: Enable search functionality

        Returns:
            Tuple of (list of tools, total count)
        """
        logger.debug(f"Fetching tools from MCP Foundry for connector_type: {connector_type}")

        # Call MCP Foundry API using the service with pagination
        try:
            mcp_foundry_response, total_count = await mcp_foundry_service.list_tools(
                connector_type=connector_type, offset=offset, limit=limit
            )
            logger.debug(
                f"Successfully fetched {len(mcp_foundry_response)} tools from MCP Foundry, total: {total_count}"
            )
        except MCPFoundryException as e:
            logger.error(f"MCP Foundry API error: {e}")
            mcp_foundry_response = []
            total_count = 0
        except Exception as e:
            logger.error(f"Unexpected error calling MCP Foundry: {e}")
            mcp_foundry_response = []
            total_count = 0

        # If no response from MCP Foundry, use mock data
        if not mcp_foundry_response:
            logger.warning("Using mock data as MCP Foundry returned no tools")
            # TODO: Mock MCP Foundry response data for now
            mcp_foundry_response = [
                {
                    "id": "3cbd6002-2c87-4eb1-96e1-f6aeadbeee26",
                    "originalName": "add_comment_to_pending_review",
                    "displayName": "Add Comment To Pending Review",
                    "description": "Add review comment to the requester&#x27;s latest pending pull request review. A pending review needs to already exist to call this (check with the user if not sure).",
                    "inputSchema": {
                        "properties": {
                            "body": {
                                "description": "The text of the review comment",
                                "type": "string",
                            },
                            "line": {
                                "description": "The line of the blob in the pull request diff that the comment applies to. For multi-line comments, the last line of the range",
                                "type": "number",
                            },
                            "owner": {"description": "Repository owner", "type": "string"},
                            "path": {
                                "description": "The relative path to the file that necessitates a comment",
                                "type": "string",
                            },
                            "pullNumber": {
                                "description": "Pull request number",
                                "type": "number",
                            },
                            "repo": {"description": "Repository name", "type": "string"},
                            "side": {
                                "description": "The side of the diff to comment on. LEFT indicates the previous state, RIGHT indicates the new state",
                                "enum": ["LEFT", "RIGHT"],
                                "type": "string",
                            },
                            "startLine": {
                                "description": "For multi-line comments, the first line of the range that the comment applies to",
                                "type": "number",
                            },
                            "startSide": {
                                "description": "For multi-line comments, the starting side of the diff that the comment applies to. LEFT indicates the previous state, RIGHT indicates the new state",
                                "enum": ["LEFT", "RIGHT"],
                                "type": "string",
                            },
                            "subjectType": {
                                "description": "The level at which the comment is targeted",
                                "enum": ["FILE", "LINE"],
                                "type": "string",
                            },
                        },
                        "required": [
                            "owner",
                            "repo",
                            "pullNumber",
                            "path",
                            "body",
                            "subjectType",
                        ],
                        "type": "object",
                    },
                }
            ]

            # Update total_count for mock data
            total_count = len(mcp_foundry_response)

        # NOTE: Parse MCP Foundry response directly to ToolListItem
        # No need for intermediate Tool objects since we only need id, name, and type
        tool_items = []
        for item in mcp_foundry_response:
            try:
                tool_item = ToolListItem(
                    id=UUID(item.get("id", "")),
                    name=item.get("displayName", ""),
                    type=item.get("originalName", ""),
                )
                tool_items.append(tool_item)
            except (ValueError, KeyError) as e:
                logger.error(f"Found invalid tool item: {e}")
                continue

        logger.debug(
            f"Returning {len(tool_items)} tools out of {total_count} total for connector_type={connector_type}"
        )

        return tool_items, total_count

    async def get_tool_by_id(self, tool_id: UUID) -> Tool:
        """Get a single tool by ID.

        Args:
            tool_id: Tool ID to retrieve

        Returns:
            Tool object with complete details

        Raises:
            ClientException: If tool not found
        """
        logger.debug(f"Getting tool with ID: {tool_id}")

        # Try to fetch from MCP Foundry first
        try:
            mcp_foundry_response = await mcp_foundry_service.get_tool_by_id(str(tool_id.hex))
            logger.debug(f"Successfully fetched tool from MCP Foundry: {tool_id}")
        except MCPFoundryException as e:
            logger.error(f"MCP Foundry API error for tool {tool_id}: {e}")
            # Fall back to mock data if MCP Foundry is unavailable
            mcp_foundry_response = None
        except Exception as e:
            logger.error(f"Unexpected error getting tool {tool_id} from MCP Foundry: {e}")
            mcp_foundry_response = None

        # If no response from MCP Foundry, use mock data
        if not mcp_foundry_response:
            logger.warning(f"Using mock data for tool {tool_id}")
            mcp_foundry_response = {
                "id": str(tool_id),
                "originalName": "add_comment_to_pending_review",
                "displayName": "Add Comment To Pending Review",
                "description": "Add review comment to the requester&#x27;s latest pending pull request review. A pending review needs to already exist to call this (check with the user if not sure).",
                "inputSchema": {
                    "properties": {
                        "body": {
                            "description": "The text of the review comment",
                            "type": "string",
                        },
                        "line": {
                            "description": "The line of the blob in the pull request diff that the comment applies to. For multi-line comments, the last line of the range",
                            "type": "number",
                        },
                        "owner": {"description": "Repository owner", "type": "string"},
                        "path": {
                            "description": "The relative path to the file that necessitates a comment",
                            "type": "string",
                        },
                        "pullNumber": {
                            "description": "Pull request number",
                            "type": "number",
                        },
                        "repo": {"description": "Repository name", "type": "string"},
                        "side": {
                            "description": "The side of the diff to comment on. LEFT indicates the previous state, RIGHT indicates the new state",
                            "enum": ["LEFT", "RIGHT"],
                            "type": "string",
                        },
                        "startLine": {
                            "description": "For multi-line comments, the first line of the range that the comment applies to",
                            "type": "number",
                        },
                        "startSide": {
                            "description": "For multi-line comments, the starting side of the diff that the comment applies to. LEFT indicates the previous state, RIGHT indicates the new state",
                            "enum": ["LEFT", "RIGHT"],
                            "type": "string",
                        },
                        "subjectType": {
                            "description": "The level at which the comment is targeted",
                            "enum": ["FILE", "LINE"],
                            "type": "string",
                        },
                    },
                    "required": [
                        "owner",
                        "repo",
                        "pullNumber",
                        "path",
                        "body",
                        "subjectType",
                    ],
                    "type": "object",
                },
            }

        # Parse MCP response to Tool format
        try:
            tool = Tool(
                id=UUID(mcp_foundry_response.get("id", str(tool_id))),
                name=mcp_foundry_response.get("displayName", "Unknown Tool"),
                description=mcp_foundry_response.get("description", ""),
                type=mcp_foundry_response.get("originalName", "unknown"),
                schema=mcp_foundry_response.get("inputSchema", {}),
            )

            logger.debug(f"Successfully retrieved tool: {tool.name} with ID: {tool_id}")
            return tool

        except (ValueError, KeyError) as e:
            logger.error(f"Failed to parse tool response for {tool_id}: {e}")
            raise ClientException(f"Invalid tool data for ID {tool_id}", status_code=500)

    async def _perform_copy_prompt_config_request(self, request: PromptConfigCopyRequest) -> Dict[str, Any]:
        """Perform the actual copy-config request to budprompt service via Dapr.

        Args:
            request: The copy configuration request

        Returns:
            Response data from budprompt service

        Raises:
            ClientException: If request fails
        """
        copy_config_endpoint = (
            f"{app_settings.dapr_base_url}/v1.0/invoke/{app_settings.bud_prompt_app_id}/method/v1/prompt/copy-config"
        )

        # Convert request to dict, excluding None values
        payload = request.model_dump(exclude_none=True)

        logger.debug(f"Performing copy config request to budprompt: {payload}")

        try:
            async with aiohttp.ClientSession() as session:
                async with session.post(copy_config_endpoint, json=payload) as response:
                    response_data = await response.json()

                    if response.status != 200:
                        logger.error(f"Failed to copy prompt config: {response.status} {response_data}")
                        raise ClientException(
                            message=response_data.get("message", "Failed to copy prompt configuration"),
                            status_code=response.status,
                        )

                    logger.debug(f"Successfully copied prompt config: {response_data}")
                    return response_data

        except aiohttp.ClientError as e:
            logger.exception(f"Network error during copy prompt config request: {e}")
            raise ClientException(
                message="Network error while copying prompt configuration",
                status_code=status.HTTP_503_SERVICE_UNAVAILABLE,
            ) from e
        except ClientException:
            raise  # Re-raise ClientException as-is
        except Exception as e:
            logger.exception(f"Failed to copy prompt config: {e}")
            raise ClientException(
                message="Failed to copy prompt configuration", status_code=status.HTTP_500_INTERNAL_SERVER_ERROR
            ) from e

    async def delete_prompt_from_proxy_cache(self, prompt_id: UUID) -> None:
        """Delete prompt from proxy cache.

        Args:
            prompt_id: The prompt UUID to remove from cache
        """
        try:
            redis_service = RedisService()
            await redis_service.delete_keys_by_pattern(f"model_table:{prompt_id}*")
            logger.debug(f"Deleted prompt {prompt_id} from proxy cache")
        except Exception as e:
            logger.error(f"Failed to delete prompt from proxy cache: {e}")
            # Don't raise - cache cleanup is non-critical


class PromptWorkflowService(SessionMixin):
    """Service for managing prompt workflows."""

    async def create_prompt_workflow(
        self, current_user_id: UUID, request: CreatePromptWorkflowRequest
    ) -> WorkflowModel:
        """Create a prompt workflow with validation."""
        # Get request data
        current_step_number = request.step_number
        workflow_id = request.workflow_id
        workflow_total_steps = request.workflow_total_steps
        trigger_workflow = request.trigger_workflow
        project_id = request.project_id
        endpoint_id = request.endpoint_id
        name = request.name
        description = request.description
        tags = request.tags
        prompt_type = request.prompt_type
        auto_scale = request.auto_scale
        caching = request.caching
        concurrency = request.concurrency
        rate_limit = request.rate_limit
        rate_limit_value = request.rate_limit_value
        bud_prompt_id = request.bud_prompt_id

        # Retrieve or create workflow
        workflow_create = WorkflowUtilCreate(
            workflow_type=WorkflowTypeEnum.PROMPT_CREATION,
            title="Prompt Creation",
            total_steps=workflow_total_steps,
            icon=APP_ICONS["general"]["deployment_mono"],  # TODO: Add appropriate icon
            tag="Prompt Creation",
        )
        db_workflow = await WorkflowService(self.session).retrieve_or_create_workflow(
            workflow_id, workflow_create, current_user_id
        )

        # If workflow_id exists, check previous steps for project_id and endpoint_id
        previous_project_id = None
        previous_endpoint_id = None
        if workflow_id:
            db_workflow_steps = await WorkflowStepDataManager(self.session).get_all_workflow_steps(
                {"workflow_id": workflow_id}
            )
            for step in db_workflow_steps:
                if step.data:
                    if "project_id" in step.data and step.data["project_id"]:
                        previous_project_id = UUID(step.data["project_id"])
                    if "endpoint_id" in step.data and step.data["endpoint_id"]:
                        previous_endpoint_id = UUID(step.data["endpoint_id"])

        # Validate and extract entities if endpoint_id is provided
        model_id = None
        cluster_id = None
        if endpoint_id:
            db_endpoint = await EndpointDataManager(self.session).retrieve_by_fields(
                EndpointModel,
                {"id": endpoint_id},
                exclude_fields={"status": EndpointStatusEnum.DELETED},
                missing_ok=True,
            )
            if not db_endpoint:
                raise ClientException(message="Endpoint not found", status_code=status.HTTP_404_NOT_FOUND)
            model_id = db_endpoint.model_id
            cluster_id = db_endpoint.cluster_id

            # Validate project-endpoint consistency
            if previous_project_id and db_endpoint.project_id != previous_project_id:
                raise ClientException(
                    message="Endpoint does not belong to the specified project.",
                    status_code=status.HTTP_400_BAD_REQUEST,
                )
            # Case 2: Current has both endpoint_id and project_id
            if project_id and db_endpoint.project_id != project_id:
                raise ClientException(
                    message="Endpoint does not belong to the specified project.",
                    status_code=status.HTTP_400_BAD_REQUEST,
                )

            # Update workflow icon
            if db_endpoint.model.provider_type in [
                ModelProviderTypeEnum.HUGGING_FACE,
                ModelProviderTypeEnum.CLOUD_MODEL,
            ]:
                db_provider = await ProviderDataManager(self.session).retrieve_by_fields(
                    ProviderModel, {"id": db_endpoint.model.provider_id}
                )
                model_icon = db_provider.icon
            else:
                model_icon = db_endpoint.model.icon

            db_workflow = await WorkflowDataManager(self.session).update_by_fields(
                db_workflow, {"icon": model_icon, "title": db_endpoint.model.name}
            )

        if project_id:
            db_project = await ProjectDataManager(self.session).retrieve_by_fields(
                ProjectModel, {"id": project_id, "status": ProjectStatusEnum.ACTIVE}, missing_ok=True
            )
            if not db_project:
                raise ClientException(message="Project not found", status_code=status.HTTP_404_NOT_FOUND)

            # Validate project-endpoint consistency
            # Case 3: Current has project_id, previous steps have endpoint_id
            if previous_endpoint_id and not endpoint_id:
                # Fetch the previous endpoint to validate
                db_previous_endpoint = await EndpointDataManager(self.session).retrieve_by_fields(
                    EndpointModel,
                    {"id": previous_endpoint_id},
                    exclude_fields={"status": EndpointStatusEnum.DELETED},
                    missing_ok=True,
                )
                if db_previous_endpoint and db_previous_endpoint.project_id != project_id:
                    raise ClientException(
                        message="Endpoint from previous step belongs to different project",
                        status_code=status.HTTP_400_BAD_REQUEST,
                    )

            # Update workflow tag
            db_workflow = await WorkflowDataManager(self.session).update_by_fields(
                db_workflow, {"tag": db_project.name}
            )

        if name:
            db_prompt = await PromptDataManager(self.session).retrieve_by_fields(
                PromptModel, {"name": name, "status": PromptStatusEnum.ACTIVE}, missing_ok=True
            )
            if db_prompt:
                raise ClientException(
                    message="Prompt with this name already exists", status_code=status.HTTP_400_BAD_REQUEST
                )

        # Prepare workflow step data
        workflow_step_data = CreatePromptWorkflowSteps(
            project_id=str(project_id) if project_id else None,
            endpoint_id=str(endpoint_id) if endpoint_id else None,
            model_id=str(model_id) if model_id else None,
            cluster_id=str(cluster_id) if cluster_id else None,
            name=name,
            description=description,
            tags=tags,
            prompt_type=prompt_type.value if prompt_type else None,
            auto_scale=auto_scale,
            caching=caching,
            concurrency=concurrency,
            rate_limit=rate_limit,
            rate_limit_value=rate_limit_value,
            bud_prompt_id=bud_prompt_id,
        ).model_dump(exclude_none=True, exclude_unset=True, mode="json")

        # Create or update workflow step
        await WorkflowStepService(self.session).create_or_update_next_workflow_step(
            db_workflow.id, current_step_number, workflow_step_data
        )

        # Update workflow current step
        await WorkflowDataManager(self.session).update_by_fields(db_workflow, {"current_step": current_step_number})

        # If trigger_workflow is True, create the prompt and version
        if trigger_workflow:
            logger.info("Workflow triggered")

            # Retrieve all step data
            db_workflow_steps = await WorkflowStepDataManager(self.session).get_all_workflow_steps(
                {"workflow_id": db_workflow.id}
            )

            # Define the keys required for model deployment
            keys_of_interest = [
                "name",
                "description",
                "tags",
                "project_id",
                "endpoint_id",
                "model_id",
                "cluster_id",
                "prompt_type",
                "auto_scale",
                "caching",
                "concurrency",
                "rate_limit",
                "rate_limit_value",
                "bud_prompt_id",
            ]

            # from workflow steps extract necessary information
            required_data = {}
            for db_workflow_step in db_workflow_steps:
                for key in keys_of_interest:
                    if key in db_workflow_step.data:
                        required_data[key] = db_workflow_step.data[key]

            # Check if all required keys are present
            required_keys = [
                "name",
                "project_id",
                "endpoint_id",
                "concurrency",
                "model_id",
                "bud_prompt_id",
            ]
            missing_keys = [key for key in required_keys if key not in required_data]
            if missing_keys:
                raise ClientException(f"Missing required data: {', '.join(missing_keys)}")

            # Merge all step data
            merged_data = {}
            for step in db_workflow_steps:
                if step.data:
                    merged_data.update(step.data)

            # Ensure uniqueness
            db_prompt = await PromptDataManager(self.session).retrieve_by_fields(
                PromptModel, {"name": merged_data["name"], "status": PromptStatusEnum.ACTIVE}, missing_ok=True
            )
            if db_prompt:
                raise ClientException(
                    message="Prompt with this name already exists", status_code=status.HTTP_400_BAD_REQUEST
                )

            # Copy prompt configuration from temporary to permanent storage
            # This removes the 24hr expiry from the Redis configuration
            if merged_data.get("bud_prompt_id") and merged_data.get("name"):
                try:
                    prompt_service = PromptService(self.session)
                    copy_request = PromptConfigCopyRequest(
                        source_prompt_id=merged_data.get("bud_prompt_id"),
                        source_version=1,
                        target_prompt_id=merged_data.get("name"),
                        target_version=1,
                        replace=True,
                        set_as_default=True,
                    )
                    await prompt_service._copy_prompt_config(copy_request)
                    logger.debug(
                        f"Successfully copied prompt config from {merged_data.get('bud_prompt_id')} to {merged_data.get('name')}"
                    )
                except Exception as e:
                    logger.error(f"Failed to copy prompt configuration: {e}")
                    raise ClientException(
                        message="Failed to copy prompt configuration",
                        status_code=status.HTTP_500_INTERNAL_SERVER_ERROR,
                    )

            # Create prompt
            db_prompt = await PromptDataManager(self.session).insert_one(
                PromptModel(
                    name=merged_data.get("name"),
                    description=merged_data.get("description"),
                    tags=merged_data.get("tags"),
                    project_id=UUID(merged_data.get("project_id")),
                    prompt_type=merged_data.get("prompt_type", PromptTypeEnum.SIMPLE_PROMPT.value),
                    auto_scale=merged_data.get("auto_scale", False),
                    caching=merged_data.get("caching", False),
                    concurrency=merged_data.get("concurrency"),
                    rate_limit=merged_data.get("rate_limit", False),
                    rate_limit_value=merged_data.get("rate_limit_value"),
                    status=PromptStatusEnum.ACTIVE,
                    created_by=current_user_id,
                )
            )

            # Create first version
            db_version = await PromptVersionDataManager(self.session).insert_one(
                PromptVersionModel(
                    prompt_id=db_prompt.id,
                    endpoint_id=UUID(merged_data.get("endpoint_id")),
                    model_id=UUID(merged_data.get("model_id")),
                    cluster_id=UUID(merged_data.get("cluster_id")) if merged_data.get("cluster_id") else None,
                    version=1,  # First version
                    status=PromptVersionStatusEnum.ACTIVE,
                    created_by=current_user_id,
                )
            )

            # Update prompt with default version
            await PromptDataManager(self.session).update_by_fields(db_prompt, {"default_version_id": db_version.id})

            # Add prompt to proxy cache for routing
            try:
                await self.add_prompt_to_proxy_cache(db_prompt.id, db_prompt.name)
                logger.debug(f"Added prompt {db_prompt.name} to proxy cache")
            except Exception as e:
                logger.error(f"Failed to add prompt to proxy cache: {e}")
                # Continue - cache update is non-critical

            # Update credential proxy cache to include new prompt
            try:
                credential_service = CredentialService(self.session)
                await credential_service.update_proxy_cache(db_prompt.project_id)
                logger.debug(f"Updated credential proxy cache for project {db_prompt.project_id}")
            except Exception as e:
                logger.error(f"Failed to update credential proxy cache: {e}")
                # Continue - cache update is non-critical

            # Store final result in workflow step
            # NOTE: increment step to display success message
            final_step_data = {"prompt_id": str(db_prompt.id), "version_id": str(db_version.id)}
            await WorkflowStepService(self.session).create_or_update_next_workflow_step(
                db_workflow.id, current_step_number + 1, final_step_data
            )

            # Complete workflow
            await WorkflowDataManager(self.session).update_by_fields(
                db_workflow, {"current_step": current_step_number + 1, "status": WorkflowStatusEnum.COMPLETED}
            )

        return db_workflow

    async def create_prompt_schema_workflow(
        self, current_user_id: UUID, request: PromptSchemaRequest, access_token: str
    ) -> WorkflowModel:
        """Create a prompt schema workflow with validation."""
        # Get request data
        current_step_number = request.step_number
        workflow_id = request.workflow_id
        workflow_total_steps = request.workflow_total_steps
        trigger_workflow = request.trigger_workflow
        prompt_id = request.prompt_id
        version = request.version
        set_default = request.set_default
        schema = request.schema
        type = request.type
        deployment_name = request.deployment_name

        # Retrieve or create workflow
        workflow_create = WorkflowUtilCreate(
            workflow_type=WorkflowTypeEnum.PROMPT_SCHEMA_CREATION,
            title="Prompt Schema Creation",
            total_steps=workflow_total_steps,
            icon=APP_ICONS["general"]["deployment_mono"],  # NOTE: Dummy icon
            tag="Prompt Schema Creation",
            visibility=VisibilityEnum.INTERNAL,
        )
        db_workflow = await WorkflowService(self.session).retrieve_or_create_workflow(
            workflow_id, workflow_create, current_user_id
        )

        if workflow_id:
            db_workflow_steps = await WorkflowStepDataManager(self.session).get_all_workflow_steps(
                {"workflow_id": workflow_id}
            )

        # Validate deployment_name
        if deployment_name:
            db_endpoint = await EndpointDataManager(self.session).retrieve_by_fields(
                EndpointModel,
                {"name": deployment_name},
                exclude_fields={"status": EndpointStatusEnum.DELETED},
                missing_ok=True,
            )
            if not db_endpoint:
                raise ClientException(message="Deployment not found", status_code=status.HTTP_404_NOT_FOUND)

        # Prepare workflow step data
        workflow_step_data = PromptSchemaWorkflowSteps(
            prompt_id=prompt_id,
            version=version,
            set_default=set_default,
            schema=schema,
            type=type,
            deployment_name=deployment_name,
        ).model_dump(exclude_none=True, exclude_unset=True, mode="json")

        # Create or update workflow step
        await WorkflowStepService(self.session).create_or_update_next_workflow_step(
            db_workflow.id, current_step_number, workflow_step_data
        )

        # Update workflow current step
        await WorkflowDataManager(self.session).update_by_fields(db_workflow, {"current_step": current_step_number})

        # If trigger_workflow is True, create the prompt schema
        if trigger_workflow:
            logger.info("Workflow triggered")

            # Retrieve all step data
            db_workflow_steps = await WorkflowStepDataManager(self.session).get_all_workflow_steps(
                {"workflow_id": db_workflow.id}
            )

            # Define the keys required for model deployment
            keys_of_interest = [
                "prompt_id",
                "version",
                "set_default",
                "schema",
                "type",
                "deployment_name",
            ]

            # from workflow steps extract necessary information
            required_data = {}
            for db_workflow_step in db_workflow_steps:
                for key in keys_of_interest:
                    if key in db_workflow_step.data:
                        required_data[key] = db_workflow_step.data[key]

            # Check if all required keys are present
            required_keys = ["schema", "type", "deployment_name"]
            missing_keys = [key for key in required_keys if key not in required_data]
            if missing_keys:
                raise ClientException(f"Missing required data: {', '.join(missing_keys)}")

            # Merge all step data
            merged_data = {}
            for step in db_workflow_steps:
                if step.data:
                    merged_data.update(step.data)

            # Create prompt schema
            try:
                # Perform model extraction
                await self._perform_prompt_schema_creation(
                    current_step_number, merged_data, current_user_id, db_workflow, access_token
                )
            except ClientException as e:
                raise e

        return db_workflow

    async def _perform_prompt_schema_creation(
        self,
        current_step_number: int,
        data: Dict,
        current_user_id: UUID,
        db_workflow: WorkflowModel,
        access_token: str,
    ) -> None:
        """Perform prompt schema creation request to budprompt app.

        Args:
            current_step_number: the current step number in the workflow.
            data: request body to send to budprompt.
            current_user_id: the id of the current user.
            db_workflow: the workflow instance.
            access_token: JWT access token for API key bypass.
        """
        # Fetch endpoint details if deployment_name is provided
        endpoint_id = None
        model_id = None
        project_id = None

        deployment_name = data.get("deployment_name")
        if deployment_name:
            db_endpoint = await EndpointDataManager(self.session).retrieve_by_fields(
                EndpointModel,
                {"name": deployment_name},
                exclude_fields={"status": EndpointStatusEnum.DELETED},
                missing_ok=True,
            )

            if db_endpoint:
                endpoint_id = str(db_endpoint.id)
                model_id = str(db_endpoint.model_id)
                project_id = str(db_endpoint.project_id)

        # Pass the extracted fields to the request
        bud_prompt_schema_response = await self._perform_prompt_schema_request(
            data, current_user_id, db_workflow.id, endpoint_id, model_id, project_id, access_token
        )

        # Add payload dict to response
        for step in bud_prompt_schema_response["steps"]:
            step["payload"] = {}

        prompt_schema_events = {BudServeWorkflowStepEventName.PROMPT_SCHEMA_EVENTS.value: bud_prompt_schema_response}

        current_step_number = current_step_number + 1
        workflow_current_step = current_step_number

        # Update or create next workflow step
        db_workflow_step = await WorkflowStepService(self.session).create_or_update_next_workflow_step(
            db_workflow.id, current_step_number, prompt_schema_events
        )
        logger.debug(f"Workflow step created with id {db_workflow_step.id}")

        # Update progress in workflow
        bud_prompt_schema_response["progress_type"] = BudServeWorkflowStepEventName.MODEL_EXTRACTION_EVENTS.value
        await WorkflowDataManager(self.session).update_by_fields(
            db_workflow, {"progress": bud_prompt_schema_response, "current_step": workflow_current_step}
        )

    async def _perform_prompt_schema_request(
        self,
        data: Dict[str, Any],
        current_user_id: UUID,
        workflow_id: UUID,
        endpoint_id: Optional[str] = None,
        model_id: Optional[str] = None,
        project_id: Optional[str] = None,
        access_token: Optional[str] = None,
    ) -> Dict:
        """Perform prompt schema creation request to budprompt app.

        Args:
            data: request body to send to budprompt.
            current_user_id: the id of the current user.
            workflow_id: the workflow instance id.
            endpoint_id: the endpoint id for API key bypass.
            model_id: the model id for API key bypass.
            project_id: the project id for API key bypass.
            access_token: JWT access token for API key bypass.
        """
        license_faq_fetch_endpoint = (
            f"{app_settings.dapr_base_url}/v1.0/invoke/{app_settings.bud_prompt_app_id}/method/v1/prompt/prompt-schema"
        )

        payload = {
            "prompt_id": data.get("prompt_id"),
            "version": data.get("version"),
            "set_default": data.get("set_default"),
            "schema": data.get("schema"),
            "type": data.get("type"),
            "deployment_name": data.get("deployment_name"),
            "notification_metadata": {
                "name": BUD_INTERNAL_WORKFLOW,
                "subscriber_ids": str(current_user_id),
                "workflow_id": str(workflow_id),
            },
            "source_topic": f"{app_settings.source_topic}",
        }

        # Add API key bypass fields if available
        if endpoint_id:
            payload["endpoint_id"] = endpoint_id
        if model_id:
            payload["model_id"] = model_id
        if project_id:
            payload["project_id"] = project_id
            payload["api_key_project_id"] = project_id  # Same as project_id
        if current_user_id:
            payload["user_id"] = str(current_user_id)
        if access_token:
            payload["access_token"] = access_token

        logger.debug(f"Performing create prompt schema request to budprompt {payload}")
        try:
            async with aiohttp.ClientSession() as session:
                async with session.post(license_faq_fetch_endpoint, json=payload) as response:
                    response_data = await response.json()
                    if response.status != 200:
                        logger.error(f"Failed to create prompt schema: {response.status} {response_data}")
                        raise ClientException(
                            "Failed to create prompt schema", status_code=status.HTTP_500_INTERNAL_SERVER_ERROR
                        )

                    logger.debug(f"Successfully fetched prompt schema events from budprompt {response_data}")
                    return response_data
        except Exception as e:
            logger.exception(f"Failed to send create prompt schema request: {e}")
            raise ClientException(
                "Failed to create prompt schema", status_code=status.HTTP_500_INTERNAL_SERVER_ERROR
            ) from e

    async def create_prompt_schema_from_notification_event(self, payload: NotificationPayload) -> None:
        """Create a local model from notification event."""
        logger.debug("Received event for creating local model")

        # Get workflow and steps
        workflow_id = payload.workflow_id
        db_workflow = await WorkflowDataManager(self.session).retrieve_by_fields(WorkflowModel, {"id": workflow_id})

        # Get data from result
        prompt_id = payload.content.result.get("prompt_id")
        prompt_version = payload.content.result.get("version")
        data = {
            "bud_prompt_id": prompt_id,
            "bud_prompt_version": prompt_version,
        }

        # Save draft prompt reference for playground access
        try:
            # Get user_id from workflow's created_by field
            user_id = db_workflow.created_by

            if user_id and prompt_id:
                redis_service = RedisService()
                draft_key = f"draft_prompt:{user_id}:{prompt_id}"
                draft_value = json.dumps(
                    {
                        "prompt_id": prompt_id,
                        "user_id": str(user_id),
                    }
                )
                # Set TTL to 24 hours (86400 seconds) - matching budprompt temporary storage
                await redis_service.set(draft_key, draft_value, ex=86400)
        except Exception as e:
            logger.error(f"Failed to cache draft prompt: {e}")
            # Don't fail the notification handler

        # Add prompt to proxy cache for routing
        try:
            await self.add_prompt_to_proxy_cache(prompt_id, prompt_id)
            logger.debug(f"Added prompt {prompt_id} to proxy cache")
        except Exception as e:
            logger.error(f"Failed to add prompt to proxy cache: {e}")
            # Continue - cache update is non-critical

        # Update prompt_id as next step
        # Update current step number
        current_step_number = db_workflow.current_step + 1
        workflow_current_step = current_step_number

        db_workflow_step = await WorkflowStepService(self.session).create_or_update_next_workflow_step(
            db_workflow.id, current_step_number, data
        )
        logger.debug(f"Upsert workflow step {db_workflow_step.id} for storing prompt schema details")

        # Mark workflow as completed
        logger.debug(f"Marking workflow as completed: {workflow_id}")
        await WorkflowDataManager(self.session).update_by_fields(
            db_workflow, {"status": WorkflowStatusEnum.COMPLETED, "current_step": workflow_current_step}
        )

    async def add_prompt_to_proxy_cache(self, prompt_id: Union[UUID, str], prompt_name: str) -> None:
        """Add prompt to proxy cache for routing through budgateway.

        Args:
            prompt_id: The prompt UUID (can be UUID object or string)
            prompt_name: The prompt name to use as model_name (for draft prompts, same as prompt_id)
        """
        try:
            prompt_key_name = f"prompt:{prompt_name}"
            # Create BudPromptConfig for the provider
            prompt_config = BudPromptConfig(
                type="budprompt",
                api_base=app_settings.bud_prompt_service_url,
                model_name=prompt_key_name,
                api_key_location=BUD_PROMPT_API_KEY_LOCATION,
            )

            # Get endpoint name using enum's name property
            endpoint_name = ModelEndpointEnum.RESPONSES.name.lower()  # "responses"

            # Create the proxy model configuration using ProxyModelConfig
            model_config = ProxyModelConfig(
                routing=[ProxyProviderEnum.BUDPROMPT],
                providers={ProxyProviderEnum.BUDPROMPT: prompt_config.model_dump(exclude_none=True)},
                endpoints=[endpoint_name],
                api_key=None,
                pricing=None,  # No pricing for prompts
            )

            # Store in Redis with key pattern matching endpoints
            redis_service = RedisService()
            await redis_service.set(
                f"model_table:{prompt_id}", json.dumps({str(prompt_id): model_config.model_dump(exclude_none=True)})
            )
            logger.debug(f"Added prompt {prompt_name} to proxy cache with key model_table:{prompt_id}")

        except Exception as e:
            logger.error(f"Failed to add prompt to proxy cache: {e}")
            # Don't raise - cache update is non-critical


class PromptVersionService(SessionMixin):
    """Service for managing prompt versions."""

    async def create_prompt_version(
        self, prompt_id: UUID, endpoint_id: UUID, bud_prompt_id: str, set_as_default: bool, current_user_id: UUID
    ) -> PromptVersionModel:
        """Create a new version for an existing prompt."""
        # Validate that the prompt exists and is active
        db_prompt = await PromptDataManager(self.session).retrieve_by_fields(
            PromptModel,
            fields={"id": prompt_id, "status": PromptStatusEnum.ACTIVE},
        )

        if not db_prompt:
            raise ClientException(message="Prompt not found", status_code=status.HTTP_404_NOT_FOUND)

        # Validate and fetch the endpoint
        db_endpoint = await EndpointDataManager(self.session).retrieve_by_fields(
            EndpointModel,
            fields={"id": endpoint_id},
            exclude_fields={"status": EndpointStatusEnum.DELETED},
            missing_ok=True,
        )

        if not db_endpoint:
            raise ClientException(message="Endpoint not found", status_code=status.HTTP_404_NOT_FOUND)

        # Validate that the endpoint belongs to the same project as the prompt
        if db_endpoint.project_id != db_prompt.project_id:
            raise ClientException(
                message="Endpoint does not belong to the same project as the prompt",
                status_code=status.HTTP_400_BAD_REQUEST,
            )

        # Extract model_id and cluster_id from the endpoint
        model_id = db_endpoint.model_id
        cluster_id = db_endpoint.cluster_id

        # Get the next version number
        next_version = await PromptVersionDataManager(self.session).get_next_version(prompt_id)

        # Copy prompt configuration from temporary to permanent storage
        # This removes the 24hr expiry from the Redis configuration
        try:
            prompt_service = PromptService(self.session)
            copy_request = PromptConfigCopyRequest(
                source_prompt_id=bud_prompt_id,
                source_version=1,
                target_prompt_id=db_prompt.name,
                target_version=next_version,
                replace=True,
                set_as_default=set_as_default,
            )
            await prompt_service._copy_prompt_config(copy_request)
            logger.debug(
                f"Successfully copied prompt config from {bud_prompt_id} to {db_prompt.name} version {next_version}"
            )
        except Exception as e:
            logger.error(f"Failed to copy prompt configuration: {e}")
            raise ClientException(
                message="Failed to copy prompt configuration",
                status_code=status.HTTP_500_INTERNAL_SERVER_ERROR,
            )

        # Create the new prompt version
        db_version = PromptVersionDataManager(self.session).add_one(
            PromptVersionModel(
                prompt_id=prompt_id,
                endpoint_id=endpoint_id,
                model_id=model_id,
                cluster_id=cluster_id,
                version=next_version,
                status=PromptVersionStatusEnum.ACTIVE,
                created_by=current_user_id,
            )
        )

        # If set_as_default is True, update the prompt's default_version_id
        if set_as_default:
            await PromptDataManager(self.session).update_by_fields(db_prompt, {"default_version_id": db_version.id})
            # Reload the prompt to get the updated default_version
            self.session.refresh(db_prompt)

        # Load relationships for the response
        self.session.refresh(db_version)

        # Convert to response model
        version_response = PromptVersionResponse.model_validate(db_version)

        return version_response

    async def edit_prompt_version(
        self, prompt_id: UUID, version_id: UUID, data: dict[str, Any]
    ) -> PromptVersionResponse:
        """Edit prompt version by validating and updating specific fields."""
        # Retrieve existing prompt version
        db_version = await PromptVersionDataManager(self.session).retrieve_by_fields(
            PromptVersionModel,
            fields={"id": version_id, "prompt_id": prompt_id},
            exclude_fields={"status": PromptVersionStatusEnum.DELETED},
        )

        if not db_version:
            raise ClientException(message="Prompt version not found", status_code=status.HTTP_404_NOT_FOUND)

        # Get the prompt to validate project consistency
        db_prompt = await PromptDataManager(self.session).retrieve_by_fields(
            PromptModel,
            fields={"id": prompt_id, "status": PromptStatusEnum.ACTIVE},
        )

        if not db_prompt:
            raise ClientException(message="Prompt not found", status_code=status.HTTP_404_NOT_FOUND)

        # Handle endpoint_id update if provided
        if "endpoint_id" in data:
            endpoint_id = data["endpoint_id"]

            # Validate and fetch the endpoint
            db_endpoint = await EndpointDataManager(self.session).retrieve_by_fields(
                EndpointModel,
                fields={"id": endpoint_id},
                exclude_fields={"status": EndpointStatusEnum.DELETED},
                missing_ok=True,
            )

            if not db_endpoint:
                raise ClientException(message="Endpoint not found", status_code=status.HTTP_404_NOT_FOUND)

            # Validate that the endpoint belongs to the same project as the prompt
            if db_endpoint.project_id != db_prompt.project_id:
                raise ClientException(
                    message="Endpoint does not belong to the same project as the prompt",
                    status_code=status.HTTP_400_BAD_REQUEST,
                )

            # Update model_id and cluster_id from the new endpoint
            data["model_id"] = db_endpoint.model_id
            data["cluster_id"] = db_endpoint.cluster_id

        # Handle set_as_default if provided
        set_as_default = data.pop("set_as_default", None)
        if set_as_default is True:
            # FIRST: Update Redis to set default version
            try:
                prompt_service = PromptService(self.session)
                await prompt_service._perform_set_default_version_request(
                    prompt_id=db_prompt.name,  # Redis uses prompt name as ID
                    version=db_version.version,  # Use the version number
                )
                logger.debug(
                    f"Successfully set default version in Redis for prompt {db_prompt.name} version {db_version.version}"
                )
            except Exception as e:
                logger.error(f"Failed to set default version in Redis: {e}")
                raise ClientException(
                    message="Failed to set default version in configuration service",
                    status_code=status.HTTP_500_INTERNAL_SERVER_ERROR,
                )

            # THEN: Update database after Redis is successfully updated
            await PromptDataManager(self.session).update_by_fields(db_prompt, {"default_version_id": db_version.id})

        # Update the prompt version with remaining fields
        if data:  # Only update if there are fields to update
            db_version = await PromptVersionDataManager(self.session).update_by_fields(db_version, data)

        # Load relationships for the response
        self.session.refresh(db_version)

        # Convert to response model
        version_response = PromptVersionResponse.model_validate(db_version)

        return version_response

    async def delete_prompt_version(self, prompt_id: UUID, version_id: UUID) -> None:
        """Delete a prompt version (soft delete) with validation."""
        # Retrieve the prompt to check default version
        db_prompt = await PromptDataManager(self.session).retrieve_by_fields(
            PromptModel,
            fields={"id": prompt_id, "status": PromptStatusEnum.ACTIVE},
        )

        if not db_prompt:
            raise ClientException(message="Prompt not found", status_code=status.HTTP_404_NOT_FOUND)

        # Check if this version is the default version
        if db_prompt.default_version_id == version_id:
            raise ClientException(
                message="Cannot delete the default prompt version",
                status_code=status.HTTP_400_BAD_REQUEST,
            )

        # Retrieve the version to ensure it exists and belongs to this prompt
        db_version = await PromptVersionDataManager(self.session).retrieve_by_fields(
            PromptVersionModel,
            fields={"id": version_id, "prompt_id": prompt_id},
            exclude_fields={"status": PromptVersionStatusEnum.DELETED},
        )

        if not db_version:
            raise ClientException(message="Prompt version not found", status_code=status.HTTP_404_NOT_FOUND)

        # Delete Redis configuration for this specific version BEFORE updating database
        try:
            prompt_service = PromptService(self.session)
            await prompt_service._perform_delete_prompt_config_request(
                prompt_id=db_prompt.name,  # Redis uses prompt name as ID
                version=db_version.version,  # Delete specific version
            )
            logger.debug(f"Deleted Redis configuration for prompt {db_prompt.name} version {db_version.version}")
        except ClientException as e:
            if e.status_code == 404:
                # Redis config might not exist, which is okay
                logger.warning(
                    f"Redis configuration not found for prompt {db_prompt.name} version {db_version.version}: {str(e)}"
                )
            else:
                # Re-raise other errors
                logger.error(
                    f"Failed to delete Redis configuration for prompt {db_prompt.name} version {db_version.version}: {str(e)}"
                )
                raise

        # Soft delete the version by updating its status
        await PromptVersionDataManager(self.session).update_by_fields(
            db_version, {"status": PromptVersionStatusEnum.DELETED}
        )

        logger.debug(f"Soft deleted prompt version {version_id} for prompt {prompt_id}")

        return None

    async def get_prompt_version(
        self, prompt_id: UUID, version_id: UUID
    ) -> tuple[PromptVersionResponse, PromptConfigurationData]:
        """Retrieve a specific prompt version with its configuration from Redis."""
        # Validate that the prompt exists and is active
        db_prompt = await PromptDataManager(self.session).retrieve_by_fields(
            PromptModel,
            fields={"id": prompt_id, "status": PromptStatusEnum.ACTIVE},
        )

        if not db_prompt:
            raise ClientException(message="Prompt not found", status_code=status.HTTP_404_NOT_FOUND)

        # Retrieve the specific version
        db_version = await PromptVersionDataManager(self.session).retrieve_by_fields(
            PromptVersionModel,
            fields={"id": version_id, "prompt_id": prompt_id},
            exclude_fields={"status": PromptVersionStatusEnum.DELETED},
        )

        if not db_version:
            raise ClientException(message="Prompt version not found", status_code=status.HTTP_404_NOT_FOUND)

        # Load relationships for the response
        self.session.refresh(db_version)

        # Create the detailed response
        version_response = PromptVersionResponse.model_validate(db_version)

        # Fetch the prompt configuration from Redis
        # Use the prompt name as the prompt_id for Redis
        try:
            prompt_service = PromptService(self.session)
            response_data = await prompt_service._perform_get_prompt_config_request(db_prompt.name, db_version.version)
            # Parse the configuration data
            config_data = PromptConfigurationData(**response_data.get("data", {}))
        except Exception as e:
            logger.warning(f"Failed to fetch prompt config from Redis: {e}")
            # Return empty config if Redis fetch fails
            config_data = PromptConfigurationData()

        return version_response, config_data<|MERGE_RESOLUTION|>--- conflicted
+++ resolved
@@ -29,11 +29,8 @@
 from ..commons.constants import (
     APP_ICONS,
     BUD_INTERNAL_WORKFLOW,
-<<<<<<< HEAD
+    BUD_PROMPT_API_KEY_LOCATION,
     CONNECTOR_AUTH_CREDENTIALS_MAP,
-=======
-    BUD_PROMPT_API_KEY_LOCATION,
->>>>>>> 4bd35977
     BudServeWorkflowStepEventName,
     ConnectorAuthTypeEnum,
     EndpointStatusEnum,
@@ -59,11 +56,8 @@
 from ..model_ops.models import Provider as ProviderModel
 from ..project_ops.crud import ProjectDataManager
 from ..project_ops.models import Project as ProjectModel
-<<<<<<< HEAD
 from ..shared.mcp_foundry_service import mcp_foundry_service
-=======
 from ..shared.redis_service import RedisService
->>>>>>> 4bd35977
 from ..workflow_ops.crud import WorkflowDataManager, WorkflowStepDataManager
 from ..workflow_ops.models import Workflow as WorkflowModel
 from ..workflow_ops.schemas import WorkflowUtilCreate
@@ -72,12 +66,9 @@
 from .models import Prompt as PromptModel
 from .models import PromptVersion as PromptVersionModel
 from .schemas import (
-<<<<<<< HEAD
+    BudPromptConfig,
     Connector,
     ConnectorListItem,
-=======
-    BudPromptConfig,
->>>>>>> 4bd35977
     CreatePromptWorkflowRequest,
     CreatePromptWorkflowSteps,
     PromptConfigCopyRequest,
