#  -----------------------------------------------------------------------------
#  Copyright (c) 2024 Bud Ecosystem Inc.
#  #
#  Licensed under the Apache License, Version 2.0 (the "License");
#  you may not use this file except in compliance with the License.
#  You may obtain a copy of the License at
#  #
#      http://www.apache.org/licenses/LICENSE-2.0
#  #
#  Unless required by applicable law or agreed to in writing, software
#  distributed under the License is distributed on an "AS IS" BASIS,
#  WITHOUT WARRANTIES OR CONDITIONS OF ANY KIND, either express or implied.
#  See the License for the specific language governing permissions and
#  limitations under the License.
#  -----------------------------------------------------------------------------

"""Business logic services for the prompt ops module."""

import json
from ast import Dict
<<<<<<< HEAD
from typing import Any, Dict, Optional, Union
=======
from typing import Any, Dict, List, Optional, Tuple
>>>>>>> 45cadb48
from uuid import UUID

import aiohttp
from fastapi import status

from ..commons import logging
from ..commons.config import app_settings
from ..commons.constants import (
    APP_ICONS,
    BUD_INTERNAL_WORKFLOW,
    BUD_PROMPT_API_KEY_LOCATION,
    BudServeWorkflowStepEventName,
    EndpointStatusEnum,
    ModelEndpointEnum,
    ModelProviderTypeEnum,
    ProjectStatusEnum,
    PromptStatusEnum,
    PromptTypeEnum,
    PromptVersionStatusEnum,
    ProxyProviderEnum,
    VisibilityEnum,
    WorkflowStatusEnum,
    WorkflowTypeEnum,
)
from ..commons.db_utils import SessionMixin
from ..commons.exceptions import ClientException
from ..core.schemas import NotificationPayload
from ..credential_ops.services import CredentialService
from ..endpoint_ops.crud import EndpointDataManager
from ..endpoint_ops.models import Endpoint as EndpointModel
from ..endpoint_ops.schemas import ProxyModelConfig, ProxyModelPricing
from ..model_ops.crud import ProviderDataManager
from ..model_ops.models import Provider as ProviderModel
from ..project_ops.crud import ProjectDataManager
from ..project_ops.models import Project as ProjectModel
from ..shared.redis_service import RedisService
from ..workflow_ops.crud import WorkflowDataManager, WorkflowStepDataManager
from ..workflow_ops.models import Workflow as WorkflowModel
from ..workflow_ops.schemas import WorkflowUtilCreate
from ..workflow_ops.services import WorkflowService, WorkflowStepService
from .crud import PromptDataManager, PromptVersionDataManager
from .models import Prompt as PromptModel
from .models import PromptVersion as PromptVersionModel
from .schemas import (
    BudPromptConfig,
    CreatePromptWorkflowRequest,
    CreatePromptWorkflowSteps,
    PromptConfigCopyRequest,
    PromptConfigGetResponse,
    PromptConfigRequest,
    PromptConfigResponse,
    PromptConfigurationData,
    PromptFilter,
    PromptListItem,
    PromptResponse,
    PromptSchemaConfig,
    PromptSchemaRequest,
    PromptSchemaWorkflowSteps,
    PromptVersionListItem,
    PromptVersionResponse,
)


logger = logging.get_logger(__name__)


class PromptService(SessionMixin):
    """Service for managing prompts."""

    async def get_all_prompts(
        self,
        offset: int = 0,
        limit: int = 10,
        filters: dict = {},
        order_by: list = [],
        search: bool = False,
    ) -> tuple[list[PromptModel], int]:
        """Get all active prompts with their related data."""
        # Fetch active prompts
        filters["status"] = PromptStatusEnum.ACTIVE

        # Fetch prompts with related data
        db_prompts, count = await PromptDataManager(self.session).get_all_active_prompts(
            offset, limit, filters, order_by, search
        )

        # Transform to response format
        prompts_list = []
        for prompt in db_prompts:
            # Access endpoint and model through default_version
            default_version_obj = prompt.default_version
            endpoint = default_version_obj.endpoint if default_version_obj else None
            model = default_version_obj.model if default_version_obj else None

            # Determine the model icon based on provider type
            model_icon = None
            if model:
                if (
                    model.provider_type in [ModelProviderTypeEnum.HUGGING_FACE, ModelProviderTypeEnum.CLOUD_MODEL]
                    and model.provider_id
                    and model.provider
                ):
                    # Use provider icon for cloud and HF models
                    model_icon = model.provider.icon
                else:
                    # Use model's own icon
                    model_icon = model.icon

            prompt_item = PromptListItem(
                id=prompt.id,
                name=prompt.name,
                description=prompt.description,
                tags=prompt.tags,
                created_at=prompt.created_at,
                modified_at=prompt.modified_at,
                prompt_type=prompt.prompt_type,
                model_icon=model_icon,
                model_name=model.name if model else "",
                default_version=default_version_obj.version if default_version_obj else None,
                modality=model.modality if model else None,
                status=endpoint.status if endpoint else "",
            )
            prompts_list.append(prompt_item)

        return prompts_list, count

    async def get_all_prompt_versions(
        self,
        prompt_id: UUID,
        offset: int = 0,
        limit: int = 10,
        filters: dict = {},
        order_by: list = [],
        search: bool = False,
    ) -> tuple[list[PromptVersionListItem], int]:
        """Get all versions for a specific prompt with their related data."""
        # First validate that the prompt exists and is active
        db_prompt = await PromptDataManager(self.session).retrieve_by_fields(
            PromptModel,
            fields={"id": prompt_id, "status": PromptStatusEnum.ACTIVE},
        )

        if not db_prompt:
            raise ClientException(message="Prompt not found", status_code=status.HTTP_404_NOT_FOUND)

        # Fetch prompt versions with related data and computed is_default_version
        rows, count = await PromptVersionDataManager(self.session).get_all_prompt_versions(
            prompt_id, offset, limit, filters, order_by, search
        )

        # Transform to response format
        versions_list = []
        for row in rows:
            # Extract the model and computed field from the row
            prompt_version = row[0]  # PromptVersionModel
            is_default_version = row[1]  # Computed is_default_version from database

            # Access endpoint name through relationship
            endpoint_name = prompt_version.endpoint.name if prompt_version.endpoint else ""

            version_item = PromptVersionListItem(
                id=prompt_version.id,
                endpoint_name=endpoint_name,
                version=prompt_version.version,
                created_at=prompt_version.created_at,
                modified_at=prompt_version.modified_at,
                is_default_version=is_default_version,
            )
            versions_list.append(version_item)

        return versions_list, count

    async def delete_active_prompt(self, prompt_id: UUID) -> PromptModel:
        """Delete an active prompt by updating its status to DELETED."""
        # Retrieve and validate prompt
        db_prompt = await PromptDataManager(self.session).retrieve_by_fields(
            PromptModel, fields={"id": prompt_id, "status": PromptStatusEnum.ACTIVE}
        )

        # Delete Redis configuration BEFORE updating database
        try:
            prompt_service = PromptService(self.session)
            await prompt_service._perform_delete_prompt_config_request(
                prompt_id=db_prompt.name  # Redis uses prompt name as ID, delete all versions
            )
            logger.debug(f"Deleted all Redis configurations for prompt {db_prompt.name}")
        except ClientException as e:
            if e.status_code == 404:
                # Redis config might not exist, which is okay
                logger.warning(f"Redis configuration not found for prompt {db_prompt.name}: {str(e)}")
            else:
                # Re-raise other errors
                logger.error(f"Failed to delete Redis configuration for prompt {db_prompt.name}: {str(e)}")
                raise

        # Delete from proxy cache
        try:
            await self.delete_prompt_from_proxy_cache(prompt_id)
            logger.debug(f"Deleted prompt {db_prompt.name} from proxy cache")
        except Exception as e:
            logger.error(f"Failed to delete prompt from proxy cache: {e}")
            # Continue - cache cleanup is non-critical

        # Update credential proxy cache to remove deleted prompt
        try:
            credential_service = CredentialService(self.session)
            await credential_service.update_proxy_cache(db_prompt.project_id)
            logger.debug(f"Updated credential proxy cache for project {db_prompt.project_id}")
        except Exception as e:
            logger.error(f"Failed to update credential proxy cache: {e}")
            # Continue - cache cleanup is non-critical

        # Update prompt status to DELETED
        await PromptDataManager(self.session).update_by_fields(db_prompt, {"status": PromptStatusEnum.DELETED})

        # Soft delete all associated prompt versions
        deleted_count = await PromptVersionDataManager(self.session).soft_delete_by_prompt_id(prompt_id)
        logger.debug(f"Soft deleted {deleted_count} prompt versions for prompt {prompt_id}")

        return db_prompt

    async def edit_prompt(self, prompt_id: UUID, data: dict[str, Any]) -> PromptModel:
        """Edit prompt by validating and updating specific fields."""
        # Retrieve existing prompt
        db_prompt = await PromptDataManager(self.session).retrieve_by_fields(
            PromptModel, fields={"id": prompt_id, "status": PromptStatusEnum.ACTIVE}
        )

        # Validate name uniqueness if name is provided
        if "name" in data:
            duplicate_prompt = await PromptDataManager(self.session).retrieve_by_fields(
                PromptModel,
                fields={"name": data["name"]},
                exclude_fields={"id": prompt_id, "status": PromptStatusEnum.DELETED},
                missing_ok=True,
                case_sensitive=False,
            )
            if duplicate_prompt:
                raise ClientException(message="Prompt name already exists", status_code=status.HTTP_400_BAD_REQUEST)

        # Validate default_version_id if provided
        if "default_version_id" in data and data["default_version_id"]:
            # Check if the version exists and belongs to this prompt
            db_version = await PromptVersionDataManager(self.session).retrieve_by_fields(
                PromptVersionModel,
                fields={
                    "id": data["default_version_id"],
                    "prompt_id": prompt_id,
                },
                exclude_fields={"status": PromptVersionStatusEnum.DELETED},
                missing_ok=True,
            )
            if not db_version:
                raise ClientException(
                    message="Invalid default version. Version does not exist or does not belong to this prompt.",
                    status_code=status.HTTP_400_BAD_REQUEST,
                )

            # Update Redis with new default version BEFORE updating database
            try:
                prompt_service = PromptService(self.session)
                await prompt_service._perform_set_default_version_request(
                    prompt_id=db_prompt.name,  # Redis uses prompt name as ID
                    version=db_version.version,  # Use the version number
                )
                logger.debug(
                    f"Updated Redis default version for prompt {db_prompt.name} to version {db_version.version}"
                )
            except Exception as e:
                logger.error(f"Failed to update Redis default version: {str(e)}")
                raise ClientException(
                    message="Failed to update default version in configuration service",
                    status_code=status.HTTP_500_INTERNAL_SERVER_ERROR,
                )

        # Update the prompt
        db_prompt = await PromptDataManager(self.session).update_by_fields(db_prompt, data)

        # Convert to response model
        prompt_response = PromptResponse.model_validate(db_prompt)

        return prompt_response

<<<<<<< HEAD
    async def save_prompt_config(self, request: PromptConfigRequest, current_user_id: UUID) -> PromptConfigResponse:
=======
    async def search_prompt_tags(self, search_term: str, offset: int = 0, limit: int = 10) -> Tuple[List[Dict], int]:
        """Search prompt tags by name."""
        db_tags, count = await PromptDataManager(self.session).search_tags_by_name(search_term, offset, limit)
        return db_tags, count

    async def get_prompt_tags(self, offset: int = 0, limit: int = 10) -> Tuple[List[Dict], int]:
        """Get all prompt tags with pagination."""
        db_tags, count = await PromptDataManager(self.session).get_all_tags(offset, limit)
        return db_tags, count

    async def save_prompt_config(self, request: PromptConfigRequest) -> PromptConfigResponse:
>>>>>>> 45cadb48
        """Save prompt configuration by forwarding request to budprompt service.

        Args:
            request: The prompt configuration request
            current_user_id: The ID of the current user creating the draft prompt

        Returns:
            PromptConfigResponse containing the bud_prompt_id and bud_prompt_version
        """
        # Perform the request to budprompt service
        response_data = await self._perform_prompt_config_request(request)

        # Extract prompt_id and version from the response
        prompt_id = response_data.get("prompt_id")
        version = response_data.get("version")

        # Save draft prompt reference for playground access
        try:
            redis_service = RedisService()
            draft_key = f"draft_prompt:{current_user_id}:{prompt_id}"
            draft_value = json.dumps({"prompt_id": prompt_id, "user_id": str(current_user_id)})
            # Set TTL to 24 hours (86400 seconds) - matching budprompt temporary storage
            await redis_service.set(draft_key, draft_value, ex=86400)

            # Add to proxy cache for routing (prompt_name = prompt_id for draft prompts)
            await PromptWorkflowService(self.session).add_prompt_to_proxy_cache(prompt_id, prompt_id)
            logger.debug(f"Added draft prompt {prompt_id} to cache for user {current_user_id}")
        except Exception as e:
            logger.error(f"Failed to cache draft prompt: {e}")
            # Don't fail the request if caching fails

        # Create and return response
        return PromptConfigResponse(
            bud_prompt_id=prompt_id,
            bud_prompt_version=version,
            message="Prompt configuration saved successfully",
            code=status.HTTP_200_OK,
        )

    async def _perform_prompt_config_request(self, request: PromptConfigRequest) -> Dict[str, Any]:
        """Perform prompt configuration request to budprompt service.

        Args:
            request: The prompt configuration request

        Returns:
            Response data from budprompt service
        """
        prompt_config_endpoint = (
            f"{app_settings.dapr_base_url}/v1.0/invoke/{app_settings.bud_prompt_app_id}/method/v1/prompt/prompt-config"
        )

        # Convert request to dict, excluding None values
        payload = request.model_dump(exclude_none=True)

        logger.debug(f"Performing prompt config request to budprompt: {payload}")

        try:
            async with aiohttp.ClientSession() as session:
                async with session.post(prompt_config_endpoint, json=payload) as response:
                    response_data = await response.json()

                    if response.status != 200:
                        logger.error(f"Failed to save prompt config: {response.status} {response_data}")
                        raise ClientException(
                            message=response_data.get("message", "Failed to save prompt configuration"),
                            status_code=response.status,
                        )

                    logger.debug(f"Successfully saved prompt config: {response_data}")
                    return response_data

        except aiohttp.ClientError as e:
            logger.exception(f"Network error during prompt config request: {e}")
            raise ClientException(
                message="Network error while saving prompt configuration",
                status_code=status.HTTP_503_SERVICE_UNAVAILABLE,
            ) from e
        except Exception as e:
            logger.exception(f"Failed to send prompt config request: {e}")
            raise ClientException(
                message="Failed to save prompt configuration", status_code=status.HTTP_500_INTERNAL_SERVER_ERROR
            ) from e

    async def get_prompt_config(self, prompt_id: str, version: Optional[int] = None) -> PromptConfigGetResponse:
        """Get prompt configuration from budprompt service.

        Args:
            prompt_id: The prompt configuration identifier
            version: Optional version number to retrieve

        Returns:
            PromptConfigGetResponse containing the configuration data
        """
        # Perform the request to budprompt service
        response_data = await self._perform_get_prompt_config_request(prompt_id, version)

        # Parse the configuration data
        config_data = PromptConfigurationData(**response_data.get("data", {}))

        # Create and return response
        return PromptConfigGetResponse(
            prompt_id=response_data.get("prompt_id"),
            data=config_data,
            message="Prompt configuration retrieved successfully",
            code=status.HTTP_200_OK,
        )

    async def _perform_get_prompt_config_request(
        self, prompt_id: str, version: Optional[int] = None
    ) -> Dict[str, Any]:
        """Perform get prompt configuration request to budprompt service.

        Args:
            prompt_id: The prompt configuration identifier
            version: Optional version number

        Returns:
            Response data from budprompt service
        """
        # Build the URL with optional version query parameter
        prompt_config_endpoint = f"{app_settings.dapr_base_url}/v1.0/invoke/{app_settings.bud_prompt_app_id}/method/v1/prompt/prompt-config/{prompt_id}"

        # Add version as query parameter if provided
        params = {}
        if version is not None:
            params["version"] = version

        logger.debug(f"Retrieving prompt config from budprompt: prompt_id={prompt_id}, version={version}")

        try:
            async with aiohttp.ClientSession() as session:
                async with session.get(prompt_config_endpoint, params=params) as response:
                    response_data = await response.json()

                    if response.status == 404:
                        raise ClientException(
                            message="Prompt configuration not found", status_code=status.HTTP_404_NOT_FOUND
                        )
                    elif response.status != 200:
                        logger.error(f"Failed to get prompt config: {response.status} {response_data}")
                        raise ClientException(
                            message=response_data.get("message", "Failed to retrieve prompt configuration"),
                            status_code=response.status,
                        )

                    logger.debug(f"Successfully retrieved prompt config: {prompt_id}")
                    return response_data

        except aiohttp.ClientError as e:
            logger.exception(f"Network error during get prompt config request: {e}")
            raise ClientException(
                message="Network error while retrieving prompt configuration",
                status_code=status.HTTP_503_SERVICE_UNAVAILABLE,
            ) from e
        except ClientException:
            raise  # Re-raise ClientException as-is
        except Exception as e:
            logger.exception(f"Failed to get prompt config: {e}")
            raise ClientException(
                message="Failed to retrieve prompt configuration", status_code=status.HTTP_500_INTERNAL_SERVER_ERROR
            ) from e

    async def _copy_prompt_config(self, request: PromptConfigCopyRequest) -> Dict[str, Any]:
        """Copy prompt configuration from source to target.

        Calls budprompt service to copy configuration from temporary (with expiry)
        to permanent storage (without expiry).

        Args:
            request: The copy configuration request

        Raises:
            ClientException: If copy operation fails
        """
        try:
            # Call budprompt service to copy the configuration
            return await self._perform_copy_prompt_config_request(request)
        except ClientException:
            raise  # Re-raise ClientException as-is
        except Exception as e:
            logger.exception(f"Failed to copy prompt config: {e}")
            raise ClientException(
                message="Failed to copy prompt configuration", status_code=status.HTTP_500_INTERNAL_SERVER_ERROR
            ) from e

    async def _perform_set_default_version_request(self, prompt_id: str, version: int) -> Dict[str, Any]:
        """Perform set default version request to budprompt service.

        Args:
            prompt_id: The prompt ID to set default version for
            version: The version number to set as default

        Returns:
            Response data from budprompt service
        """
        # Build the URL for set-default-version endpoint
        set_default_endpoint = f"{app_settings.dapr_base_url}/v1.0/invoke/{app_settings.bud_prompt_app_id}/method/v1/prompt/set-default-version"

        # Prepare request payload
        payload = {"prompt_id": prompt_id, "version": version}

        logger.debug(f"Setting default version for prompt_id={prompt_id}, version={version}")

        try:
            async with aiohttp.ClientSession() as session:
                async with session.post(set_default_endpoint, json=payload) as response:
                    response_data = await response.json()

                    if response.status != 200:
                        logger.error(f"Failed to set default version: {response.status} {response_data}")
                        raise ClientException(
                            message=response_data.get("message", "Failed to set default version"),
                            status_code=response.status,
                        )

                    logger.debug(f"Successfully set default version for prompt: {prompt_id}")
                    return response_data

        except aiohttp.ClientError as e:
            logger.exception(f"Network error during set default version request: {e}")
            raise ClientException(
                message="Network error while setting default version",
                status_code=status.HTTP_503_SERVICE_UNAVAILABLE,
            ) from e
        except ClientException:
            raise  # Re-raise ClientException as-is
        except Exception as e:
            logger.exception(f"Failed to set default version: {e}")
            raise ClientException(
                message="Failed to set default version", status_code=status.HTTP_500_INTERNAL_SERVER_ERROR
            ) from e

    async def _perform_delete_prompt_config_request(
        self, prompt_id: str, version: Optional[int] = None
    ) -> Dict[str, Any]:
        """Perform delete prompt configuration request to budprompt service.

        Args:
            prompt_id: The prompt configuration identifier
            version: Optional version number to delete specific version

        Returns:
            Response data from budprompt service
        """
        # Build the URL for delete endpoint
        delete_endpoint = f"{app_settings.dapr_base_url}/v1.0/invoke/{app_settings.bud_prompt_app_id}/method/v1/prompt/prompt-config/{prompt_id}"

        # Add version as query parameter if provided
        params = {}
        if version is not None:
            params["version"] = version

        logger.debug(f"Deleting prompt config from budprompt: prompt_id={prompt_id}, version={version}")

        try:
            async with aiohttp.ClientSession() as session:
                async with session.delete(delete_endpoint, params=params) as response:
                    response_data = await response.json()

                    if response.status == 404:
                        # It's okay if Redis config doesn't exist when deleting
                        logger.warning(f"Prompt configuration not found in Redis: {prompt_id}")
                        return {"message": "Configuration not found but continuing with database deletion"}
                    elif response.status != 200:
                        logger.error(f"Failed to delete prompt config: {response.status} {response_data}")
                        raise ClientException(
                            message=response_data.get("message", "Failed to delete prompt configuration"),
                            status_code=response.status,
                        )

                    logger.debug(f"Successfully deleted prompt config: {prompt_id}")
                    return response_data

        except aiohttp.ClientError as e:
            logger.exception(f"Network error during delete prompt config request: {e}")
            raise ClientException(
                message="Network error while deleting prompt configuration",
                status_code=status.HTTP_503_SERVICE_UNAVAILABLE,
            ) from e
        except ClientException:
            raise  # Re-raise ClientException as-is
        except Exception as e:
            logger.exception(f"Failed to delete prompt config: {e}")
            raise ClientException(
                message="Failed to delete prompt configuration", status_code=status.HTTP_500_INTERNAL_SERVER_ERROR
            ) from e

    async def _perform_copy_prompt_config_request(self, request: PromptConfigCopyRequest) -> Dict[str, Any]:
        """Perform the actual copy-config request to budprompt service via Dapr.

        Args:
            request: The copy configuration request

        Returns:
            Response data from budprompt service

        Raises:
            ClientException: If request fails
        """
        copy_config_endpoint = (
            f"{app_settings.dapr_base_url}/v1.0/invoke/{app_settings.bud_prompt_app_id}/method/v1/prompt/copy-config"
        )

        # Convert request to dict, excluding None values
        payload = request.model_dump(exclude_none=True)

        logger.debug(f"Performing copy config request to budprompt: {payload}")

        try:
            async with aiohttp.ClientSession() as session:
                async with session.post(copy_config_endpoint, json=payload) as response:
                    response_data = await response.json()

                    if response.status != 200:
                        logger.error(f"Failed to copy prompt config: {response.status} {response_data}")
                        raise ClientException(
                            message=response_data.get("message", "Failed to copy prompt configuration"),
                            status_code=response.status,
                        )

                    logger.debug(f"Successfully copied prompt config: {response_data}")
                    return response_data

        except aiohttp.ClientError as e:
            logger.exception(f"Network error during copy prompt config request: {e}")
            raise ClientException(
                message="Network error while copying prompt configuration",
                status_code=status.HTTP_503_SERVICE_UNAVAILABLE,
            ) from e
        except ClientException:
            raise  # Re-raise ClientException as-is
        except Exception as e:
            logger.exception(f"Failed to copy prompt config: {e}")
            raise ClientException(
                message="Failed to copy prompt configuration", status_code=status.HTTP_500_INTERNAL_SERVER_ERROR
            ) from e

    async def delete_prompt_from_proxy_cache(self, prompt_id: UUID) -> None:
        """Delete prompt from proxy cache.

        Args:
            prompt_id: The prompt UUID to remove from cache
        """
        try:
            redis_service = RedisService()
            await redis_service.delete_keys_by_pattern(f"model_table:{prompt_id}*")
            logger.debug(f"Deleted prompt {prompt_id} from proxy cache")
        except Exception as e:
            logger.error(f"Failed to delete prompt from proxy cache: {e}")
            # Don't raise - cache cleanup is non-critical


class PromptWorkflowService(SessionMixin):
    """Service for managing prompt workflows."""

    async def create_prompt_workflow(
        self, current_user_id: UUID, request: CreatePromptWorkflowRequest
    ) -> WorkflowModel:
        """Create a prompt workflow with validation."""
        # Get request data
        current_step_number = request.step_number
        workflow_id = request.workflow_id
        workflow_total_steps = request.workflow_total_steps
        trigger_workflow = request.trigger_workflow
        project_id = request.project_id
        endpoint_id = request.endpoint_id
        name = request.name
        description = request.description
        tags = request.tags
        prompt_type = request.prompt_type
        auto_scale = request.auto_scale
        caching = request.caching
        concurrency = request.concurrency
        rate_limit = request.rate_limit
        rate_limit_value = request.rate_limit_value
        bud_prompt_id = request.bud_prompt_id

        # Retrieve or create workflow
        workflow_create = WorkflowUtilCreate(
            workflow_type=WorkflowTypeEnum.PROMPT_CREATION,
            title="Prompt Creation",
            total_steps=workflow_total_steps,
            icon=APP_ICONS["general"]["deployment_mono"],  # TODO: Add appropriate icon
            tag="Prompt Creation",
        )
        db_workflow = await WorkflowService(self.session).retrieve_or_create_workflow(
            workflow_id, workflow_create, current_user_id
        )

        # If workflow_id exists, check previous steps for project_id and endpoint_id
        previous_project_id = None
        previous_endpoint_id = None
        if workflow_id:
            db_workflow_steps = await WorkflowStepDataManager(self.session).get_all_workflow_steps(
                {"workflow_id": workflow_id}
            )
            for step in db_workflow_steps:
                if step.data:
                    if "project_id" in step.data and step.data["project_id"]:
                        previous_project_id = UUID(step.data["project_id"])
                    if "endpoint_id" in step.data and step.data["endpoint_id"]:
                        previous_endpoint_id = UUID(step.data["endpoint_id"])

        # Validate and extract entities if endpoint_id is provided
        model_id = None
        cluster_id = None
        if endpoint_id:
            db_endpoint = await EndpointDataManager(self.session).retrieve_by_fields(
                EndpointModel,
                {"id": endpoint_id},
                exclude_fields={"status": EndpointStatusEnum.DELETED},
                missing_ok=True,
            )
            if not db_endpoint:
                raise ClientException(message="Endpoint not found", status_code=status.HTTP_404_NOT_FOUND)
            model_id = db_endpoint.model_id
            cluster_id = db_endpoint.cluster_id

            # Validate project-endpoint consistency
            if previous_project_id and db_endpoint.project_id != previous_project_id:
                raise ClientException(
                    message="Endpoint does not belong to the specified project.",
                    status_code=status.HTTP_400_BAD_REQUEST,
                )
            # Case 2: Current has both endpoint_id and project_id
            if project_id and db_endpoint.project_id != project_id:
                raise ClientException(
                    message="Endpoint does not belong to the specified project.",
                    status_code=status.HTTP_400_BAD_REQUEST,
                )

            # Update workflow icon
            if db_endpoint.model.provider_type in [
                ModelProviderTypeEnum.HUGGING_FACE,
                ModelProviderTypeEnum.CLOUD_MODEL,
            ]:
                db_provider = await ProviderDataManager(self.session).retrieve_by_fields(
                    ProviderModel, {"id": db_endpoint.model.provider_id}
                )
                model_icon = db_provider.icon
            else:
                model_icon = db_endpoint.model.icon

            db_workflow = await WorkflowDataManager(self.session).update_by_fields(
                db_workflow, {"icon": model_icon, "title": db_endpoint.model.name}
            )

        if project_id:
            db_project = await ProjectDataManager(self.session).retrieve_by_fields(
                ProjectModel, {"id": project_id, "status": ProjectStatusEnum.ACTIVE}, missing_ok=True
            )
            if not db_project:
                raise ClientException(message="Project not found", status_code=status.HTTP_404_NOT_FOUND)

            # Validate project-endpoint consistency
            # Case 3: Current has project_id, previous steps have endpoint_id
            if previous_endpoint_id and not endpoint_id:
                # Fetch the previous endpoint to validate
                db_previous_endpoint = await EndpointDataManager(self.session).retrieve_by_fields(
                    EndpointModel,
                    {"id": previous_endpoint_id},
                    exclude_fields={"status": EndpointStatusEnum.DELETED},
                    missing_ok=True,
                )
                if db_previous_endpoint and db_previous_endpoint.project_id != project_id:
                    raise ClientException(
                        message="Endpoint from previous step belongs to different project",
                        status_code=status.HTTP_400_BAD_REQUEST,
                    )

            # Update workflow tag
            db_workflow = await WorkflowDataManager(self.session).update_by_fields(
                db_workflow, {"tag": db_project.name}
            )

        if name:
            db_prompt = await PromptDataManager(self.session).retrieve_by_fields(
                PromptModel, {"name": name, "status": PromptStatusEnum.ACTIVE}, missing_ok=True
            )
            if db_prompt:
                raise ClientException(
                    message="Prompt with this name already exists", status_code=status.HTTP_400_BAD_REQUEST
                )

        # Prepare workflow step data
        workflow_step_data = CreatePromptWorkflowSteps(
            project_id=str(project_id) if project_id else None,
            endpoint_id=str(endpoint_id) if endpoint_id else None,
            model_id=str(model_id) if model_id else None,
            cluster_id=str(cluster_id) if cluster_id else None,
            name=name,
            description=description,
            tags=tags,
            prompt_type=prompt_type.value if prompt_type else None,
            auto_scale=auto_scale,
            caching=caching,
            concurrency=concurrency,
            rate_limit=rate_limit,
            rate_limit_value=rate_limit_value,
            bud_prompt_id=bud_prompt_id,
        ).model_dump(exclude_none=True, exclude_unset=True, mode="json")

        # Create or update workflow step
        await WorkflowStepService(self.session).create_or_update_next_workflow_step(
            db_workflow.id, current_step_number, workflow_step_data
        )

        # Update workflow current step
        await WorkflowDataManager(self.session).update_by_fields(db_workflow, {"current_step": current_step_number})

        # If trigger_workflow is True, create the prompt and version
        if trigger_workflow:
            logger.info("Workflow triggered")

            # Retrieve all step data
            db_workflow_steps = await WorkflowStepDataManager(self.session).get_all_workflow_steps(
                {"workflow_id": db_workflow.id}
            )

            # Define the keys required for model deployment
            keys_of_interest = [
                "name",
                "description",
                "tags",
                "project_id",
                "endpoint_id",
                "model_id",
                "cluster_id",
                "prompt_type",
                "auto_scale",
                "caching",
                "concurrency",
                "rate_limit",
                "rate_limit_value",
                "bud_prompt_id",
            ]

            # from workflow steps extract necessary information
            required_data = {}
            for db_workflow_step in db_workflow_steps:
                for key in keys_of_interest:
                    if key in db_workflow_step.data:
                        required_data[key] = db_workflow_step.data[key]

            # Check if all required keys are present
            required_keys = [
                "name",
                "project_id",
                "endpoint_id",
                "concurrency",
                "model_id",
                "bud_prompt_id",
            ]
            missing_keys = [key for key in required_keys if key not in required_data]
            if missing_keys:
                raise ClientException(f"Missing required data: {', '.join(missing_keys)}")

            # Merge all step data
            merged_data = {}
            for step in db_workflow_steps:
                if step.data:
                    merged_data.update(step.data)

            # Ensure uniqueness
            db_prompt = await PromptDataManager(self.session).retrieve_by_fields(
                PromptModel, {"name": merged_data["name"], "status": PromptStatusEnum.ACTIVE}, missing_ok=True
            )
            if db_prompt:
                raise ClientException(
                    message="Prompt with this name already exists", status_code=status.HTTP_400_BAD_REQUEST
                )

            # Copy prompt configuration from temporary to permanent storage
            # This removes the 24hr expiry from the Redis configuration
            if merged_data.get("bud_prompt_id") and merged_data.get("name"):
                try:
                    prompt_service = PromptService(self.session)
                    copy_request = PromptConfigCopyRequest(
                        source_prompt_id=merged_data.get("bud_prompt_id"),
                        source_version=1,
                        target_prompt_id=merged_data.get("name"),
                        target_version=1,
                        replace=True,
                        set_as_default=True,
                    )
                    await prompt_service._copy_prompt_config(copy_request)
                    logger.debug(
                        f"Successfully copied prompt config from {merged_data.get('bud_prompt_id')} to {merged_data.get('name')}"
                    )
                except Exception as e:
                    logger.error(f"Failed to copy prompt configuration: {e}")
                    raise ClientException(
                        message="Failed to copy prompt configuration",
                        status_code=status.HTTP_500_INTERNAL_SERVER_ERROR,
                    )

            # Create prompt
            db_prompt = await PromptDataManager(self.session).insert_one(
                PromptModel(
                    name=merged_data.get("name"),
                    description=merged_data.get("description"),
                    tags=merged_data.get("tags"),
                    project_id=UUID(merged_data.get("project_id")),
                    prompt_type=merged_data.get("prompt_type", PromptTypeEnum.SIMPLE_PROMPT.value),
                    auto_scale=merged_data.get("auto_scale", False),
                    caching=merged_data.get("caching", False),
                    concurrency=merged_data.get("concurrency"),
                    rate_limit=merged_data.get("rate_limit", False),
                    rate_limit_value=merged_data.get("rate_limit_value"),
                    status=PromptStatusEnum.ACTIVE,
                    created_by=current_user_id,
                )
            )

            # Create first version
            db_version = await PromptVersionDataManager(self.session).insert_one(
                PromptVersionModel(
                    prompt_id=db_prompt.id,
                    endpoint_id=UUID(merged_data.get("endpoint_id")),
                    model_id=UUID(merged_data.get("model_id")),
                    cluster_id=UUID(merged_data.get("cluster_id")) if merged_data.get("cluster_id") else None,
                    version=1,  # First version
                    status=PromptVersionStatusEnum.ACTIVE,
                    created_by=current_user_id,
                )
            )

            # Update prompt with default version
            await PromptDataManager(self.session).update_by_fields(db_prompt, {"default_version_id": db_version.id})

            # Add prompt to proxy cache for routing
            try:
                await self.add_prompt_to_proxy_cache(db_prompt.id, db_prompt.name)
                logger.debug(f"Added prompt {db_prompt.name} to proxy cache")
            except Exception as e:
                logger.error(f"Failed to add prompt to proxy cache: {e}")
                # Continue - cache update is non-critical

            # Update credential proxy cache to include new prompt
            try:
                credential_service = CredentialService(self.session)
                await credential_service.update_proxy_cache(db_prompt.project_id)
                logger.debug(f"Updated credential proxy cache for project {db_prompt.project_id}")
            except Exception as e:
                logger.error(f"Failed to update credential proxy cache: {e}")
                # Continue - cache update is non-critical

            # Store final result in workflow step
            # NOTE: increment step to display success message
            final_step_data = {"prompt_id": str(db_prompt.id), "version_id": str(db_version.id)}
            await WorkflowStepService(self.session).create_or_update_next_workflow_step(
                db_workflow.id, current_step_number + 1, final_step_data
            )

            # Complete workflow
            await WorkflowDataManager(self.session).update_by_fields(
                db_workflow, {"current_step": current_step_number + 1, "status": WorkflowStatusEnum.COMPLETED}
            )

        return db_workflow

    async def create_prompt_schema_workflow(
        self, current_user_id: UUID, request: PromptSchemaRequest, access_token: str
    ) -> WorkflowModel:
        """Create a prompt schema workflow with validation."""
        # Get request data
        current_step_number = request.step_number
        workflow_id = request.workflow_id
        workflow_total_steps = request.workflow_total_steps
        trigger_workflow = request.trigger_workflow
        prompt_id = request.prompt_id
        version = request.version
        set_default = request.set_default
        schema = request.schema
        type = request.type
        deployment_name = request.deployment_name

        # Retrieve or create workflow
        workflow_create = WorkflowUtilCreate(
            workflow_type=WorkflowTypeEnum.PROMPT_SCHEMA_CREATION,
            title="Prompt Schema Creation",
            total_steps=workflow_total_steps,
            icon=APP_ICONS["general"]["deployment_mono"],  # NOTE: Dummy icon
            tag="Prompt Schema Creation",
            visibility=VisibilityEnum.INTERNAL,
        )
        db_workflow = await WorkflowService(self.session).retrieve_or_create_workflow(
            workflow_id, workflow_create, current_user_id
        )

        if workflow_id:
            db_workflow_steps = await WorkflowStepDataManager(self.session).get_all_workflow_steps(
                {"workflow_id": workflow_id}
            )

        # Validate deployment_name
        if deployment_name:
            db_endpoint = await EndpointDataManager(self.session).retrieve_by_fields(
                EndpointModel,
                {"name": deployment_name},
                exclude_fields={"status": EndpointStatusEnum.DELETED},
                missing_ok=True,
            )
            if not db_endpoint:
                raise ClientException(message="Deployment not found", status_code=status.HTTP_404_NOT_FOUND)

        # Prepare workflow step data
        workflow_step_data = PromptSchemaWorkflowSteps(
            prompt_id=prompt_id,
            version=version,
            set_default=set_default,
            schema=schema,
            type=type,
            deployment_name=deployment_name,
        ).model_dump(exclude_none=True, exclude_unset=True, mode="json")

        # Create or update workflow step
        await WorkflowStepService(self.session).create_or_update_next_workflow_step(
            db_workflow.id, current_step_number, workflow_step_data
        )

        # Update workflow current step
        await WorkflowDataManager(self.session).update_by_fields(db_workflow, {"current_step": current_step_number})

        # If trigger_workflow is True, create the prompt schema
        if trigger_workflow:
            logger.info("Workflow triggered")

            # Retrieve all step data
            db_workflow_steps = await WorkflowStepDataManager(self.session).get_all_workflow_steps(
                {"workflow_id": db_workflow.id}
            )

            # Define the keys required for model deployment
            keys_of_interest = [
                "prompt_id",
                "version",
                "set_default",
                "schema",
                "type",
                "deployment_name",
            ]

            # from workflow steps extract necessary information
            required_data = {}
            for db_workflow_step in db_workflow_steps:
                for key in keys_of_interest:
                    if key in db_workflow_step.data:
                        required_data[key] = db_workflow_step.data[key]

            # Check if all required keys are present
            required_keys = ["schema", "type", "deployment_name"]
            missing_keys = [key for key in required_keys if key not in required_data]
            if missing_keys:
                raise ClientException(f"Missing required data: {', '.join(missing_keys)}")

            # Merge all step data
            merged_data = {}
            for step in db_workflow_steps:
                if step.data:
                    merged_data.update(step.data)

            # Create prompt schema
            try:
                # Perform model extraction
                await self._perform_prompt_schema_creation(
                    current_step_number, merged_data, current_user_id, db_workflow, access_token
                )
            except ClientException as e:
                raise e

        return db_workflow

    async def _perform_prompt_schema_creation(
        self,
        current_step_number: int,
        data: Dict,
        current_user_id: UUID,
        db_workflow: WorkflowModel,
        access_token: str,
    ) -> None:
        """Perform prompt schema creation request to budprompt app.

        Args:
            current_step_number: the current step number in the workflow.
            data: request body to send to budprompt.
            current_user_id: the id of the current user.
            db_workflow: the workflow instance.
            access_token: JWT access token for API key bypass.
        """
        # Fetch endpoint details if deployment_name is provided
        endpoint_id = None
        model_id = None
        project_id = None

        deployment_name = data.get("deployment_name")
        if deployment_name:
            db_endpoint = await EndpointDataManager(self.session).retrieve_by_fields(
                EndpointModel,
                {"name": deployment_name},
                exclude_fields={"status": EndpointStatusEnum.DELETED},
                missing_ok=True,
            )

            if db_endpoint:
                endpoint_id = str(db_endpoint.id)
                model_id = str(db_endpoint.model_id)
                project_id = str(db_endpoint.project_id)

        # Pass the extracted fields to the request
        bud_prompt_schema_response = await self._perform_prompt_schema_request(
            data, current_user_id, db_workflow.id, endpoint_id, model_id, project_id, access_token
        )

        # Add payload dict to response
        for step in bud_prompt_schema_response["steps"]:
            step["payload"] = {}

        prompt_schema_events = {BudServeWorkflowStepEventName.PROMPT_SCHEMA_EVENTS.value: bud_prompt_schema_response}

        current_step_number = current_step_number + 1
        workflow_current_step = current_step_number

        # Update or create next workflow step
        db_workflow_step = await WorkflowStepService(self.session).create_or_update_next_workflow_step(
            db_workflow.id, current_step_number, prompt_schema_events
        )
        logger.debug(f"Workflow step created with id {db_workflow_step.id}")

        # Update progress in workflow
        bud_prompt_schema_response["progress_type"] = BudServeWorkflowStepEventName.MODEL_EXTRACTION_EVENTS.value
        await WorkflowDataManager(self.session).update_by_fields(
            db_workflow, {"progress": bud_prompt_schema_response, "current_step": workflow_current_step}
        )

    async def _perform_prompt_schema_request(
        self,
        data: Dict[str, Any],
        current_user_id: UUID,
        workflow_id: UUID,
        endpoint_id: Optional[str] = None,
        model_id: Optional[str] = None,
        project_id: Optional[str] = None,
        access_token: Optional[str] = None,
    ) -> Dict:
        """Perform prompt schema creation request to budprompt app.

        Args:
            data: request body to send to budprompt.
            current_user_id: the id of the current user.
            workflow_id: the workflow instance id.
            endpoint_id: the endpoint id for API key bypass.
            model_id: the model id for API key bypass.
            project_id: the project id for API key bypass.
            access_token: JWT access token for API key bypass.
        """
        license_faq_fetch_endpoint = (
            f"{app_settings.dapr_base_url}/v1.0/invoke/{app_settings.bud_prompt_app_id}/method/v1/prompt/prompt-schema"
        )

        payload = {
            "prompt_id": data.get("prompt_id"),
            "version": data.get("version"),
            "set_default": data.get("set_default"),
            "schema": data.get("schema"),
            "type": data.get("type"),
            "deployment_name": data.get("deployment_name"),
            "notification_metadata": {
                "name": BUD_INTERNAL_WORKFLOW,
                "subscriber_ids": str(current_user_id),
                "workflow_id": str(workflow_id),
            },
            "source_topic": f"{app_settings.source_topic}",
        }

        # Add API key bypass fields if available
        if endpoint_id:
            payload["endpoint_id"] = endpoint_id
        if model_id:
            payload["model_id"] = model_id
        if project_id:
            payload["project_id"] = project_id
            payload["api_key_project_id"] = project_id  # Same as project_id
        if current_user_id:
            payload["user_id"] = str(current_user_id)
        if access_token:
            payload["access_token"] = access_token

        logger.debug(f"Performing create prompt schema request to budprompt {payload}")
        try:
            async with aiohttp.ClientSession() as session:
                async with session.post(license_faq_fetch_endpoint, json=payload) as response:
                    response_data = await response.json()
                    if response.status != 200:
                        logger.error(f"Failed to create prompt schema: {response.status} {response_data}")
                        raise ClientException(
                            "Failed to create prompt schema", status_code=status.HTTP_500_INTERNAL_SERVER_ERROR
                        )

                    logger.debug(f"Successfully fetched prompt schema events from budprompt {response_data}")
                    return response_data
        except Exception as e:
            logger.exception(f"Failed to send create prompt schema request: {e}")
            raise ClientException(
                "Failed to create prompt schema", status_code=status.HTTP_500_INTERNAL_SERVER_ERROR
            ) from e

    async def create_prompt_schema_from_notification_event(self, payload: NotificationPayload) -> None:
        """Create a local model from notification event."""
        logger.debug("Received event for creating local model")

        # Get workflow and steps
        workflow_id = payload.workflow_id
        db_workflow = await WorkflowDataManager(self.session).retrieve_by_fields(WorkflowModel, {"id": workflow_id})

        # Get data from result
        prompt_id = payload.content.result.get("prompt_id")
        prompt_version = payload.content.result.get("version")
        data = {
            "bud_prompt_id": prompt_id,
            "bud_prompt_version": prompt_version,
        }

        # Save draft prompt reference for playground access
        try:
            # Get user_id from workflow's created_by field
            user_id = db_workflow.created_by

            if user_id and prompt_id:
                redis_service = RedisService()
                draft_key = f"draft_prompt:{user_id}:{prompt_id}"
                draft_value = json.dumps(
                    {
                        "prompt_id": prompt_id,
                        "user_id": str(user_id),
                    }
                )
                # Set TTL to 24 hours (86400 seconds) - matching budprompt temporary storage
                await redis_service.set(draft_key, draft_value, ex=86400)
        except Exception as e:
            logger.error(f"Failed to cache draft prompt: {e}")
            # Don't fail the notification handler

        # Add prompt to proxy cache for routing
        try:
            await self.add_prompt_to_proxy_cache(prompt_id, prompt_id)
            logger.debug(f"Added prompt {prompt_id} to proxy cache")
        except Exception as e:
            logger.error(f"Failed to add prompt to proxy cache: {e}")
            # Continue - cache update is non-critical

        # Update prompt_id as next step
        # Update current step number
        current_step_number = db_workflow.current_step + 1
        workflow_current_step = current_step_number

        db_workflow_step = await WorkflowStepService(self.session).create_or_update_next_workflow_step(
            db_workflow.id, current_step_number, data
        )
        logger.debug(f"Upsert workflow step {db_workflow_step.id} for storing prompt schema details")

        # Mark workflow as completed
        logger.debug(f"Marking workflow as completed: {workflow_id}")
        await WorkflowDataManager(self.session).update_by_fields(
            db_workflow, {"status": WorkflowStatusEnum.COMPLETED, "current_step": workflow_current_step}
        )

    async def add_prompt_to_proxy_cache(self, prompt_id: Union[UUID, str], prompt_name: str) -> None:
        """Add prompt to proxy cache for routing through budgateway.

        Args:
            prompt_id: The prompt UUID (can be UUID object or string)
            prompt_name: The prompt name to use as model_name (for draft prompts, same as prompt_id)
        """
        try:
            prompt_key_name = f"prompt:{prompt_name}"
            # Create BudPromptConfig for the provider
            prompt_config = BudPromptConfig(
                type="budprompt",
                api_base=app_settings.bud_prompt_service_url,
                model_name=prompt_key_name,
                api_key_location=BUD_PROMPT_API_KEY_LOCATION,
            )

            # Get endpoint name using enum's name property
            endpoint_name = ModelEndpointEnum.RESPONSES.name.lower()  # "responses"

            # Create the proxy model configuration using ProxyModelConfig
            model_config = ProxyModelConfig(
                routing=[ProxyProviderEnum.BUDPROMPT],
                providers={ProxyProviderEnum.BUDPROMPT: prompt_config.model_dump(exclude_none=True)},
                endpoints=[endpoint_name],
                api_key=None,
                pricing=None,  # No pricing for prompts
            )

            # Store in Redis with key pattern matching endpoints
            redis_service = RedisService()
            await redis_service.set(
                f"model_table:{prompt_id}", json.dumps({str(prompt_id): model_config.model_dump(exclude_none=True)})
            )
            logger.debug(f"Added prompt {prompt_name} to proxy cache with key model_table:{prompt_id}")

        except Exception as e:
            logger.error(f"Failed to add prompt to proxy cache: {e}")
            # Don't raise - cache update is non-critical


class PromptVersionService(SessionMixin):
    """Service for managing prompt versions."""

    async def create_prompt_version(
        self, prompt_id: UUID, endpoint_id: UUID, bud_prompt_id: str, set_as_default: bool, current_user_id: UUID
    ) -> PromptVersionModel:
        """Create a new version for an existing prompt."""
        # Validate that the prompt exists and is active
        db_prompt = await PromptDataManager(self.session).retrieve_by_fields(
            PromptModel,
            fields={"id": prompt_id, "status": PromptStatusEnum.ACTIVE},
        )

        if not db_prompt:
            raise ClientException(message="Prompt not found", status_code=status.HTTP_404_NOT_FOUND)

        # Validate and fetch the endpoint
        db_endpoint = await EndpointDataManager(self.session).retrieve_by_fields(
            EndpointModel,
            fields={"id": endpoint_id},
            exclude_fields={"status": EndpointStatusEnum.DELETED},
            missing_ok=True,
        )

        if not db_endpoint:
            raise ClientException(message="Endpoint not found", status_code=status.HTTP_404_NOT_FOUND)

        # Validate that the endpoint belongs to the same project as the prompt
        if db_endpoint.project_id != db_prompt.project_id:
            raise ClientException(
                message="Endpoint does not belong to the same project as the prompt",
                status_code=status.HTTP_400_BAD_REQUEST,
            )

        # Extract model_id and cluster_id from the endpoint
        model_id = db_endpoint.model_id
        cluster_id = db_endpoint.cluster_id

        # Get the next version number
        next_version = await PromptVersionDataManager(self.session).get_next_version(prompt_id)

        # Copy prompt configuration from temporary to permanent storage
        # This removes the 24hr expiry from the Redis configuration
        try:
            prompt_service = PromptService(self.session)
            copy_request = PromptConfigCopyRequest(
                source_prompt_id=bud_prompt_id,
                source_version=1,
                target_prompt_id=db_prompt.name,
                target_version=next_version,
                replace=True,
                set_as_default=set_as_default,
            )
            await prompt_service._copy_prompt_config(copy_request)
            logger.debug(
                f"Successfully copied prompt config from {bud_prompt_id} to {db_prompt.name} version {next_version}"
            )
        except Exception as e:
            logger.error(f"Failed to copy prompt configuration: {e}")
            raise ClientException(
                message="Failed to copy prompt configuration",
                status_code=status.HTTP_500_INTERNAL_SERVER_ERROR,
            )

        # Create the new prompt version
        db_version = PromptVersionDataManager(self.session).add_one(
            PromptVersionModel(
                prompt_id=prompt_id,
                endpoint_id=endpoint_id,
                model_id=model_id,
                cluster_id=cluster_id,
                version=next_version,
                status=PromptVersionStatusEnum.ACTIVE,
                created_by=current_user_id,
            )
        )

        # If set_as_default is True, update the prompt's default_version_id
        if set_as_default:
            await PromptDataManager(self.session).update_by_fields(db_prompt, {"default_version_id": db_version.id})
            # Reload the prompt to get the updated default_version
            self.session.refresh(db_prompt)

        # Load relationships for the response
        self.session.refresh(db_version)

        # Convert to response model
        version_response = PromptVersionResponse.model_validate(db_version)

        return version_response

    async def edit_prompt_version(
        self, prompt_id: UUID, version_id: UUID, data: dict[str, Any]
    ) -> PromptVersionResponse:
        """Edit prompt version by validating and updating specific fields."""
        # Retrieve existing prompt version
        db_version = await PromptVersionDataManager(self.session).retrieve_by_fields(
            PromptVersionModel,
            fields={"id": version_id, "prompt_id": prompt_id},
            exclude_fields={"status": PromptVersionStatusEnum.DELETED},
        )

        if not db_version:
            raise ClientException(message="Prompt version not found", status_code=status.HTTP_404_NOT_FOUND)

        # Get the prompt to validate project consistency
        db_prompt = await PromptDataManager(self.session).retrieve_by_fields(
            PromptModel,
            fields={"id": prompt_id, "status": PromptStatusEnum.ACTIVE},
        )

        if not db_prompt:
            raise ClientException(message="Prompt not found", status_code=status.HTTP_404_NOT_FOUND)

        # Handle endpoint_id update if provided
        if "endpoint_id" in data:
            endpoint_id = data["endpoint_id"]

            # Validate and fetch the endpoint
            db_endpoint = await EndpointDataManager(self.session).retrieve_by_fields(
                EndpointModel,
                fields={"id": endpoint_id},
                exclude_fields={"status": EndpointStatusEnum.DELETED},
                missing_ok=True,
            )

            if not db_endpoint:
                raise ClientException(message="Endpoint not found", status_code=status.HTTP_404_NOT_FOUND)

            # Validate that the endpoint belongs to the same project as the prompt
            if db_endpoint.project_id != db_prompt.project_id:
                raise ClientException(
                    message="Endpoint does not belong to the same project as the prompt",
                    status_code=status.HTTP_400_BAD_REQUEST,
                )

            # Update model_id and cluster_id from the new endpoint
            data["model_id"] = db_endpoint.model_id
            data["cluster_id"] = db_endpoint.cluster_id

        # Handle set_as_default if provided
        set_as_default = data.pop("set_as_default", None)
        if set_as_default is True:
            # FIRST: Update Redis to set default version
            try:
                prompt_service = PromptService(self.session)
                await prompt_service._perform_set_default_version_request(
                    prompt_id=db_prompt.name,  # Redis uses prompt name as ID
                    version=db_version.version,  # Use the version number
                )
                logger.debug(
                    f"Successfully set default version in Redis for prompt {db_prompt.name} version {db_version.version}"
                )
            except Exception as e:
                logger.error(f"Failed to set default version in Redis: {e}")
                raise ClientException(
                    message="Failed to set default version in configuration service",
                    status_code=status.HTTP_500_INTERNAL_SERVER_ERROR,
                )

            # THEN: Update database after Redis is successfully updated
            await PromptDataManager(self.session).update_by_fields(db_prompt, {"default_version_id": db_version.id})

        # Update the prompt version with remaining fields
        if data:  # Only update if there are fields to update
            db_version = await PromptVersionDataManager(self.session).update_by_fields(db_version, data)

        # Load relationships for the response
        self.session.refresh(db_version)

        # Convert to response model
        version_response = PromptVersionResponse.model_validate(db_version)

        return version_response

    async def delete_prompt_version(self, prompt_id: UUID, version_id: UUID) -> None:
        """Delete a prompt version (soft delete) with validation."""
        # Retrieve the prompt to check default version
        db_prompt = await PromptDataManager(self.session).retrieve_by_fields(
            PromptModel,
            fields={"id": prompt_id, "status": PromptStatusEnum.ACTIVE},
        )

        if not db_prompt:
            raise ClientException(message="Prompt not found", status_code=status.HTTP_404_NOT_FOUND)

        # Check if this version is the default version
        if db_prompt.default_version_id == version_id:
            raise ClientException(
                message="Cannot delete the default prompt version",
                status_code=status.HTTP_400_BAD_REQUEST,
            )

        # Retrieve the version to ensure it exists and belongs to this prompt
        db_version = await PromptVersionDataManager(self.session).retrieve_by_fields(
            PromptVersionModel,
            fields={"id": version_id, "prompt_id": prompt_id},
            exclude_fields={"status": PromptVersionStatusEnum.DELETED},
        )

        if not db_version:
            raise ClientException(message="Prompt version not found", status_code=status.HTTP_404_NOT_FOUND)

        # Delete Redis configuration for this specific version BEFORE updating database
        try:
            prompt_service = PromptService(self.session)
            await prompt_service._perform_delete_prompt_config_request(
                prompt_id=db_prompt.name,  # Redis uses prompt name as ID
                version=db_version.version,  # Delete specific version
            )
            logger.debug(f"Deleted Redis configuration for prompt {db_prompt.name} version {db_version.version}")
        except ClientException as e:
            if e.status_code == 404:
                # Redis config might not exist, which is okay
                logger.warning(
                    f"Redis configuration not found for prompt {db_prompt.name} version {db_version.version}: {str(e)}"
                )
            else:
                # Re-raise other errors
                logger.error(
                    f"Failed to delete Redis configuration for prompt {db_prompt.name} version {db_version.version}: {str(e)}"
                )
                raise

        # Soft delete the version by updating its status
        await PromptVersionDataManager(self.session).update_by_fields(
            db_version, {"status": PromptVersionStatusEnum.DELETED}
        )

        logger.debug(f"Soft deleted prompt version {version_id} for prompt {prompt_id}")

        return None

    async def get_prompt_version(
        self, prompt_id: UUID, version_id: UUID
    ) -> tuple[PromptVersionResponse, PromptConfigurationData]:
        """Retrieve a specific prompt version with its configuration from Redis."""
        # Validate that the prompt exists and is active
        db_prompt = await PromptDataManager(self.session).retrieve_by_fields(
            PromptModel,
            fields={"id": prompt_id, "status": PromptStatusEnum.ACTIVE},
        )

        if not db_prompt:
            raise ClientException(message="Prompt not found", status_code=status.HTTP_404_NOT_FOUND)

        # Retrieve the specific version
        db_version = await PromptVersionDataManager(self.session).retrieve_by_fields(
            PromptVersionModel,
            fields={"id": version_id, "prompt_id": prompt_id},
            exclude_fields={"status": PromptVersionStatusEnum.DELETED},
        )

        if not db_version:
            raise ClientException(message="Prompt version not found", status_code=status.HTTP_404_NOT_FOUND)

        # Load relationships for the response
        self.session.refresh(db_version)

        # Create the detailed response
        version_response = PromptVersionResponse.model_validate(db_version)

        # Fetch the prompt configuration from Redis
        # Use the prompt name as the prompt_id for Redis
        try:
            prompt_service = PromptService(self.session)
            response_data = await prompt_service._perform_get_prompt_config_request(db_prompt.name, db_version.version)
            # Parse the configuration data
            config_data = PromptConfigurationData(**response_data.get("data", {}))
        except Exception as e:
            logger.warning(f"Failed to fetch prompt config from Redis: {e}")
            # Return empty config if Redis fetch fails
            config_data = PromptConfigurationData()

        return version_response, config_data<|MERGE_RESOLUTION|>--- conflicted
+++ resolved
@@ -18,11 +18,7 @@
 
 import json
 from ast import Dict
-<<<<<<< HEAD
-from typing import Any, Dict, Optional, Union
-=======
-from typing import Any, Dict, List, Optional, Tuple
->>>>>>> 45cadb48
+from typing import Any, Dict, List, Optional, Tuple, Union
 from uuid import UUID
 
 import aiohttp
@@ -306,9 +302,6 @@
 
         return prompt_response
 
-<<<<<<< HEAD
-    async def save_prompt_config(self, request: PromptConfigRequest, current_user_id: UUID) -> PromptConfigResponse:
-=======
     async def search_prompt_tags(self, search_term: str, offset: int = 0, limit: int = 10) -> Tuple[List[Dict], int]:
         """Search prompt tags by name."""
         db_tags, count = await PromptDataManager(self.session).search_tags_by_name(search_term, offset, limit)
@@ -319,8 +312,7 @@
         db_tags, count = await PromptDataManager(self.session).get_all_tags(offset, limit)
         return db_tags, count
 
-    async def save_prompt_config(self, request: PromptConfigRequest) -> PromptConfigResponse:
->>>>>>> 45cadb48
+    async def save_prompt_config(self, request: PromptConfigRequest, current_user_id: UUID) -> PromptConfigResponse:
         """Save prompt configuration by forwarding request to budprompt service.
 
         Args:
