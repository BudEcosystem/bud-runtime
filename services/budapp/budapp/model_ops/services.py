#  -----------------------------------------------------------------------------
#  Copyright (c) 2024 Bud Ecosystem Inc.
#  #
#  Licensed under the Apache License, Version 2.0 (the "License");
#  you may not use this file except in compliance with the License.
#  You may obtain a copy of the License at
#  #
#      http://www.apache.org/licenses/LICENSE-2.0
#  #
#  Unless required by applicable law or agreed to in writing, software
#  distributed under the License is distributed on an "AS IS" BASIS,
#  WITHOUT WARRANTIES OR CONDITIONS OF ANY KIND, either express or implied.
#  See the License for the specific language governing permissions and
#  limitations under the License.
#  -----------------------------------------------------------------------------

"""The model ops services. Contains business logic for model ops."""

import hashlib
import json
import os
import re
import tempfile
from datetime import datetime
from typing import Any, Dict, List, Literal, Optional, Tuple
from urllib.parse import unquote, urlparse
from urllib.request import ProxyHandler, Request, build_opener
from uuid import UUID, uuid4

import aiohttp
import requests
from bs4 import BeautifulSoup
from fastapi import UploadFile, status
from pydantic import HttpUrl
from PyPDF2 import PdfReader
from sqlalchemy.orm import Session

from budapp.commons import logging
from budapp.commons.config import app_settings
from budapp.commons.db_utils import SessionMixin
from budapp.commons.exceptions import ClientException, MinioException
from budapp.commons.helpers import assign_random_colors_to_names, normalize_value
from budapp.commons.schemas import Tag, Task
from budapp.credential_ops.crud import ProprietaryCredentialDataManager
from budapp.credential_ops.models import ProprietaryCredential
from budapp.credential_ops.models import ProprietaryCredential as ProprietaryCredentialModel
from budapp.credential_ops.services import CredentialService
from budapp.workflow_ops.crud import WorkflowDataManager, WorkflowStepDataManager
from budapp.workflow_ops.models import Workflow as WorkflowModel
from budapp.workflow_ops.models import WorkflowStep as WorkflowStepModel
from budapp.workflow_ops.services import WorkflowService, WorkflowStepService

from ..cluster_ops.crud import ClusterDataManager, ModelClusterRecommendedDataManager
from ..cluster_ops.models import Cluster as ClusterModel
from ..cluster_ops.models import ModelClusterRecommended as ModelClusterRecommendedModel
from ..cluster_ops.schemas import RecommendedClusterRequest
from ..cluster_ops.workflows import ClusterRecommendedSchedulerWorkflows
from ..commons.async_utils import count_words
from ..commons.constants import (
    APP_ICONS,
    BENCHMARK_FIELDS_LABEL_MAPPER,
    BENCHMARK_FIELDS_TYPE_MAPPER,
    BUD_INTERNAL_WORKFLOW,
    COMMON_LICENSE_MINIO_OBJECT_NAME,
    HF_AUTHORS_DIR,
    MAX_LICENSE_WORD_COUNT,
    MINIO_LICENSE_OBJECT_NAME,
    BaseModelRelationEnum,
    BudServeWorkflowStepEventName,
    CloudModelStatusEnum,
    ClusterStatusEnum,
    CredentialTypeEnum,
    EndpointStatusEnum,
    ModelLicenseObjectTypeEnum,
    ModelProviderTypeEnum,
    ModelSecurityScanStatusEnum,
    ModelSourceEnum,
    ModelStatusEnum,
    NotificationTypeEnum,
    ProjectStatusEnum,
    VisibilityEnum,
    WorkflowStatusEnum,
    WorkflowTypeEnum,
)
from ..commons.helpers import (
    determine_modality_endpoints,
    determine_supported_endpoints,
    validate_huggingface_repo_format,
)
from ..commons.schemas import BudNotificationMetadata
from ..commons.security import RSAHandler
from ..core.crud import ModelTemplateDataManager
from ..core.models import ModelTemplate as ModelTemplateModel
from ..core.schemas import NotificationPayload, NotificationResult
from ..endpoint_ops.crud import EndpointDataManager
from ..endpoint_ops.models import Endpoint as EndpointModel
from ..endpoint_ops.schemas import EndpointCreate
from ..project_ops.crud import ProjectDataManager
from ..project_ops.models import Project as ProjectModel
from ..shared.minio_store import ModelStore
from ..shared.notification_service import BudNotifyService, NotificationBuilder
from ..shared.redis_service import RedisService, cache
from ..workflow_ops.schemas import WorkflowUtilCreate
from .crud import (
    CloudModelDataManager,
    ModelDataManager,
    ModelLicensesDataManager,
    ModelSecurityScanResultDataManager,
    PaperPublishedDataManager,
    ProviderDataManager,
)
from .models import CloudModel, Model, ModelLicenses, PaperPublished
from .models import ModelSecurityScanResult as ModelSecurityScanResultModel
from .models import Provider as ProviderModel
from .schemas import (
    CreateCloudModelWorkflowRequest,
    CreateCloudModelWorkflowResponse,
    CreateCloudModelWorkflowStepData,
    CreateCloudModelWorkflowSteps,
    CreateLocalModelWorkflowRequest,
    CreateLocalModelWorkflowSteps,
    DeploymentTemplateCreate,
    DeploymentWorkflowStepData,
    LeaderboardBenchmark,
    LeaderboardModelInfo,
    LeaderboardTable,
    LocalModelScanRequest,
    LocalModelScanWorkflowStepData,
    ModelArchitectureLLMConfig,
    ModelArchitectureVisionConfig,
    ModelCreate,
    ModelDeploymentRequest,
    ModelDetailSuccessResponse,
    ModelIssue,
    ModelLicensesCreate,
    ModelListResponse,
    ModelResponse,
    ModelSecurityScanResultCreate,
    ModelTree,
    PaperPublishedCreate,
    ScalingSpecification,
    TopLeaderboard,
    TopLeaderboardBenchmark,
)


logger = logging.get_logger(__name__)


async def calculate_and_get_storage_size(model_id: UUID, local_path: str) -> Optional[float]:
    """Calculate storage size from MinIO for a model.

    This utility function calculates the total storage size of model files
    stored in MinIO under the given local_path prefix. It can be used by
    any service class that needs to determine model storage requirements.

    Args:
        model_id (UUID): The model ID for logging purposes
        local_path (str): The MinIO path prefix where model files are stored

    Returns:
        Optional[float]: Storage size in GiB, or None if calculation fails

    Note:
        This function does not update the database. Callers should handle
        the returned value appropriately (e.g., add to update dict or
        directly update the database).
    """
    try:
        model_store = ModelStore()
        storage_size_gib = model_store.get_folder_size(app_settings.minio_bucket, local_path)
        logger.info(f"Calculated storage size for model {model_id}: {storage_size_gib:.2f} GiB")
        return storage_size_gib
    except Exception as e:
        logger.warning(f"Failed to calculate storage size for model {model_id}: {e}")
        return None


class ProviderService(SessionMixin):
    """Provider service."""

    async def get_all_providers(
        self,
        offset: int = 0,
        limit: int = 10,
        filters: Dict = {},
        order_by: List = [],
        search: bool = False,
    ) -> Tuple[List[ProviderModel], int]:
        """Get all providers."""
        # Fetch active providers
        filters["is_active"] = True
        return await ProviderDataManager(self.session).get_all_providers(offset, limit, filters, order_by, search)


class CloudModelWorkflowService(SessionMixin):
    """Model service."""

    async def add_cloud_model_workflow(self, current_user_id: UUID, request: CreateCloudModelWorkflowRequest) -> None:
        """Add a cloud model workflow."""
        # Get request data
        step_number = request.step_number
        workflow_id = request.workflow_id
        workflow_total_steps = request.workflow_total_steps
        provider_type = request.provider_type
        name = request.name
        modality = request.modality
        uri = request.uri
        tags = request.tags
        trigger_workflow = request.trigger_workflow
        provider_id = request.provider_id
        cloud_model_id = request.cloud_model_id
        add_model_modality = request.add_model_modality

        current_step_number = step_number

        # Retrieve or create workflow
        workflow_create = WorkflowUtilCreate(
            workflow_type=WorkflowTypeEnum.CLOUD_MODEL_ONBOARDING,
            title="Cloud Model Onboarding",
            total_steps=workflow_total_steps,
            icon=APP_ICONS["general"]["model_mono"],
            tag="Model Onboarding",
        )
        db_workflow = await WorkflowService(self.session).retrieve_or_create_workflow(
            workflow_id, workflow_create, current_user_id
        )

        # Model source is provider type
        source = None
        if provider_id:
            db_provider = await ProviderDataManager(self.session).retrieve_by_fields(
                ProviderModel, {"id": provider_id}
            )
            source = db_provider.type

            # Update icon on workflow
            db_workflow = await WorkflowDataManager(self.session).update_by_fields(
                db_workflow,
                {"icon": db_provider.icon, "title": db_provider.name},
            )

        if provider_type == ModelProviderTypeEnum.CLOUD_MODEL:
            db_workflow = await WorkflowDataManager(self.session).update_by_fields(
                db_workflow,
                {"title": "Cloud Model"},
            )

        if cloud_model_id:
            db_cloud_model = await CloudModelDataManager(self.session).retrieve_by_fields(
                CloudModel, {"id": cloud_model_id, "status": CloudModelStatusEnum.ACTIVE}
            )

            if db_cloud_model.is_present_in_model:
                raise ClientException("Cloud model is already present in model")

            # Update title on workflow
            db_workflow = await WorkflowDataManager(self.session).update_by_fields(
                db_workflow,
                {"title": db_cloud_model.name},
            )

        if name:
            db_model = await ModelDataManager(self.session).retrieve_by_fields(
                Model, {"name": name, "status": ModelStatusEnum.ACTIVE}, missing_ok=True
            )
            if db_model:
                raise ClientException("Model name already exists")

            # Update title on workflow
            db_workflow = await WorkflowDataManager(self.session).update_by_fields(
                db_workflow,
                {"title": name},
            )

        # Prepare workflow step data
        workflow_step_data = CreateCloudModelWorkflowSteps(
            provider_type=provider_type,
            source=source if source else None,
            name=name,
            modality=modality,
            uri=uri,
            tags=tags,
            provider_id=provider_id,
            cloud_model_id=cloud_model_id,
            add_model_modality=add_model_modality,
        ).model_dump(exclude_none=True, exclude_unset=True, mode="json")

        # Get workflow steps
        db_workflow_steps = await WorkflowStepDataManager(self.session).get_all_workflow_steps(
            {"workflow_id": db_workflow.id}
        )

        # For avoiding another db call for record retrieval, storing db object while iterating over db_workflow_steps
        db_current_workflow_step = None

        if db_workflow_steps:
            await self._validate_duplicate_source_uri_model(source, uri, db_workflow_steps, current_step_number)

            for db_step in db_workflow_steps:
                # Get current workflow step
                if db_step.step_number == current_step_number:
                    db_current_workflow_step = db_step

        if db_current_workflow_step:
            logger.info(f"Workflow {db_workflow.id} step {current_step_number} already exists")

            # Update workflow step data in db
            db_workflow_step = await WorkflowStepDataManager(self.session).update_by_fields(
                db_current_workflow_step,
                {"data": workflow_step_data},
            )
            logger.info(f"Workflow {db_workflow.id} step {current_step_number} updated")
        else:
            logger.info(f"Creating workflow step {current_step_number} for workflow {db_workflow.id}")

            # Insert step details in db
            db_workflow_step = await WorkflowStepDataManager(self.session).insert_one(
                WorkflowStepModel(
                    workflow_id=db_workflow.id,
                    step_number=current_step_number,
                    data=workflow_step_data,
                )
            )

        # Update workflow current step as the highest step_number
        db_max_workflow_step_number = max(step.step_number for step in db_workflow_steps) if db_workflow_steps else 0
        workflow_current_step = max(current_step_number, db_max_workflow_step_number)
        logger.info(f"The current step of workflow {db_workflow.id} is {workflow_current_step}")

        # Create next step if workflow is triggered
        if trigger_workflow:
            # Increment step number of workflow and workflow step
            current_step_number = current_step_number + 1
            workflow_current_step = current_step_number

            # Update or create next workflow step
            db_workflow_step = await self._create_or_update_next_workflow_step(db_workflow.id, current_step_number, {})

        # Update workflow step data in db
        db_workflow = await WorkflowDataManager(self.session).update_by_fields(
            db_workflow,
            {"current_step": workflow_current_step},
        )

        # Execute workflow
        if trigger_workflow:
            logger.info("Workflow triggered")

            # TODO: Currently querying workflow steps again by ordering steps in ascending order
            # To ensure the latest step update is fetched, Consider excluding it later
            db_workflow_steps = await WorkflowStepDataManager(self.session).get_all_workflow_steps(
                {"workflow_id": db_workflow.id}
            )

            # Define the keys required for model deployment
            keys_of_interest = [
                "source",
                "name",
                "modality",
                "uri",
                "tags",
                "provider_type",
                "provider_id",
                "cloud_model_id",
            ]

            # from workflow steps extract necessary information
            required_data = {}
            for db_workflow_step in db_workflow_steps:
                for key in keys_of_interest:
                    if key in db_workflow_step.data:
                        required_data[key] = db_workflow_step.data[key]

            # Check if all required keys are present
            required_keys = ["provider_type", "provider_id", "tags", "name", "source"]
            missing_keys = [key for key in required_keys if key not in required_data]
            if missing_keys:
                raise ClientException(f"Missing required data: {', '.join(missing_keys)}")

            # Check duplicate name exist in model
            db_model = await ModelDataManager(self.session).retrieve_by_fields(
                Model,
                {"name": required_data["name"], "status": ModelStatusEnum.ACTIVE},
                missing_ok=True,
                case_sensitive=False,
            )
            if db_model:
                raise ClientException("Model name already exists")

            # Trigger deploy model by step
            db_model = await self._execute_add_cloud_model_workflow(required_data, db_workflow.id, current_user_id)
            logger.debug(f"Successfully created model {db_model.id}")

        return db_workflow

    async def _execute_add_cloud_model_workflow(
        self, data: Dict[str, Any], workflow_id: UUID, current_user_id: UUID
    ) -> None:
        """Execute add cloud model workflow."""
        db_workflow_steps = await WorkflowStepDataManager(self.session).get_all_workflow_steps(
            {"workflow_id": workflow_id}
        )

        # Latest step
        db_latest_workflow_step = db_workflow_steps[-1]

        # if cloud model id is provided, retrieve cloud model
        cloud_model_id = data.get("cloud_model_id")
        db_cloud_model = None
        if cloud_model_id:
            db_cloud_model = await CloudModelDataManager(self.session).retrieve_by_fields(
                CloudModel, {"id": cloud_model_id, "status": CloudModelStatusEnum.ACTIVE}, missing_ok=True
            )
        # Check duplicate name exist in model
        db_model = await ModelDataManager(self.session).retrieve_by_fields(
            Model,
            {"name": data["name"], "status": ModelStatusEnum.ACTIVE},
            missing_ok=True,
            case_sensitive=False,
        )
        if db_model:
            raise ClientException("Model name already exists")

        # Prepare model creation data from input
        model_data = await self._prepare_model_data(data, current_user_id, db_cloud_model)

        # Check for duplicate model
        db_model = await ModelDataManager(self.session).retrieve_by_fields(
            Model,
            {"uri": model_data.uri, "source": model_data.source, "status": ModelStatusEnum.ACTIVE},
            missing_ok=True,
        )
        if db_model:
            logger.info(f"Model {model_data.uri} with {model_data.source} already exists")
            raise ClientException("Duplicate model uri and source found")

        # Mark workflow completed
        logger.debug(f"Updating workflow status: {workflow_id}")
        db_workflow = await WorkflowDataManager(self.session).retrieve_by_fields(WorkflowModel, {"id": workflow_id})

        execution_status_data = {
            "workflow_execution_status": {
                "status": "success",
                "message": "Model successfully added to the repository",
            },
            "model_id": None,
        }
        try:
            db_model = await ModelDataManager(self.session).insert_one(
                Model(**model_data.model_dump(exclude_unset=True))
            )
        except Exception as e:
            logger.exception(f"Failed to add model to the repository {e}")
            execution_status_data["workflow_execution_status"]["status"] = "error"
            execution_status_data["workflow_execution_status"]["message"] = "Failed to add model to the repository"
            execution_status_data["model_id"] = None
            db_workflow_step = await WorkflowStepDataManager(self.session).update_by_fields(
                db_latest_workflow_step, {"data": execution_status_data}
            )
            await WorkflowDataManager(self.session).update_by_fields(
                db_workflow, {"status": WorkflowStatusEnum.FAILED, "reason": str(e)}
            )
        else:
            execution_status_data["model_id"] = str(db_model.id)
            db_workflow_step = await WorkflowStepDataManager(self.session).update_by_fields(
                db_latest_workflow_step, {"data": execution_status_data}
            )

            # Extract cloud model metadata if this is a cloud model
            if db_cloud_model:
                logger.info(f"Extracting metadata for cloud model: {db_cloud_model.uri}")
                provider = await ProviderDataManager(self.session).retrieve_by_fields(
                    ProviderModel, {"id": db_cloud_model.provider_id}
                )
                extracted_metadata = await self._extract_cloud_model_metadata(db_cloud_model, provider, db_model.id)

                if extracted_metadata:
                    # Update model with extracted metadata
                    await self._update_model_with_extracted_metadata(db_model, extracted_metadata)
                else:
                    logger.warning(f"Failed to extract metadata for cloud model: {db_cloud_model.uri}")

            if db_cloud_model:
                await CloudModelDataManager(self.session).update_by_fields(
                    db_cloud_model, {"is_present_in_model": True}
                )

            # leaderboard data. TODO: Need to add service for leaderboard
            leaderboard_data = await self._get_leaderboard_data()

            # Add leader board details
            end_step_number = db_workflow_step.step_number + 1

            # Create or update next workflow step
            db_workflow_step = await self._create_or_update_next_workflow_step(
                workflow_id, end_step_number, {"leaderboard": leaderboard_data}
            )

            # Update workflow current step and status
            db_workflow = await WorkflowDataManager(self.session).update_by_fields(
                db_workflow,
                {"current_step": end_step_number, "status": WorkflowStatusEnum.COMPLETED},
            )

            # Trigger recommended cluster scheduler workflow
            await ClusterRecommendedSchedulerWorkflows().__call__(model_id=db_model.id)

            # Send notification to workflow creator
            model_icon = await ModelServiceUtil(self.session).get_model_icon(db_model)
            notification_request = (
                NotificationBuilder()
                .set_content(
                    title=db_model.name,
                    message="Added to Repository",
                    icon=model_icon,
                    result=NotificationResult(target_id=db_model.id, target_type="model").model_dump(
                        exclude_none=True, exclude_unset=True
                    ),
                )
                .set_payload(workflow_id=str(db_workflow.id), type=NotificationTypeEnum.MODEL_ONBOARDING_SUCCESS.value)
                .set_notification_request(subscriber_ids=[str(db_workflow.created_by)])
                .build()
            )
            await BudNotifyService().send_notification(notification_request)

        return db_model

    async def _extract_cloud_model_metadata(
        self, cloud_model: CloudModel, provider: ProviderModel, model_id: UUID
    ) -> Dict[str, Any]:
        """Extract metadata for cloud model using budmodel service."""
        cloud_model_extraction_endpoint = f"{app_settings.dapr_base_url}/v1.0/invoke/{app_settings.bud_model_app_id}/method/model-info/cloud-model/extract"

        extraction_request = {
            "model_uri": cloud_model.uri,
            # "provider_type": "cloud_model",
            # "provider_name": provider.name
        }

        try:
            async with aiohttp.ClientSession() as session:
                async with session.post(cloud_model_extraction_endpoint, json=extraction_request) as response:
                    response_data = await response.json()
                    if response.status >= 400:
                        logger.error(f"Failed to extract cloud model metadata: {response_data}")
                        return None
                    return response_data.get("model_info", {})
        except Exception as e:
            logger.error(f"Failed to extract cloud model metadata: {e}")
            return None

    async def _update_model_with_extracted_metadata(self, model: Model, extracted_metadata: Dict[str, Any]) -> Model:
        """Update model with extracted metadata from budmodel service."""
        update_fields = {}

        # Map basic fields
        if extracted_metadata.get("description"):
            update_fields["description"] = extracted_metadata["description"]

        if extracted_metadata.get("use_cases"):
            update_fields["use_cases"] = extracted_metadata["use_cases"]

        if extracted_metadata.get("strengths"):
            update_fields["strengths"] = extracted_metadata["strengths"]

        if extracted_metadata.get("limitations"):
            update_fields["limitations"] = extracted_metadata["limitations"]

        if extracted_metadata.get("languages"):
            update_fields["languages"] = extracted_metadata["languages"]

        # Update tags if provided
        if extracted_metadata.get("tags"):
            update_fields["tags"] = extracted_metadata["tags"]

        # Update tasks if provided
        if extracted_metadata.get("tasks"):
            update_fields["tasks"] = extracted_metadata["tasks"]

        # Update URLs if provided
        if extracted_metadata.get("github_url"):
            update_fields["github_url"] = extracted_metadata["github_url"]

        if extracted_metadata.get("website_url"):
            update_fields["website_url"] = extracted_metadata["website_url"]

        # Calculate and update storage size from MinIO if local_path is available
        if model.local_path:
<<<<<<< HEAD
            try:
                model_store = ModelStore()
                storage_size_gb = model_store.get_folder_size(app_settings.minio_bucket, model.local_path)
                update_fields["storage_size_gb"] = storage_size_gb
                logger.info(f"Calculated storage size for model {model.id}: {storage_size_gb:.2f} GB")
            except Exception as e:
                logger.warning(f"Failed to calculate storage size for model {model.id}: {e}")
                # Don't fail the update if storage size calculation fails
=======
            storage_size_gib = await calculate_and_get_storage_size(model.id, model.local_path)
            if storage_size_gib is not None:
                update_fields["storage_size_gb"] = storage_size_gib
>>>>>>> 4d0410b7

        # Update model with extracted metadata
        if update_fields:
            model = await ModelDataManager(self.session).update_by_fields(model, update_fields)
            logger.info(f"Updated model {model.id} with extracted metadata fields: {list(update_fields.keys())}")

        # Handle papers if provided
        if extracted_metadata.get("papers"):
            await self._create_papers_from_extracted_metadata(extracted_metadata["papers"], model.id)

        return model

    async def _create_papers_from_extracted_metadata(self, papers_data: List[Dict], model_id: UUID) -> None:
        """Create paper records from extracted metadata."""
        try:
            for paper_info in papers_data:
                if isinstance(paper_info, dict) and paper_info.get("title"):
                    paper_data = {
                        "title": paper_info.get("title"),
                        "url": paper_info.get("url"),
                        "summary": paper_info.get("summary"),
                        "authors": paper_info.get("authors", []),
                        "model_id": model_id,
                    }
                    await PaperDataManager(self.session).insert_one(Paper(**paper_data))
            logger.info(f"Created {len(papers_data)} paper records for model {model_id}")
        except Exception as e:
            logger.error(f"Failed to create papers from extracted metadata: {e}")

    async def _validate_duplicate_source_uri_model(
        self, source: str, uri: str, db_workflow_steps: List[WorkflowStepModel], current_step_number: int
    ) -> None:
        """Validate duplicate source and uri."""
        db_step_uri = None
        db_step_source = None

        for db_step in db_workflow_steps:
            # Get current workflow step
            if db_step.step_number == current_step_number:
                pass

            if "uri" in db_step.data:
                db_step_uri = db_step.data["uri"]
            if "source" in db_step.data:
                db_step_source = db_step.data["source"]

        # Check duplicate endpoint in project
        query_uri = None
        query_source = None
        if uri and db_step_source:
            # If user gives uri but source given in earlier step
            query_uri = uri
            query_source = db_step_source
        elif source and db_step_uri:
            # If user gives source but uri given in earlier step
            query_uri = db_step_uri
            query_source = source
        elif uri and source:
            # if user gives both source and uri
            query_uri = uri
            query_source = source
        elif db_step_uri and db_step_source:
            # if user gives source and uri in earlier step
            query_uri = db_step_uri
            query_source = db_step_source

        if query_uri and query_source:
            # NOTE: A model can only be deployed once in a project
            db_cloud_model = await ModelDataManager(self.session).retrieve_by_fields(
                Model,
                {
                    "uri": query_uri,
                    "source": query_source,
                    "status": ModelStatusEnum.ACTIVE,
                },
                missing_ok=True,
            )
            if db_cloud_model:
                logger.info(f"Model {query_uri} already added with {query_source}")
                raise ClientException("Duplicate model uri and source found")

    async def _create_or_update_next_workflow_step(
        self, workflow_id: UUID, step_number: int, data: Dict[str, Any]
    ) -> None:
        """Create or update next workflow step."""
        # Check for workflow step exist or not
        db_workflow_step = await WorkflowStepDataManager(self.session).retrieve_by_fields(
            WorkflowStepModel,
            {"workflow_id": workflow_id, "step_number": step_number},
            missing_ok=True,
        )

        if db_workflow_step:
            db_workflow_step = await WorkflowStepDataManager(self.session).update_by_fields(
                db_workflow_step,
                {
                    "workflow_id": workflow_id,
                    "step_number": step_number,
                    "data": data,
                },
            )
        else:
            # Create a new workflow step
            db_workflow_step = await WorkflowStepDataManager(self.session).insert_one(
                WorkflowStepModel(
                    workflow_id=workflow_id,
                    step_number=step_number,
                    data=data,
                )
            )

        return db_workflow_step

    async def _get_leaderboard_data(self) -> None:
        """Get leaderboard data."""
        return [
            {
                "position": 1,
                "model": "name",
                "IFEval": 13.2,
                "BBH": 13.2,
                "M": 1.2,
            },
            {
                "position": 1,
                "model": "name",
                "IFEval": 13.2,
                "BBH": 13.2,
                "M": 1.2,
            },
            {
                "position": 1,
                "model": "name",
                "IFEval": 13.2,
                "BBH": 13.2,
                "M": 1.2,
            },
            {
                "position": 1,
                "model": "name",
                "IFEval": 13.2,
                "BBH": 13.2,
                "M": 1.2,
            },
        ]

    async def _prepare_model_data(
        self, data: Dict[str, Any], current_user_id: UUID, db_cloud_model: Optional[CloudModel] = None
    ) -> None:
        """Prepare model data."""
        source = data.get("source")
        name = data.get("name")
        modality = data.get("modality")
        uri = data.get("uri")
        tags = data.get("tags")
        provider_type = data.get("provider_type")
        provider_id = data.get("provider_id")

        if db_cloud_model:
            model_data = ModelCreate(
                name=name,
                description=db_cloud_model.description,
                tags=tags,
                tasks=db_cloud_model.tasks,
                author=db_cloud_model.author,
                model_size=db_cloud_model.model_size,
                github_url=db_cloud_model.github_url,
                huggingface_url=db_cloud_model.huggingface_url,
                website_url=db_cloud_model.website_url,
                modality=db_cloud_model.modality,
                source=db_cloud_model.source,
                provider_type=provider_type,
                uri=db_cloud_model.uri,
                created_by=current_user_id,
                provider_id=provider_id,
                supported_endpoints=db_cloud_model.supported_endpoints,
            )
        else:
            supported_endpoints = await determine_supported_endpoints(modality)
            model_data = ModelCreate(
                source=source,
                name=name,
                modality=modality,
                uri=uri,
                tags=tags,
                provider_type=provider_type,
                created_by=current_user_id,
                provider_id=provider_id,
                supported_endpoints=supported_endpoints,
            )

        return model_data

    async def get_cloud_model_workflow(self, workflow_id: UUID) -> CreateCloudModelWorkflowResponse:
        """Get cloud model workflow."""
        db_workflow = await WorkflowDataManager(self.session).retrieve_by_fields(WorkflowModel, {"id": workflow_id})

        db_workflow_steps = await WorkflowStepDataManager(self.session).get_all_workflow_steps(
            {"workflow_id": workflow_id}
        )

        if not db_workflow_steps:
            return CreateCloudModelWorkflowResponse(
                workflow_id=db_workflow.id,
                status=db_workflow.status,
                current_step=db_workflow.current_step,
                total_steps=db_workflow.total_steps,
                reason=db_workflow.reason,
                workflow_steps=CreateCloudModelWorkflowStepData(),
                code=status.HTTP_200_OK,
                object="cloud_model_workflow.get",
                message="Cloud model workflow retrieved successfully",
            )

        # Define the keys required for model deployment
        keys_of_interest = [
            "source",
            "name",
            "modality",
            "uri",
            "tags",
            "icon",
            "provider_type",
            "provider_id",
            "cloud_model_id",
            "description",
            "model_id",
            "workflow_execution_status",
            "leaderboard",
        ]

        # from workflow steps extract necessary information
        required_data = {}
        for db_workflow_step in db_workflow_steps:
            for key in keys_of_interest:
                if key in db_workflow_step.data:
                    required_data[key] = db_workflow_step.data[key]

        provider_type = required_data.get("provider_type")
        provider_id = required_data.get("provider_id")
        cloud_model_id = required_data.get("cloud_model_id")
        model_id = required_data.get("model_id")
        workflow_execution_status = required_data.get("workflow_execution_status")
        leaderboard = required_data.get("leaderboard")

        db_provider = (
            await ProviderDataManager(self.session).retrieve_by_fields(
                ProviderModel, {"id": required_data["provider_id"]}, missing_ok=True
            )
            if "provider_id" in required_data
            else None
        )

        db_cloud_model = (
            await CloudModelDataManager(self.session).retrieve_by_fields(
                CloudModel,
                {"id": required_data["cloud_model_id"], "status": CloudModelStatusEnum.ACTIVE},
                missing_ok=True,
            )
            if "cloud_model_id" in required_data
            else None
        )

        db_model = (
            await ModelDataManager(self.session).retrieve_by_fields(
                Model, {"id": UUID(required_data["model_id"]), "status": ModelStatusEnum.ACTIVE}, missing_ok=True
            )
            if "model_id" in required_data
            else None
        )

        return CreateCloudModelWorkflowResponse(
            workflow_id=db_workflow.id,
            status=db_workflow.status,
            current_step=db_workflow.current_step,
            total_steps=db_workflow.total_steps,
            reason=db_workflow.reason,
            workflow_steps=CreateCloudModelWorkflowStepData(
                provider_type=provider_type,
                provider=db_provider,
                provider_id=provider_id,
                cloud_model=db_cloud_model,
                cloud_model_id=cloud_model_id,
                model=db_model,
                model_id=model_id,
                workflow_execution_status=workflow_execution_status,
                leaderboard=leaderboard,
            ),
            code=status.HTTP_200_OK,
            object="cloud_model_workflow.get",
            message="Cloud model workflow retrieved successfully",
        )


class LocalModelWorkflowService(SessionMixin):
    """Local model workflow service."""

    async def add_local_model_workflow(self, current_user_id: UUID, request: CreateLocalModelWorkflowRequest) -> None:
        """Add a local model workflow."""
        # Get request data
        step_number = request.step_number
        workflow_id = request.workflow_id
        workflow_total_steps = request.workflow_total_steps
        provider_type = request.provider_type
        proprietary_credential_id = request.proprietary_credential_id
        name = request.name
        uri = request.uri
        author = request.author
        tags = request.tags
        icon = request.icon
        trigger_workflow = request.trigger_workflow
        add_model_modality = request.add_model_modality

        current_step_number = step_number

        # Retrieve or create workflow
        workflow_create = WorkflowUtilCreate(
            workflow_type=WorkflowTypeEnum.LOCAL_MODEL_ONBOARDING,
            title="Local Model Onboarding",
            total_steps=workflow_total_steps,
            icon=APP_ICONS["general"]["model_mono"],
            tag="Model Onboarding",
        )
        db_workflow = await WorkflowService(self.session).retrieve_or_create_workflow(
            workflow_id, workflow_create, current_user_id
        )

        # Validate proprietary credential id
        if proprietary_credential_id:
            await ProprietaryCredentialDataManager(self.session).retrieve_by_fields(
                ProprietaryCredentialModel, {"id": proprietary_credential_id}
            )

        # Validate model name to be unique
        if name:
            db_model = await ModelDataManager(self.session).retrieve_by_fields(
                Model, {"name": name, "status": ModelStatusEnum.ACTIVE}, missing_ok=True
            )
            if db_model:
                raise ClientException("Model name should be unique")

            # Update title on workflow
            db_workflow = await WorkflowDataManager(self.session).update_by_fields(
                db_workflow,
                {"title": name},
            )

        # Add provider_id for HuggingFace provider type
        provider_id = None
        if provider_type == ModelProviderTypeEnum.HUGGING_FACE:
            db_provider = await ProviderDataManager(self.session).retrieve_by_fields(
                ProviderModel, {"type": CredentialTypeEnum.HUGGINGFACE.value}
            )
            provider_id = db_provider.id

            # Update icon, title on workflow
            db_workflow = await WorkflowDataManager(self.session).update_by_fields(
                db_workflow,
                {"icon": db_provider.icon, "title": "Huggingface Model"},
            )
        elif provider_type == ModelProviderTypeEnum.URL:
            # Update icon, title on workflow
            db_workflow = await WorkflowDataManager(self.session).update_by_fields(
                db_workflow,
                {"icon": APP_ICONS["general"]["default_url_model"], "title": "URL"},
            )
        elif provider_type == ModelProviderTypeEnum.DISK:
            # Update icon, title on workflow
            db_workflow = await WorkflowDataManager(self.session).update_by_fields(
                db_workflow,
                {"icon": APP_ICONS["general"]["default_disk_model"], "title": "Disk"},
            )

        # Prepare workflow step data
        workflow_step_data = CreateLocalModelWorkflowSteps(
            provider_type=provider_type,
            proprietary_credential_id=proprietary_credential_id,
            name=name,
            uri=uri,
            author=author,
            tags=tags,
            icon=icon,
            provider_id=provider_id,
            add_model_modality=add_model_modality,
        ).model_dump(exclude_none=True, exclude_unset=True, mode="json")

        # Get workflow steps
        db_workflow_steps = await WorkflowStepDataManager(self.session).get_all_workflow_steps(
            {"workflow_id": db_workflow.id}
        )

        # For avoiding another db call for record retrieval, storing db object while iterating over db_workflow_steps
        db_current_workflow_step = None

        # Verify hugging face uri duplication
        await self._verify_provider_type_uri_duplication(provider_type, uri, db_workflow_steps)

        if db_workflow_steps:
            for db_step in db_workflow_steps:
                # Get current workflow step
                if db_step.step_number == current_step_number:
                    db_current_workflow_step = db_step

        if db_current_workflow_step:
            logger.info(f"Workflow {db_workflow.id} step {current_step_number} already exists")

            # Update workflow step data in db
            db_workflow_step = await WorkflowStepDataManager(self.session).update_by_fields(
                db_current_workflow_step,
                {"data": workflow_step_data},
            )
            logger.info(f"Workflow {db_workflow.id} step {current_step_number} updated")
        else:
            logger.info(f"Creating workflow step {current_step_number} for workflow {db_workflow.id}")

            # Insert step details in db
            db_workflow_step = await WorkflowStepDataManager(self.session).insert_one(
                WorkflowStepModel(
                    workflow_id=db_workflow.id,
                    step_number=current_step_number,
                    data=workflow_step_data,
                )
            )

        # Update workflow current step as the highest step_number
        db_max_workflow_step_number = max(step.step_number for step in db_workflow_steps) if db_workflow_steps else 0
        workflow_current_step = max(current_step_number, db_max_workflow_step_number)
        logger.info(f"The current step of workflow {db_workflow.id} is {workflow_current_step}")

        # This will ensure workflow step number is updated to the latest step number
        db_workflow = await WorkflowDataManager(self.session).update_by_fields(
            db_workflow,
            {"current_step": workflow_current_step},
        )

        if trigger_workflow:
            # query workflow steps again to get latest data
            db_workflow_steps = await WorkflowStepDataManager(self.session).get_all_workflow_steps(
                {"workflow_id": db_workflow.id}
            )

            # Define the keys required for model extraction
            keys_of_interest = [
                "provider_type",
                "proprietary_credential_id",  # Only required for HuggingFace (Optional)
                "name",
                "uri",
            ]

            # from workflow steps extract necessary information
            required_data = {}
            for db_workflow_step in db_workflow_steps:
                for key in keys_of_interest:
                    if key in db_workflow_step.data:
                        required_data[key] = db_workflow_step.data[key]

            # Check if all required keys are present
            required_keys = ["provider_type", "name", "uri"]
            missing_keys = [key for key in required_keys if key not in required_data]
            if missing_keys:
                raise ClientException(f"Missing required data for model extraction: {', '.join(missing_keys)}")

            try:
                # Perform model extraction
                await self._perform_model_extraction(current_step_number, required_data, current_user_id, db_workflow)
            except ClientException as e:
                raise e

        return db_workflow

    async def create_model_from_notification_event(self, payload: NotificationPayload) -> None:
        """Create a local model from notification event."""
        logger.debug("Received event for creating local model")

        # Get workflow and steps
        workflow_id = payload.workflow_id
        db_workflow = await WorkflowDataManager(self.session).retrieve_by_fields(WorkflowModel, {"id": workflow_id})
        db_workflow_steps = await WorkflowStepDataManager(self.session).get_all_workflow_steps(
            {"workflow_id": workflow_id}
        )

        # Define the keys required for endpoint creation
        keys_of_interest = [
            "provider_type",
            "name",
            "uri",
            "author",
            "tags",
            "icon",
        ]

        # from workflow steps extract necessary information
        required_data = {}
        for db_workflow_step in db_workflow_steps:
            for key in keys_of_interest:
                if key in db_workflow_step.data:
                    required_data[key] = db_workflow_step.data[key]
        logger.debug("Collected required data from workflow steps")

        # Check for model with duplicate name
        db_model = await ModelDataManager(self.session).retrieve_by_fields(
            Model,
            {"name": required_data["name"], "status": ModelStatusEnum.ACTIVE},
            missing_ok=True,
            case_sensitive=False,
        )
        if db_model:
            logger.error(f"Unable to create model with name {required_data['name']} as it already exists")
            raise ClientException("Model name should be unique")

        model_info = payload.content.result["model_info"]
        local_path = payload.content.result["local_path"]

        # Extract and finalize tags, tasks and author
        given_tags = required_data.get("tags", [])
        extracted_tags = model_info.get("tags", []) or []
        if extracted_tags:
            # assign random colors to extracted tags
            extracted_tags = assign_random_colors_to_names(extracted_tags)

            # remove duplicate tags
            existing_tag_names = [tag["name"] for tag in given_tags]
            extracted_tags = [tag for tag in extracted_tags if tag["name"] not in existing_tag_names]

        extracted_tags.extend(given_tags)

        extracted_tasks = model_info.get("tasks", [])
        if extracted_tasks:
            extracted_tasks = assign_random_colors_to_names(extracted_tasks)

        extracted_author = required_data.get("author")
        if not extracted_author:
            extracted_author = normalize_value(model_info.get("author", None))

        # Finalize model details
        model_description = normalize_value(model_info.get("description", None))
        model_github_url = normalize_value(model_info.get("github_url", None))
        model_huggingface_url = normalize_value(model_info.get("provider_url", None))
        model_website_url = normalize_value(model_info.get("website_url", None))
        languages = normalize_value(model_info.get("languages", None))
        use_cases = normalize_value(model_info.get("use_cases", None))
        strengths = normalize_value(model_info.get("strengths", None))
        limitations = normalize_value(model_info.get("limitations", None))

        # Architecture
        model_info_architecture = model_info.get("architecture", {})
        if model_info_architecture is not None:
            model_size = normalize_value(model_info_architecture.get("num_params", None))
            model_type = normalize_value(model_info_architecture.get("type", None))
            family = normalize_value(model_info_architecture.get("family", None))
            model_weights_size = normalize_value(model_info_architecture.get("model_weights_size", None))
            kv_cache_size = normalize_value(model_info_architecture.get("kv_cache_size", None))

            # LLM Config
            model_info_text_config = model_info_architecture.get("text_config", {})
            if model_info_text_config is not None:
                text_config = ModelArchitectureLLMConfig(
                    num_layers=normalize_value(model_info_text_config.get("num_layers", None)),
                    hidden_size=normalize_value(model_info_text_config.get("hidden_size", None)),
                    intermediate_size=normalize_value(model_info_text_config.get("intermediate_size", None)),
                    context_length=normalize_value(model_info_text_config.get("context_length", None)),
                    vocab_size=normalize_value(model_info_text_config.get("vocab_size", None)),
                    torch_dtype=normalize_value(model_info_text_config.get("torch_dtype", None)),
                    num_attention_heads=normalize_value(model_info_text_config.get("num_attention_heads", None)),
                    num_key_value_heads=normalize_value(model_info_text_config.get("num_key_value_heads", None)),
                    rope_scaling=normalize_value(model_info_text_config.get("rope_scaling", None)),
                )
            else:
                text_config = None

            # Vision Config
            model_info_vision_config = model_info_architecture.get("vision_config", {})
            if model_info_vision_config is not None:
                vision_config = ModelArchitectureVisionConfig(
                    num_layers=normalize_value(model_info_vision_config.get("num_layers", None)),
                    hidden_size=normalize_value(model_info_vision_config.get("hidden_size", None)),
                    intermediate_size=normalize_value(model_info_vision_config.get("intermediate_size", None)),
                    torch_dtype=normalize_value(model_info_vision_config.get("torch_dtype", None)),
                )
            else:
                vision_config = None
        else:
            model_size = None
            model_type = None
            family = None
            model_weights_size = None
            kv_cache_size = None
            text_config = None
            vision_config = None

        # Get base model relation
        base_model = None
        base_model_relation = None
        model_tree = model_info.get("model_tree", {})

        # Model tree only available for HuggingFace
        if model_tree:
            base_model_relation = await self.get_base_model_relation(model_tree)

            # Sanitize base model
            base_model = model_tree.get("base_model", [])
            if isinstance(base_model, list) and len(base_model) > 0:
                base_model = base_model
            elif isinstance(base_model, str):
                base_model = [base_model]
            base_model = normalize_value(base_model)

            # If base model is the same as the model uri, set base model to None
            if required_data["uri"] == base_model:
                base_model = None

        # Dummy Values
        # TODO: remove this after implementing actual service
        # NOTE: Commented out as it is not required for now, but keeping it here because this structure is integrated in the frontend
        examples = [  # noqa: F841
            {
                "prompt": "Explain the concept of machine learning in simple terms.",
                "prompt_type": "string",
                "response": "Machine learning is like teaching a computer by showing it examples. Just as you learn to recognize cats by seeing many cat pictures, a computer can learn patterns from data to make predictions or decisions.",
                "response_type": "string",
            },
            {
                "prompt": "What are the key differences between AI and human intelligence?",
                "prompt_type": "string",
                "response": "AI excels at processing large amounts of data and finding patterns, while human intelligence shines in creativity, emotional understanding, and adaptability. AI learns from specific data, whereas humans can learn from few examples and apply knowledge across different contexts. Humans have consciousness and self-awareness, which AI currently lacks.",
                "response_type": "string",
            },
        ]
        examples = None  # NOTE: Temporary value, remove after integrating actual examples from model info
        minimum_requirements = {"device_name": "Xenon Dev", "core": 3, "memory": "32 GB", "RAM": "32 GB"}

        # Set provider id and icon
        author_icon = model_info.get("logo_url")
        if author_icon:
            author_icon = LocalModelWorkflowService.save_author_logo(author_icon)
        provider_id = None
        icon = required_data.get("icon") if required_data.get("icon") else author_icon
        if required_data["provider_type"] == ModelProviderTypeEnum.HUGGING_FACE.value:
            # icon is not supported for hugging face models
            # Add provider id for hugging face models to retrieve icon for frontend
            if not icon:
                icon = APP_ICONS["providers"]["default_hugging_face_model"]
            db_provider = await ProviderDataManager(self.session).retrieve_by_fields(
                ProviderModel, {"type": "huggingface"}
            )
            provider_id = db_provider.id

        elif required_data["provider_type"] == ModelProviderTypeEnum.DISK.value:
            if not icon:
                icon = APP_ICONS["general"]["default_disk_model"]
        elif required_data["provider_type"] == ModelProviderTypeEnum.URL.value:
            if not icon:
                icon = APP_ICONS["general"]["default_url_model"]

        extracted_modality = model_info["modality"]
        model_details = await determine_modality_endpoints(extracted_modality)

        model_data = ModelCreate(
            name=required_data["name"],
            description=model_description,
            tags=extracted_tags,
            tasks=extracted_tasks,
            github_url=model_github_url,
            huggingface_url=model_huggingface_url,
            website_url=model_website_url,
            modality=model_details["modality"],
            supported_endpoints=model_details["endpoints"],
            source=ModelSourceEnum.LOCAL,
            provider_type=required_data["provider_type"],
            uri=required_data["uri"],
            created_by=db_workflow.created_by,
            author=extracted_author,
            provider_id=provider_id,
            local_path=local_path,
            icon=icon,
            model_size=model_size,
            strengths=strengths,
            limitations=limitations,
            languages=languages,
            use_cases=use_cases,
            minimum_requirements=minimum_requirements,
            examples=examples,
            base_model=base_model,
            base_model_relation=base_model_relation,
            model_type=model_type,
            family=family,
            model_weights_size=model_weights_size,
            kv_cache_size=kv_cache_size,
            architecture_text_config=text_config,
            architecture_vision_config=vision_config,
        )

        # Create model
        db_model = await ModelDataManager(self.session).insert_one(Model(**model_data.model_dump(exclude_none=True)))
        logger.debug(f"Model created with id {db_model.id}")

        # Create papers
        extracted_papers = model_info.get("papers", [])
        if extracted_papers:
            await self._create_papers_from_model_info(extracted_papers, db_model.id)
            logger.debug(f"Papers created for model {db_model.id}")

        # Create model licenses
        extracted_license = model_info.get("license", {})
        if extracted_license:
            await self._create_model_licenses_from_model_info(extracted_license, db_model.id, local_path)
            logger.debug(f"Model licenses created for model {db_model.id}")

        # Calculate and update storage size from MinIO
        if local_path:
<<<<<<< HEAD
            try:
                model_store = ModelStore()
                storage_size_gb = model_store.get_folder_size(app_settings.minio_bucket, local_path)
                await ModelDataManager(self.session).update_by_fields(db_model, {"storage_size_gb": storage_size_gb})
                logger.info(f"Calculated and updated storage size for model {db_model.id}: {storage_size_gb:.2f} GB")
            except Exception as e:
                logger.warning(f"Failed to calculate storage size for model {db_model.id}: {e}")
                # Don't fail the model creation if storage size calculation fails
=======
            storage_size_gib = await calculate_and_get_storage_size(db_model.id, local_path)
            if storage_size_gib is not None:
                await ModelDataManager(self.session).update_by_fields(db_model, {"storage_size_gb": storage_size_gib})
>>>>>>> 4d0410b7

        # Update to workflow step
        workflow_update_data = {
            "model_id": str(db_model.id),
            "tags": extracted_tags,
            "description": model_description,
        }

        current_step_number = db_workflow.current_step + 1
        workflow_current_step = current_step_number

        # Update or create next workflow step
        db_workflow_step = await WorkflowStepService(self.session).create_or_update_next_workflow_step(
            workflow_id, current_step_number, workflow_update_data
        )
        logger.debug(f"Workflow step updated {db_workflow_step.id}")

        # Mark workflow as completed
        logger.debug(f"Updating workflow status: {workflow_id}")
        await WorkflowDataManager(self.session).update_by_fields(
            db_workflow, {"status": WorkflowStatusEnum.COMPLETED, "current_step": workflow_current_step}
        )

        # Trigger recommended cluster scheduler workflow
        await ClusterRecommendedSchedulerWorkflows().__call__(model_id=db_model.id)

        # Send notification to workflow creator
        model_icon = await ModelServiceUtil(self.session).get_model_icon(db_model)
        notification_request = (
            NotificationBuilder()
            .set_content(
                title=db_model.name,
                message="Added to Repository",
                icon=model_icon,
                result=NotificationResult(target_id=db_model.id, target_type="model").model_dump(
                    exclude_none=True, exclude_unset=True
                ),
            )
            .set_payload(workflow_id=str(db_workflow.id), type=NotificationTypeEnum.MODEL_ONBOARDING_SUCCESS.value)
            .set_notification_request(subscriber_ids=[str(db_workflow.created_by)])
            .build()
        )
        await BudNotifyService().send_notification(notification_request)

    async def _verify_provider_type_uri_duplication(
        self,
        provider_type: ModelProviderTypeEnum,
        uri: str,
        db_workflow_steps: Optional[List[WorkflowStepModel]] = None,
    ) -> None:
        """Verify hugging face uri duplication."""
        db_step_uri = None
        db_step_provider_type = None

        if db_workflow_steps:
            for db_step in db_workflow_steps:
                if "uri" in db_step.data:
                    db_step_uri = db_step.data["uri"]
                if "provider_type" in db_step.data:
                    db_step_provider_type = db_step.data["provider_type"]

        # Check duplicate hugging face uri
        query_uri = None
        query_provider_type = None

        if uri and db_step_provider_type:
            # If user gives uri but provider type given in earlier step
            query_uri = uri
            query_provider_type = db_step_provider_type
        elif provider_type and db_step_uri:
            # If user gives provider type but uri given in earlier step
            query_uri = db_step_uri
            query_provider_type = provider_type.value
        elif uri and provider_type:
            # If user gives both uri and provider type
            query_uri = uri
            query_provider_type = provider_type.value
        elif db_step_uri and db_step_provider_type:
            # If user gives both uri and provider type in earlier step
            query_uri = db_step_uri
            query_provider_type = db_step_provider_type

        if query_uri and query_provider_type and query_provider_type == ModelProviderTypeEnum.HUGGING_FACE.value:
            # Check uri in huggingface uri format
            is_valid_huggingface_uri = validate_huggingface_repo_format(query_uri)
            if not is_valid_huggingface_uri:
                raise ClientException("Invalid huggingface uri format")

        if query_uri and query_provider_type and query_provider_type == ModelProviderTypeEnum.URL.value:
            # Check for valid url
            try:
                HttpUrl(query_uri)
            except ValueError:
                raise ClientException("Invalid url found")

        if query_uri and query_provider_type and query_provider_type == ModelProviderTypeEnum.DISK.value:
            # Check for valid local path
            model_path = os.path.join(app_settings.add_model_dir, query_uri)
            if not os.path.exists(model_path):
                raise ClientException("Given local path does not exist")

        # Check duplicate hugging face uri
        db_model = await ModelDataManager(self.session).retrieve_by_fields(
            Model,
            {"uri": query_uri, "provider_type": query_provider_type, "status": ModelStatusEnum.ACTIVE},
            missing_ok=True,
        )
        if db_model:
            raise ClientException(f"Duplicate {query_provider_type} uri found")

    async def _perform_model_extraction(
        self, current_step_number: int, data: Dict, current_user_id: UUID, db_workflow: WorkflowModel
    ) -> None:
        """Perform model extraction."""
        # Perform model extraction request
        model_extraction_response = await self._perform_model_extraction_request(db_workflow.id, data, current_user_id)

        # Add payload dict to response
        for step in model_extraction_response["steps"]:
            step["payload"] = {}

        model_extraction_events = {
            BudServeWorkflowStepEventName.MODEL_EXTRACTION_EVENTS.value: model_extraction_response
        }

        current_step_number = current_step_number + 1
        workflow_current_step = current_step_number

        # Update or create next workflow step
        db_workflow_step = await WorkflowStepService(self.session).create_or_update_next_workflow_step(
            db_workflow.id, current_step_number, model_extraction_events
        )
        logger.debug(f"Workflow step created with id {db_workflow_step.id}")

        # Update progress in workflow
        model_extraction_response["progress_type"] = BudServeWorkflowStepEventName.MODEL_EXTRACTION_EVENTS.value
        await WorkflowDataManager(self.session).update_by_fields(
            db_workflow, {"progress": model_extraction_response, "current_step": workflow_current_step}
        )

    async def _perform_model_extraction_request(self, workflow_id: UUID, data: Dict, current_user_id: UUID) -> None:
        """Perform model extraction request."""
        model_extraction_endpoint = (
            f"{app_settings.dapr_base_url}/v1.0/invoke/{app_settings.bud_model_app_id}/method/model-info/extract"
        )

        # TODO: get proprietary credential from db
        proprietary_credential_id = data.get("proprietary_credential_id")

        hf_token = None
        if proprietary_credential_id:
            db_proprietary_credential = await ProprietaryCredentialDataManager(self.session).retrieve_by_fields(
                ProprietaryCredentialModel, {"id": proprietary_credential_id}
            )
            hf_token = db_proprietary_credential.other_provider_creds.get("api_key")

            try:
                hf_token = await RSAHandler().decrypt(hf_token)
            except Exception as e:
                logger.error(f"Failed to decrypt token: {e}")
                raise ClientException("Invalid credential found while adding model") from e

        model_extraction_request = {
            "model_name": data["name"],
            "model_uri": data["uri"],
            "provider_type": data["provider_type"],
            "hf_token": hf_token,
            "notification_metadata": {
                "name": BUD_INTERNAL_WORKFLOW,
                "subscriber_ids": str(current_user_id),
                "workflow_id": str(workflow_id),
            },
            "source_topic": f"{app_settings.source_topic}",
        }

        try:
            async with aiohttp.ClientSession() as session:
                async with session.post(model_extraction_endpoint, json=model_extraction_request) as response:
                    response_data = await response.json()
                    if response.status >= 400:
                        raise ClientException("Unable to perform model extraction")

                    return response_data
        except ClientException as e:
            raise e
        except Exception as e:
            logger.error(f"Failed to perform model extraction request: {e}")
            raise ClientException("Unable to perform model extraction") from e

    async def _create_papers_from_model_info(
        self, extracted_papers: list[dict], model_id: UUID
    ) -> List[PaperPublished]:
        """Create papers from model info."""
        # Store papers here for bulk insert
        paper_models = []

        for extracted_paper in extracted_papers:
            paper_title = normalize_value(extracted_paper.get("title", None))
            paper_authors = normalize_value(extracted_paper.get("authors", None))
            paper_url = normalize_value(extracted_paper.get("url", None))

            # Only add paper if it has title, authors or url
            if any([paper_title, paper_authors, paper_url]):
                paper_data = PaperPublishedCreate(
                    title=paper_title,
                    authors=paper_authors,
                    url=paper_url,
                    model_id=model_id,
                )
                paper_models.append(PaperPublished(**paper_data.model_dump(exclude_none=True)))

        # Insert papers in db
        return await PaperPublishedDataManager(self.session).insert_all(paper_models)

    async def _create_model_licenses_from_model_info(
        self, extracted_license: dict, model_id: UUID, local_path: str
    ) -> List[ModelLicenses]:
        """Create model licenses from model info."""
        license_name = normalize_value(extracted_license.get("name", "license"))
        license_url = normalize_value(extracted_license.get("url"))
        license_faqs = normalize_value(extracted_license.get("faqs", []))
        license_type = normalize_value(extracted_license.get("type"))
        license_description = normalize_value(extracted_license.get("description"))
        license_suitability = normalize_value(extracted_license.get("suitability"))
        updated_license_faqs = []
        if license_faqs:
            for faq in license_faqs:
                faq_description = " ".join(faq.get("reason", [])).strip()
                impact = faq.get("impact", "")
                answer = "YES" if impact == "POSITIVE" else "NO"
                updated_license_faqs.append(
                    {
                        "question": faq.get("question"),
                        "description": faq_description,
                        "answer": answer,
                    }
                )

        license_data = ModelLicensesCreate(
            name=license_name,
            url=license_url,
            faqs=updated_license_faqs if updated_license_faqs else None,
            model_id=model_id,
            license_type=license_type,
            description=license_description,
            suitability=license_suitability,
            data_type=ModelLicenseObjectTypeEnum.MINIO,
        )
        return await ModelLicensesDataManager(self.session).insert_one(
            ModelLicenses(**license_data.model_dump(exclude_none=True))
        )

    @staticmethod
    async def get_base_model_relation(model_tree: dict) -> Optional[BaseModelRelationEnum]:
        """Get base model relation.

        Args:
            model_tree (dict): Model tree.

        Returns:
            Optional[BaseModelRelationEnum]: Base model relation.
        """
        if model_tree.get("is_finetune"):
            return BaseModelRelationEnum.FINETUNE
        elif model_tree.get("is_adapter"):
            return BaseModelRelationEnum.ADAPTER
        elif model_tree.get("is_quantization"):
            return BaseModelRelationEnum.QUANTIZED
        elif model_tree.get("is_merge"):
            return BaseModelRelationEnum.MERGE
        else:
            return None

    async def scan_local_model_workflow(self, current_user_id: UUID, request: LocalModelScanRequest) -> WorkflowModel:
        """Scan a local model."""
        # Get request data
        step_number = request.step_number
        workflow_id = request.workflow_id
        workflow_total_steps = request.workflow_total_steps
        model_id = request.model_id
        trigger_workflow = request.trigger_workflow

        current_step_number = step_number

        # Retrieve or create workflow
        workflow_create = WorkflowUtilCreate(
            workflow_type=WorkflowTypeEnum.MODEL_SECURITY_SCAN,
            title="Model Security Scan",
            total_steps=workflow_total_steps,
            icon=APP_ICONS["general"]["model_mono"],
            tag="Model Repository",
        )
        db_workflow = await WorkflowService(self.session).retrieve_or_create_workflow(
            workflow_id, workflow_create, current_user_id
        )

        # Validate model id
        if model_id:
            db_model = await ModelDataManager(self.session).retrieve_by_fields(
                Model, {"id": model_id, "status": ModelStatusEnum.ACTIVE}
            )
            if db_model.provider_type == ModelProviderTypeEnum.CLOUD_MODEL:
                raise ClientException("Security scan is only supported for local models")

            # Update icon on workflow
            if db_model.provider_type == ModelProviderTypeEnum.HUGGING_FACE:
                db_provider = await ProviderDataManager(self.session).retrieve_by_fields(
                    ProviderModel, {"id": db_model.provider_id}
                )
                model_icon = db_provider.icon
            else:
                model_icon = db_model.icon

            # Update title, icon on workflow
            db_workflow = await WorkflowDataManager(self.session).update_by_fields(
                db_workflow,
                {"title": db_model.name, "icon": model_icon},
            )

        # Prepare workflow step data
        workflow_step_data = LocalModelScanWorkflowStepData(
            model_id=model_id,
        ).model_dump(exclude_none=True, exclude_unset=True, mode="json")

        # Get workflow steps
        db_workflow_steps = await WorkflowStepDataManager(self.session).get_all_workflow_steps(
            {"workflow_id": db_workflow.id}
        )

        # For avoiding another db call for record retrieval, storing db object while iterating over db_workflow_steps
        db_current_workflow_step = None

        if db_workflow_steps:
            for db_step in db_workflow_steps:
                # Get current workflow step
                if db_step.step_number == current_step_number:
                    db_current_workflow_step = db_step

        if db_current_workflow_step:
            logger.info(f"Workflow {db_workflow.id} step {current_step_number} already exists")

            # Update workflow step data in db
            db_workflow_step = await WorkflowStepDataManager(self.session).update_by_fields(
                db_current_workflow_step,
                {"data": workflow_step_data},
            )
            logger.info(f"Workflow {db_workflow.id} step {current_step_number} updated")
        else:
            logger.info(f"Creating workflow step {current_step_number} for workflow {db_workflow.id}")

            # Insert step details in db
            db_workflow_step = await WorkflowStepDataManager(self.session).insert_one(
                WorkflowStepModel(
                    workflow_id=db_workflow.id,
                    step_number=current_step_number,
                    data=workflow_step_data,
                )
            )

        # Update workflow current step as the highest step_number
        db_max_workflow_step_number = max(step.step_number for step in db_workflow_steps) if db_workflow_steps else 0
        workflow_current_step = max(current_step_number, db_max_workflow_step_number)
        logger.info(f"The current step of workflow {db_workflow.id} is {workflow_current_step}")

        # This will ensure workflow step number is updated to the latest step number
        db_workflow = await WorkflowDataManager(self.session).update_by_fields(
            db_workflow,
            {"current_step": workflow_current_step},
        )

        if trigger_workflow:
            # query workflow steps again to get latest data
            db_workflow_steps = await WorkflowStepDataManager(self.session).get_all_workflow_steps(
                {"workflow_id": db_workflow.id}
            )

            # Define the keys required for model security scan
            keys_of_interest = [
                "model_id",
            ]

            # from workflow steps extract necessary information
            required_data = {}
            for db_workflow_step in db_workflow_steps:
                for key in keys_of_interest:
                    if key in db_workflow_step.data:
                        required_data[key] = db_workflow_step.data[key]

            # Check if all required keys are present
            required_keys = ["model_id"]
            missing_keys = [key for key in required_keys if key not in required_data]
            if missing_keys:
                raise ClientException(f"Missing required data for model security scan: {', '.join(missing_keys)}")

            try:
                # Perform model security scan
                await self._perform_model_security_scan(current_step_number, required_data, db_workflow)
            except ClientException as e:
                # NOTE: Update workflow status to failed only for model security scan workflow. if micro-service fails,
                # For remaining workflows, if microservice fails, the workflow steps won't be created from backend
                # According to ui model_id and trigger workflow required in request body
                # But Orchestration perspective, the workflow steps can also provided separately in request body
                # So, we need to update the workflow status to failed only for model security scan workflow
                db_workflow = await WorkflowDataManager(self.session).update_by_fields(
                    db_workflow,
                    {"status": WorkflowStatusEnum.FAILED},
                )
                logger.debug("Workflow updated with latest step")
                raise e

        return db_workflow

    async def _perform_model_security_scan(
        self, current_step_number: int, data: Dict, db_workflow: WorkflowModel
    ) -> None:
        """Perform model security scan."""
        # Retrieve workflow step
        db_workflow_step = await WorkflowDataManager(self.session).retrieve_by_fields(
            WorkflowStepModel, {"workflow_id": db_workflow.id, "step_number": current_step_number}
        )

        # Perform model security scan request
        current_user_id = db_workflow_step.workflow.created_by
        model_security_scan_response = await self._perform_model_security_scan_request(
            db_workflow.id, data, current_user_id
        )

        # Add payload dict to response
        for step in model_security_scan_response["steps"]:
            step["payload"] = {}

        # Include model security scan response in current step data
        data[BudServeWorkflowStepEventName.MODEL_SECURITY_SCAN_EVENTS.value] = model_security_scan_response

        # Update workflow step with response
        await WorkflowStepDataManager(self.session).update_by_fields(db_workflow_step, {"data": data})

        # Update progress in workflow
        model_security_scan_response["progress_type"] = BudServeWorkflowStepEventName.MODEL_SECURITY_SCAN_EVENTS.value

        await WorkflowDataManager(self.session).update_by_fields(
            db_workflow, {"progress": model_security_scan_response}
        )

    async def _perform_model_security_scan_request(self, workflow_id: UUID, data: Dict, current_user_id: UUID) -> None:
        """Perform model security scan request."""
        model_security_scan_endpoint = (
            f"{app_settings.dapr_base_url}/v1.0/invoke/{app_settings.bud_model_app_id}/method/model-info/scan"
        )

        # Retrieve model local path
        model_id = data.get("model_id")
        db_model = await ModelDataManager(self.session).retrieve_by_fields(
            Model, {"id": model_id, "status": ModelStatusEnum.ACTIVE}
        )
        local_path = db_model.local_path

        model_security_scan_request = {
            "model_path": local_path,
            "notification_metadata": {
                "name": BUD_INTERNAL_WORKFLOW,
                "subscriber_ids": str(current_user_id),
                "workflow_id": str(workflow_id),
            },
            "source_topic": f"{app_settings.source_topic}",
        }
        logger.debug(f"Model security scan payload: {model_security_scan_request}")

        try:
            async with aiohttp.ClientSession() as session:
                async with session.post(model_security_scan_endpoint, json=model_security_scan_request) as response:
                    response_data = await response.json()
                    if response.status >= 400:
                        raise ClientException("unable to perform model security scan request")

                    return response_data
        except ClientException as e:
            raise e
        except Exception as e:
            logger.error(f"Failed to perform model security scan request: {e}")
            raise ClientException("unable to perform model security scan request") from e

    async def create_scan_result_from_notification_event(self, payload: NotificationPayload) -> None:
        """Create a local model security scan result from notification event."""
        logger.debug("Received event for creating local model security scan result")

        # Get workflow steps
        workflow_id = payload.workflow_id
        db_workflow = await WorkflowDataManager(self.session).retrieve_by_fields(WorkflowModel, {"id": workflow_id})
        logger.debug(f"Retrieved workflow: {db_workflow.id}")

        db_workflow_steps = await WorkflowStepDataManager(self.session).get_all_workflow_steps(
            {"workflow_id": workflow_id}
        )

        # Define the keys required for endpoint creation
        keys_of_interest = [
            "model_id",
        ]

        # from workflow steps extract necessary information
        required_data = {}
        for db_workflow_step in db_workflow_steps:
            for key in keys_of_interest:
                if key in db_workflow_step.data:
                    required_data[key] = db_workflow_step.data[key]
        logger.debug("Collected required data from workflow steps")

        # Get model
        db_model = await ModelDataManager(self.session).retrieve_by_fields(
            Model, {"id": required_data["model_id"], "status": ModelStatusEnum.ACTIVE}
        )
        local_path = db_model.local_path
        logger.debug(f"Local path: {local_path}")

        # Get model scan result
        scan_result = payload.content.result["scan_result"]
        logger.debug(f"Scan result: {scan_result}")

        # Parse necessary data from scan result
        total_issues_by_severity = scan_result.get("total_issues_by_severity", {})
        low_severity_count = total_issues_by_severity.get("LOW", 0)
        medium_severity_count = total_issues_by_severity.get("MEDIUM", 0)
        high_severity_count = total_issues_by_severity.get("HIGH", 0)
        critical_severity_count = total_issues_by_severity.get("CRITICAL", 0)

        model_issues = scan_result.get("model_issues", [])
        grouped_issues = await self._group_model_issues(model_issues, local_path)

        # Determine overall scan status
        overall_scan_status = await self.determine_overall_scan_status(
            low_severity_count, medium_severity_count, high_severity_count, critical_severity_count
        )

        # Create model security scan result
        model_security_scan_result = ModelSecurityScanResultCreate(
            model_id=db_model.id,
            status=overall_scan_status,
            total_issues=scan_result.get("total_issues", 0),
            total_scanned_files=scan_result.get("total_scanned", 0),
            total_skipped_files=scan_result.get("total_skipped_files", 0),
            scanned_files=scan_result.get("scanned_files", []),
            low_severity_count=low_severity_count,
            medium_severity_count=medium_severity_count,
            high_severity_count=high_severity_count,
            critical_severity_count=critical_severity_count,
            model_issues=grouped_issues,
        )
        logger.debug("Parsed model security scan result")

        # Check if model security scan result already exists
        db_model_security_scan_result = await ModelSecurityScanResultDataManager(self.session).retrieve_by_fields(
            ModelSecurityScanResultModel, {"model_id": db_model.id}, missing_ok=True
        )

        if db_model_security_scan_result:
            logger.debug("Model security scan result already exists. Updating it.")
            db_model_security_scan_result = await ModelSecurityScanResultDataManager(self.session).update_by_fields(
                db_model_security_scan_result,
                model_security_scan_result.model_dump(),
            )
        else:
            logger.debug("Model security scan result does not exist. Creating it.")
            db_model_security_scan_result = await ModelSecurityScanResultDataManager(self.session).insert_one(
                ModelSecurityScanResultModel(**model_security_scan_result.model_dump())
            )

        # Update workflow current step
        current_step_number = db_workflow.current_step + 1
        workflow_current_step = current_step_number

        # Update workflow step with model security scan result id
        db_workflow_step = await WorkflowStepService(self.session).create_or_update_next_workflow_step(
            db_workflow.id, current_step_number, {"security_scan_result_id": str(db_model_security_scan_result.id)}
        )

        # Update workflow current step
        await WorkflowDataManager(self.session).update_by_fields(
            db_workflow,
            {"current_step": workflow_current_step},
        )

        # Mark scan_verified according to overall scan status
        scan_verified = overall_scan_status == ModelSecurityScanStatusEnum.SAFE

        db_model = await ModelDataManager(self.session).update_by_fields(
            db_model,
            {"scan_verified": scan_verified},
        )

        # Get dummy leaderboard data
        leaderboard_data = await self.get_leaderboard()

        # Update workflow current step
        current_step_number = db_workflow.current_step + 1
        workflow_current_step = current_step_number

        # Create workflow step to store model scan result
        db_workflow_step = await WorkflowStepService(self.session).create_or_update_next_workflow_step(
            workflow_id, current_step_number, {"leaderboard": leaderboard_data}
        )

        # Update workflow current step and status
        await WorkflowDataManager(self.session).update_by_fields(
            db_workflow,
            {"current_step": workflow_current_step, "status": WorkflowStatusEnum.COMPLETED},
        )

        # Send notification to workflow creator
        model_icon = await ModelServiceUtil(self.session).get_model_icon(db_model)
        notification_request = (
            NotificationBuilder()
            .set_content(
                title=db_model.name,
                message="Scan is Completed",
                icon=model_icon,
                tag=overall_scan_status.value,
                result=NotificationResult(target_id=db_model.id, target_type="model").model_dump(
                    exclude_none=True, exclude_unset=True
                ),
            )
            .set_payload(workflow_id=str(db_workflow.id), type=NotificationTypeEnum.MODEL_SCAN_SUCCESS.value)
            .set_notification_request(subscriber_ids=[str(db_workflow.created_by)])
            .build()
        )
        await BudNotifyService().send_notification(notification_request)

    async def _group_model_issues(self, model_issues: list, local_path: str) -> list[ModelIssue]:
        """Group model issues by severity."""
        grouped_issues = {}

        for model_issue in model_issues:
            severity = model_issue["severity"].lower()

            # NOTE: changed this formatting to budmodel
            # Clean up the source path by removing local_path prefix
            # source = model_issue["source"]
            # if source.startswith(local_path):
            #     source = source[len(local_path) :].lstrip("/")

            # Group issues by severity
            if severity not in grouped_issues:
                grouped_issues[severity] = []
            grouped_issues[severity].append(
                ModelIssue(
                    title=model_issue["title"],
                    severity=severity,
                    description=model_issue["description"],
                    source=model_issue["source"],
                ).model_dump()
            )

        return grouped_issues

    async def get_leaderboard(self) -> dict:
        """Get leaderboard for a model."""
        return {
            "headers": {
                "evaluation_type": "Evaluation type",
                "dataset": "Data Set",
                "model_1": "Selected Model",
                "model_2": "Model 2",
            },
            "rows": [
                {"evaluation_type": "IFEval", "dataset": "Reasoning", "model_1": 65.1, "model_2": 65.1},
                {"evaluation_type": "BBH", "dataset": "MMLU", "model_1": 46.9, "model_2": 46.9},
                {"evaluation_type": "Model", "dataset": "Factuality", "model_1": 78.4, "model_2": 78.4},
                {"evaluation_type": "Tags", "dataset": "Reasoning", "model_1": 60.8, "model_2": 60.8},
            ],
        }

    @staticmethod
    async def determine_overall_scan_status(
        low_count: int, medium_count: int, high_count: int, critical_count: int
    ) -> ModelSecurityScanStatusEnum:
        """Determine the overall security scan status based on issue counts.

        Args:
            low_count: Number of low severity issues
            medium_count: Number of medium severity issues
            high_count: Number of high severity issues
            critical_count: Number of critical severity issues

        Returns:
            ModelSecurityScanStatusEnum: The overall status based on the highest severity with issues
        """
        if critical_count > 0:
            return ModelSecurityScanStatusEnum.CRITICAL
        elif high_count > 0:
            return ModelSecurityScanStatusEnum.HIGH
        elif medium_count > 0:
            return ModelSecurityScanStatusEnum.MEDIUM
        elif low_count > 0:
            return ModelSecurityScanStatusEnum.LOW
        else:
            return ModelSecurityScanStatusEnum.SAFE  # Default to SAFE if no issues are found

    @staticmethod
    def save_author_logo(img_url: str) -> str:
        """Downloads and saves the logo from the given image URL locally with a unique name.

        Args:
            img_url (str): The URL of the logo image.

        Returns:
            str: The local file path of the saved logo.
        """
        # Create logo directory if it doesn't exist
        logo_dir = os.path.join(app_settings.icon_dir, HF_AUTHORS_DIR)
        os.makedirs(logo_dir, exist_ok=True)

        try:
            # Parse the URL
            parsed_url = urlparse(img_url)
            path_parts = parsed_url.path.strip("/").split("/")

            # Use the last two parts as the filename
            logo_name = f"{path_parts[-2]}_{path_parts[-1]}"

        except Exception:
            # Fallback to entire URL path with `/` replaced by `_`
            logo_name = parsed_url.path.strip("/").replace("/", "_")

        # Ensure the filename ends with .png
        if not logo_name.endswith(".png"):
            logo_name += ".png"

        # Construct the local logo path
        logo_path = os.path.join(logo_dir, logo_name)
        icon_index = logo_path.find("/icons/")
        formatted_logo_path = logo_path[icon_index + 1 :]

        # Check if the logo already exists
        if os.path.exists(logo_path):
            logger.debug(f"Logo already saved at: {logo_path}")
            return formatted_logo_path

        # Download and save the image
        try:
            response = requests.get(img_url, timeout=30)
            response.raise_for_status()

            # Save the image locally
            with open(logo_path, "wb") as f:
                f.write(response.content)

            logger.debug(f"Logo saved at: {logo_path}")
            return formatted_logo_path

        except Exception as e:
            logger.debug(f"Failed to download logo: {e}")
            return ""


class CloudModelService(SessionMixin):
    """Cloud model service."""

    async def get_all_cloud_models(
        self,
        offset: int = 0,
        limit: int = 10,
        filters: Dict = {},
        order_by: List = [],
        search: bool = False,
    ) -> Tuple[List[CloudModel], int]:
        """Get all cloud models."""
        db_cloud_models, count = await CloudModelDataManager(self.session).get_all_cloud_models(
            offset, limit, filters, order_by, search
        )

        # convert db_cloud_models to cloud model list response
        db_cloud_models_response = []
        for db_cloud_model in db_cloud_models:
            model_response = ModelResponse.model_validate(db_cloud_model)
            db_cloud_models_response.append(ModelListResponse(model=model_response))

        return db_cloud_models_response, count

    async def get_all_recommended_tags(
        self,
        offset: int = 0,
        limit: int = 10,
    ) -> Tuple[List[CloudModel], int]:
        """Get all cloud models."""
        return await CloudModelDataManager(self.session).get_all_recommended_tags(offset, limit)


class ModelService(SessionMixin):
    """Model service."""

    async def retrieve_model(self, model_id: UUID) -> ModelDetailSuccessResponse:
        """Retrieve model details by model ID."""
        db_model = await ModelDataManager(self.session).retrieve_by_fields(
            Model, {"id": model_id, "status": ModelStatusEnum.ACTIVE}
        )

        # Get base model relation count
        model_tree_count = await ModelDataManager(self.session).get_model_tree_count(db_model.uri)
        base_model_relation_count = {row.base_model_relation.value: row.count for row in model_tree_count}
        model_tree = ModelTree(
            adapters_count=base_model_relation_count.get(BaseModelRelationEnum.ADAPTER.value, 0),
            finetunes_count=base_model_relation_count.get(BaseModelRelationEnum.FINETUNE.value, 0),
            merges_count=base_model_relation_count.get(BaseModelRelationEnum.MERGE.value, 0),
            quantizations_count=base_model_relation_count.get(BaseModelRelationEnum.QUANTIZED.value, 0),
        )

        db_endpoint_count = await ModelDataManager(self.session).get_count_by_fields(
            EndpointModel, fields={"model_id": model_id}, exclude_fields={"status": EndpointStatusEnum.DELETED}
        )

        return ModelDetailSuccessResponse(
            model=db_model,
            model_tree=model_tree,
            scan_result=db_model.model_security_scan_result,
            endpoints_count=db_endpoint_count,
            message="model retrieved successfully",
            code=status.HTTP_200_OK,
            object="model.get",
        ).to_http_response()

    async def list_model_tags(self, name: str, offset: int = 0, limit: int = 10) -> tuple[list[Tag], int]:
        """Search model tags by name with pagination."""
        tags_result, count = await ModelDataManager(self.session).list_model_tags(name, offset, limit)
        tags = [Tag(name=row.name, color=row.color) for row in tags_result]

        return tags, count

    async def list_model_tasks(self, name: str, offset: int = 0, limit: int = 10) -> tuple[list[Task], int]:
        """Search model tasks by name with pagination."""
        tasks_result, count = await ModelDataManager(self.session).list_model_tasks(name, offset, limit)
        tasks = [Task(name=row.name, color=row.color) for row in tasks_result]

        return tasks, count

    async def get_all_active_models(
        self,
        offset: int = 0,
        limit: int = 10,
        filters: Dict = {},
        order_by: List = [],
        search: bool = False,
    ) -> Tuple[List[Model], int]:
        """Get all active models."""
        filters_dict = filters

        results, count = await ModelDataManager(self.session).get_all_models(
            offset, limit, filters_dict, order_by, search
        )

        # Parse the results to model list response
        db_models_response = []
        for result in results:
            model_response = ModelResponse.model_validate(result[0])
            db_models_response.append(ModelListResponse(model=model_response, endpoints_count=result[1]))

        return db_models_response, count

    async def list_all_model_authors(
        self,
        offset: int = 0,
        limit: int = 10,
        filters: Dict = {},
        order_by: List = [],
        search: bool = False,
    ) -> Tuple[List[str], int]:
        """Search author by name with pagination support."""
        filters["status"] = ModelStatusEnum.ACTIVE
        db_models, count = await ModelDataManager(self.session).list_all_model_authors(
            offset, limit, filters, order_by, search
        )
        db_authors = [model.author for model in db_models]

        return db_authors, count

    async def edit_model(self, model_id: UUID, data: Dict[str, Any], current_user_id: UUID) -> None:
        """Edit cloud model by validating and updating specific fields, and saving an uploaded file if provided."""
        logger.debug(f"edit recieved data: {data}")
        # Retrieve existing model
        db_model = await ModelDataManager(self.session).retrieve_by_fields(
            model=Model, fields={"id": model_id, "status": ModelStatusEnum.ACTIVE}
        )

        if data.get("name"):
            duplicate_model = await ModelDataManager(self.session).retrieve_by_fields(
                model=Model,
                fields={"name": data["name"], "status": ModelStatusEnum.ACTIVE},
                exclude_fields={"id": model_id},
                missing_ok=True,
                case_sensitive=False,
            )
            if duplicate_model:
                raise ClientException("Model name already exists")

        if data.get("icon") and db_model.provider_type in [
            ModelProviderTypeEnum.CLOUD_MODEL,
            ModelProviderTypeEnum.HUGGING_FACE,
        ]:
            data.pop("icon")

        # Remove license first if requested
        if data.get("remove_license"):
            logger.debug("Removing license for model: %s", model_id)
            if not db_model.model_licenses:
                raise ClientException(
                    message="Unable to find license for model", status_code=status.HTTP_400_BAD_REQUEST
                )
            else:
                await self._remove_license(db_model)

        # Handle file upload if provided
        # TODO: consider dapr local storage
        if data.get("license_file"):
            # If a file is provided, save it locally and update the DB with the local path
            file = data.pop("license_file")

            # Validate license file
            license_content = await self._get_content_from_file(file)
            word_count = await count_words(license_content)
            logger.debug(f"word_count: {word_count}")

            if word_count > MAX_LICENSE_WORD_COUNT:
                raise ClientException(message="License content is too long")

            # Save to minio
            license_object_name = await self._save_license_file_to_minio(file, model_id)

            # Create or update license entry
            await self._create_or_update_license_entry(
                model_id, file.filename, license_object_name, current_user_id, ModelLicenseObjectTypeEnum.MINIO
            )

        elif data.get("license_url"):
            # If a license URL is provided, store the URL in the DB instead of the file path
            license_url = data.pop("license_url")

            # get file name with extension from url
            parsed = urlparse(license_url)
            path = unquote(parsed.path)
            filename = path.split("/")[-1]

            # Handle query parameters
            if "?" in filename:
                filename = filename.split("?")[0]

            # Validate filename
            if not filename or not re.match(r"^[\w\-\.]+$", filename):
                filename = "LICENSE"

            # Validate license url
            license_content = await self._validate_license_url(license_url)
            logger.debug(f"license_content: {license_content}")

            word_count = await count_words(license_content)
            logger.debug(f"word_count: {word_count}")

            if not license_content:
                raise ClientException(message="Unable to get license text from given url")

            if word_count > MAX_LICENSE_WORD_COUNT:
                raise ClientException(message="License content is too long")

            # NOTE: https://github.com/BudEcosystem/bud-serve/issues/2585
            # For external license url, we are not saving the license file to minio, user need to navigate to the url to view the license

            # Save to minio (commented out as per the issue)
            # license_object_name = await self._save_license_url_to_minio(license_url, filename, model_id)

            await self._create_or_update_license_entry(
                model_id, filename, license_url, current_user_id, ModelLicenseObjectTypeEnum.URL
            )  # TODO: modify filename arg when license service implemented

        # Add papers if provided
        if isinstance(data.get("paper_urls"), list):
            paper_urls = data.pop("paper_urls")
            await self._update_papers(model_id, paper_urls)

        # remove remove_license from data if it exists
        data.pop("remove_license", None)

        # Update model with validated data
        await ModelDataManager(self.session).update_by_fields(db_model, data)

    async def _save_license_file_to_minio(self, file: UploadFile, model_id: UUID) -> str:
        """Save uploaded file and return file path."""
        # Check if the license file already exists in minio
        minio_store = ModelStore()
        license_object_prefix = f"{MINIO_LICENSE_OBJECT_NAME}/{model_id}"
        try:
            # is_minio_object_exists = minio_store.check_file_exists(app_settings.minio_model_bucket, license_object_prefix)
            minio_store.remove_objects(app_settings.minio_model_bucket, license_object_prefix, recursive=True)

            # Download file to a temp folder and save it to minio
            with tempfile.TemporaryDirectory() as temp_dir:
                file_path = os.path.join(temp_dir, file.filename)
                with open(file_path, "wb") as f:
                    f.write(await file.read())
                license_object_name = f"{MINIO_LICENSE_OBJECT_NAME}/{model_id}/{file.filename}"

                # Upload file to minio
                minio_store.upload_file(app_settings.minio_model_bucket, file_path, license_object_name)

            return license_object_name
        except MinioException as e:
            logger.exception(f"Error uploading file to minio: {e}")
            raise ClientException(
                status_code=status.HTTP_500_INTERNAL_SERVER_ERROR, message="Unable to save license file"
            ) from e

    async def _save_license_url_to_minio(self, license_url: str, filename: str, model_id: UUID) -> str:
        """Save uploaded file and return file path."""
        # Check if the license file already exists in minio
        minio_store = ModelStore()
        license_object_prefix = f"{MINIO_LICENSE_OBJECT_NAME}/{model_id}"
        try:
            # is_minio_object_exists = minio_store.check_file_exists(app_settings.minio_model_bucket, license_object_prefix)
            minio_store.remove_objects(app_settings.minio_model_bucket, license_object_prefix, recursive=True)

            # Download file to a temp folder and save it to minio
            with tempfile.TemporaryDirectory() as temp_dir:
                response = requests.get(license_url, timeout=30)
                response.raise_for_status()

                # Save file to temp folder
                file_path = os.path.join(temp_dir, filename)
                with open(file_path, "wb") as f:
                    f.write(response.content)

                # Generate license object name
                license_object_name = f"{MINIO_LICENSE_OBJECT_NAME}/{model_id}/{filename}"

                # Upload file to minio
                minio_store.upload_file(app_settings.minio_model_bucket, file_path, license_object_name)

            return license_object_name
        except (MinioException, Exception) as e:
            logger.exception(f"Error uploading file to minio: {e}")
            raise ClientException(
                status_code=status.HTTP_500_INTERNAL_SERVER_ERROR, message="Unable to save license file"
            ) from e

    async def _create_or_update_license_entry(
        self,
        model_id: UUID,
        filename: str,
        license_url: str,
        current_user_id: UUID,
        data_type: ModelLicenseObjectTypeEnum,
    ) -> None:
        """Create or update a license entry in the database."""
        # Check if a license entry with the given model_id exists
        existing_license = await ModelLicensesDataManager(self.session).retrieve_by_fields(
            ModelLicenses, fields={"model_id": model_id}, missing_ok=True
        )

        if existing_license:
            logger.debug(f"existing license: {existing_license}")

            update_license_data = {
                "name": filename,
                "url": license_url,
                "faqs": None,
                "description": None,
                "suitability": None,
                "license_type": None,
                "data_type": data_type,
            }

            # Update database
            await ModelLicensesDataManager(self.session).update_by_fields(existing_license, update_license_data)

            # Execute license faqs workflow
            await self.fetch_license_faqs(model_id, existing_license.id, current_user_id, license_url)
        else:
            # Create a new license entry
            license_entry = ModelLicensesCreate(
                name=filename,
                url=license_url,
                model_id=model_id,
                faqs=None,
                description=None,
                suitability=None,
                license_type=None,
                data_type=data_type,
            )

            # Update database
            db_license = await ModelLicensesDataManager(self.session).insert_one(
                ModelLicenses(**license_entry.model_dump(exclude_unset=True))
            )

            # Execute license faqs workflow
            await self.fetch_license_faqs(model_id, db_license.id, current_user_id, license_url)

    @staticmethod
    async def _validate_license_url(license_url: str) -> str:
        """Validate license url."""
        try:
            req = Request(url=license_url, headers={"User-Agent": "Mozilla/5.0"})
            opener = build_opener(ProxyHandler({}))
            with opener.open(req, timeout=10) as response:
                content = response.read()

            soup = BeautifulSoup(content, "html.parser")
            license_content = str(soup.text).strip()
            if license_content:
                return license_content
            logger.error(f"Unable to get license text from given url: {license_url}")
            raise ClientException(message="Unable to get license text from given url")
        except Exception as e:
            logger.exception(f"Error validating license url: {e}")
            raise ClientException(message="Unable to get license text from given url") from e

    async def _get_content_from_file(self, license_file: UploadFile) -> None:
        """Get content from file."""
        # 10MB in bytes
        MAX_FILE_SIZE = 0.4 * 1024 * 1024  # 10MB
        if license_file.size > MAX_FILE_SIZE:
            raise ClientException(message="File size exceeds the maximum allowed limit of 10MB")

        # Get the file extension
        file_extension = os.path.splitext(license_file.filename)[1]
        if file_extension not in [".txt", ".pdf", ".rst", ".md"]:
            raise ClientException(message="File extension must be .txt or .pdf or .rst or .md")

        if file_extension in [".txt", ".rst", ".md"]:
            return await self._get_text_file_content(license_file)
        elif file_extension == ".pdf":
            return await self._get_pdf_file_content(license_file)

    async def _get_text_file_content(self, license_file: UploadFile) -> None:
        """Get content from text file."""
        license_content = license_file.file.read().decode("utf-8")

        # Set the file pointer to the beginning of the file
        license_file.file.seek(0)

        return license_content

    async def _get_pdf_file_content(self, license_file: UploadFile) -> None:
        """Get content from pdf file."""
        reader = PdfReader(license_file.file)

        # Extract text from each page as a new line and join them
        license_content = "\n".join([page.extract_text() for page in reader.pages])

        # Set the file pointer to the beginning of the file
        license_file.file.seek(0)

        return license_content

    async def _update_papers(self, model_id: UUID, paper_urls: list[str]) -> None:
        """Update paper entries for the given model by adding new URLs and removing old ones."""
        # Fetch existing paper URLs for the model
        existing_papers = await ModelDataManager(self.session).get_all_by_fields(
            model=PaperPublished, fields={"model_id": model_id}
        )
        existing_urls = {paper.url for paper in existing_papers}

        # Determine URLs to add and remove
        input_urls = set(paper_urls)
        urls_to_add = input_urls - existing_urls
        urls_to_remove = existing_urls - input_urls
        logger.debug(
            f"paper info: {input_urls}, existing urls: {existing_urls}, urls_to_add: {urls_to_add}, urls_to_remove: {urls_to_remove}"
        )

        # Add new paper URLs
        if urls_to_add:
            urls_to_add = [
                PaperPublished(id=uuid4(), title="Untitled Research Paper", url=str(paper_url), model_id=model_id)
                for paper_url in urls_to_add
            ]
            await PaperPublishedDataManager(self.session).insert_all(urls_to_add)

        # Remove old paper URLs
        if urls_to_remove:
            # Delete all matching entries for given URLs and model_id in one query
            await PaperPublishedDataManager(self.session).delete_paper_by_urls(
                model_id=model_id, paper_urls={"url": urls_to_remove}
            )

    async def _remove_license(self, db_model: Model) -> None:
        """Remove license from minio and db."""
        license_object_prefix = f"{MINIO_LICENSE_OBJECT_NAME}/{db_model.id}"

        # Delete license from minio
        try:
            minio_store = ModelStore()
            minio_store.remove_objects(app_settings.minio_model_bucket, license_object_prefix, recursive=True)
            logger.debug("License removed from minio object: %s", license_object_prefix)
        except MinioException as e:
            logger.exception(f"Error removing license from minio: {e}")
            raise ClientException(
                message="Unable to remove license from store", status_code=status.HTTP_500_INTERNAL_SERVER_ERROR
            ) from e

        # Delete license from db
        await ModelLicensesDataManager(self.session).delete_by_fields(ModelLicenses, {"model_id": db_model.id})

    async def cancel_model_deployment_workflow(self, workflow_id: UUID) -> None:
        """Cancel model deployment workflow."""
        db_workflow = await WorkflowDataManager(self.session).retrieve_by_fields(WorkflowModel, {"id": workflow_id})
        db_workflow_steps = await WorkflowStepDataManager(self.session).get_all_workflow_steps(
            {"workflow_id": db_workflow.id}
        )

        # Define the keys required for endpoint creation
        keys_of_interest = [
            BudServeWorkflowStepEventName.BUDSERVE_CLUSTER_EVENTS.value,
        ]

        # from workflow steps extract necessary information
        required_data = {}
        for db_workflow_step in db_workflow_steps:
            for key in keys_of_interest:
                if key in db_workflow_step.data:
                    required_data[key] = db_workflow_step.data[key]
        logger.debug("Collected required data from workflow steps")

        if required_data.get(BudServeWorkflowStepEventName.BUDSERVE_CLUSTER_EVENTS.value) is None:
            raise ClientException("Model deployment process has not been initiated")

        budserve_cluster_response = required_data.get(BudServeWorkflowStepEventName.BUDSERVE_CLUSTER_EVENTS.value)
        dapr_workflow_id = budserve_cluster_response.get("workflow_id")

        try:
            await self._perform_cancel_model_deployment_request(dapr_workflow_id)
        except ClientException as e:
            raise e

    async def _perform_cancel_model_deployment_request(self, workflow_id: str) -> Dict:
        """Perform cancel model deployment request to bud_cluster app.

        Args:
            workflow_id: The ID of the workflow to cancel.
        """
        cancel_model_deployment_endpoint = f"{app_settings.dapr_base_url}/v1.0/invoke/{app_settings.bud_cluster_app_id}/method/deployment/cancel/{workflow_id}"

        logger.debug(f"Performing cancel model deployment request to budcluster {cancel_model_deployment_endpoint}")
        try:
            async with aiohttp.ClientSession() as session, session.post(cancel_model_deployment_endpoint) as response:
                response_data = await response.json()
                if response.status != 200 or response_data.get("object") == "error":
                    logger.error(f"Failed to cancel model deployment: {response.status} {response_data}")
                    raise ClientException(
                        "Failed to cancel model deployment", status_code=status.HTTP_500_INTERNAL_SERVER_ERROR
                    )

                logger.debug("Successfully cancelled model deployment")
                return response_data
        except Exception as e:
            logger.exception(f"Failed to send cancel model deployment request: {e}")
            raise ClientException(
                "Failed to cancel model deployment", status_code=status.HTTP_500_INTERNAL_SERVER_ERROR
            ) from e

    async def delete_active_model(self, model_id: UUID) -> Model:
        db_model = await ModelDataManager(self.session).retrieve_by_fields(
            Model, fields={"id": model_id, "status": ModelStatusEnum.ACTIVE}
        )

        # Check for active endpoint
        db_endpoints = await EndpointDataManager(self.session).retrieve_by_fields(
            EndpointModel,
            fields={"model_id": model_id},
            exclude_fields={"status": EndpointStatusEnum.DELETED},
            missing_ok=True,
        )

        # Raise error if model has active endpoint
        if db_endpoints:
            raise ClientException(
                status_code=status.HTTP_400_BAD_REQUEST,
                detail="Cannot delete model because it has active endpoint.",
            )

        if db_model.provider_type == ModelProviderTypeEnum.CLOUD_MODEL:
            db_cloud_model = await CloudModelDataManager(self.session).retrieve_by_fields(
                CloudModel,
                fields={
                    "status": CloudModelStatusEnum.ACTIVE,
                    "source": db_model.source,
                    "uri": db_model.uri,
                    "provider_id": db_model.provider_id,
                    "is_present_in_model": True,
                },
                missing_ok=True,
            )

            # If cloud model is added from seeded model, update is_present_in_model to False
            if db_cloud_model:
                db_cloud_model = await CloudModelDataManager(self.session).update_by_fields(
                    db_cloud_model, fields={"is_present_in_model": False}
                )
            else:
                logger.warning("This cloud model is not added from seeded cloud models")

        else:
            await self._perform_model_deletion_request(db_model.local_path)
            logger.debug(f"Model deletion successful for {db_model.local_path}")

        # Delete existing license from minio
        if db_model.model_licenses and not db_model.model_licenses.url.startswith(COMMON_LICENSE_MINIO_OBJECT_NAME):
            logger.debug(f"Deleting license from minio for model {db_model.id}")
            minio_store = ModelStore()
            minio_store.remove_objects(
                app_settings.minio_model_bucket, f"{MINIO_LICENSE_OBJECT_NAME}/{db_model.id}", recursive=True
            )

            # Delete license from db
            await ModelLicensesDataManager(self.session).delete_by_fields(ModelLicenses, {"model_id": db_model.id})

        db_model = await ModelDataManager(self.session).update_by_fields(db_model, {"status": ModelStatusEnum.DELETED})

        # Remove from recommended models
        await ModelClusterRecommendedDataManager(self.session).delete_by_fields(
            ModelClusterRecommendedModel, {"model_id": db_model.id}
        )
        logger.debug(f"Model recommended cluster data for model {db_model.id} deleted")

        return db_model

    async def _perform_model_deletion_request(self, local_path: str) -> None:
        """Perform model deletion request."""
        model_deletion_endpoint = (
            f"{app_settings.dapr_base_url}/v1.0/invoke/{app_settings.bud_model_app_id}/method/model-info/local-models"
        )

        params = {"path": local_path}

        try:
            async with aiohttp.ClientSession() as session:
                async with session.delete(model_deletion_endpoint, params=params) as response:
                    if response.status >= 400:
                        raise ClientException("Unable to perform model deletion")

        except ClientException as e:
            raise e
        except Exception as e:
            logger.error(f"Failed to perform model deletion request: {e}")
            raise ClientException("Unable to perform local model deletion") from e

    async def fetch_license_faqs(
        self, model_id: UUID, license_id: UUID, current_user_id: UUID, license_source: str
    ) -> WorkflowModel:
        """Fetch license faqs of a license by path or url.

        Args:
            model_id: The ID of the model corresponding to license source.
            license_source: file path or web url of license file.
        """
        db_model = await ModelDataManager(self.session).retrieve_by_fields(
            Model, fields={"id": model_id}, exclude_fields={"status": ModelStatusEnum.DELETED}
        )

        current_step_number = 1

        # Retrieve or create workflow
        workflow_create = WorkflowUtilCreate(
            workflow_type=WorkflowTypeEnum.LICENSE_FAQ_FETCH,
            title="Model License FAQS",
            total_steps=current_step_number,
            icon=db_model.icon,
            tag="Model License FAQS",
            visibility=VisibilityEnum.INTERNAL,
        )
        db_workflow = await WorkflowService(self.session).retrieve_or_create_workflow(
            workflow_id=None, workflow_data=workflow_create, current_user_id=current_user_id
        )
        logger.debug(f"model license faq {db_workflow.id} created")

        # Perform license faq fetch request to bud_model app
        try:
            bud_model_response = await self._perform_license_faq_fetch_request(
                license_source, current_user_id, db_workflow.id
            )
        except ClientException as e:
            await WorkflowDataManager(self.session).update_by_fields(
                db_workflow, {"status": WorkflowStatusEnum.FAILED}
            )
            raise e

        # Add payload dict to response
        for step in bud_model_response["steps"]:
            step["payload"] = {}

        license_faq_events = {
            BudServeWorkflowStepEventName.LICENSE_FAQ_EVENTS.value: bud_model_response,
            "license_id": str(license_id),
            "model_id": str(model_id),
        }

        # Insert step details in db
        await WorkflowStepDataManager(self.session).insert_one(
            WorkflowStepModel(
                workflow_id=db_workflow.id,
                step_number=current_step_number,
                data=license_faq_events,
            )
        )
        logger.debug(f"Created workflow step {current_step_number} for workflow {db_workflow.id}")

        # Update progress in workflow
        bud_model_response["progress_type"] = BudServeWorkflowStepEventName.LICENSE_FAQ_EVENTS.value
        await WorkflowDataManager(self.session).update_by_fields(
            db_workflow, {"progress": bud_model_response, "current_step": current_step_number}
        )

        return db_workflow

    async def _perform_license_faq_fetch_request(
        self, license_source: str, current_user_id: UUID, workflow_id: UUID
    ) -> Dict:
        """Perform license faqs fetch request to bud_model app.

        Args:
            license_source: The source of license, can be file path or url.
        """
        license_faq_fetch_endpoint = (
            f"{app_settings.dapr_base_url}/v1.0/invoke/{app_settings.bud_model_app_id}/method/model-info/license-faq"
        )

        payload = {
            "license_source": str(license_source),
            "notification_metadata": {
                "name": BUD_INTERNAL_WORKFLOW,
                "subscriber_ids": str(current_user_id),
                "workflow_id": str(workflow_id),
            },
            "source_topic": f"{app_settings.source_topic}",
        }

        logger.debug(f"Performing license faqs fetch request to budmodel {payload}")
        try:
            async with aiohttp.ClientSession() as session:
                async with session.post(license_faq_fetch_endpoint, json=payload) as response:
                    response_data = await response.json()
                    if response.status != 200:
                        logger.error(f"Failed to fetch license faqs: {response.status} {response_data}")
                        raise ClientException(
                            "Failed to fetch license faqs", status_code=status.HTTP_500_INTERNAL_SERVER_ERROR
                        )

                    logger.debug(f"Successfully fetched license faqs from budmodel{response_data}")
                    return response_data
        except Exception as e:
            logger.exception(f"Failed to send license faqs fetch request: {e}")
            raise ClientException(
                "Failed to fetch license faqs", status_code=status.HTTP_500_INTERNAL_SERVER_ERROR
            ) from e

    async def update_license_faqs_from_notification_event(self, payload: NotificationPayload) -> None:
        """Update license faqs from notification event."""
        logger.debug("Received event for fetching license faqs")

        # Get workflow and steps
        workflow_id = payload.workflow_id
        db_workflow = await WorkflowDataManager(self.session).retrieve_by_fields(WorkflowModel, {"id": workflow_id})
        db_workflow_steps = await WorkflowStepDataManager(self.session).get_all_workflow_steps(
            {"workflow_id": workflow_id}
        )

        # Define the keys required for updating faqs
        keys_of_interest = ["model_id", "license_id"]

        # from workflow steps extract necessary information
        required_data = {}
        for db_workflow_step in db_workflow_steps:
            for key in keys_of_interest:
                if key in db_workflow_step.data:
                    required_data[key] = db_workflow_step.data[key]

        logger.debug("Collected required data from workflow steps")

        # Retrieve cluster from db
        db_license = await ModelLicensesDataManager(self.session).retrieve_by_fields(
            ModelLicenses,
            fields={"id": required_data["license_id"], "model_id": required_data["model_id"]},
            missing_ok=True,
        )
        logger.debug(f"license retrieved successfully: {db_license.id}")

        # update license details
        license_details = payload.content.result["license_details"]

        license_faqs = normalize_value(license_details.get("faqs", []))
        updated_license_faqs = []
        if license_faqs:
            for faq in license_faqs:
                faq_description = " ".join(faq.get("reason", [])).strip()
                impact = faq.get("impact", "")
                answer = "YES" if impact == "POSITIVE" else "NO"
                updated_license_faqs.append(
                    {
                        "question": faq.get("question"),
                        "description": faq_description,
                        "answer": answer,
                    }
                )

        license_name = normalize_value(license_details.get("name", "LICENSE"))
        license_data = {
            "name": license_name if license_name else "LICENSE",
            "license_type": normalize_value(license_details.get("type")),
            "description": normalize_value(license_details.get("type_description")),
            "suitability": normalize_value(license_details.get("type_suitability")),
            "faqs": updated_license_faqs,
        }

        db_license = await ModelLicensesDataManager(self.session).update_by_fields(db_license, license_data)
        logger.debug(f"updated FAQs for license {db_license.id}")

        # Mark workflow as completed
        await WorkflowDataManager(self.session).update_by_fields(db_workflow, {"status": WorkflowStatusEnum.COMPLETED})
        logger.debug(f"Workflow {db_workflow.id} marked as completed")

    async def list_leaderboards(
        self, model_id: UUID, table_source: Literal["cloud_model", "model"], k: int
    ) -> List[LeaderboardTable]:
        """List leaderboards of specific model by uri.

        Args:
            model_id: The ID of the model.
            table_source: The source of the model.
            k: The maximum number of leaderboards to return.

        Returns:
            The leaderboards of the model.
        """
        if table_source == "cloud_model":
            db_model = await CloudModelDataManager(self.session).retrieve_by_fields(
                CloudModel, fields={"id": model_id, "status": CloudModelStatusEnum.ACTIVE}
            )
        elif table_source == "model":
            db_model = await ModelDataManager(self.session).retrieve_by_fields(
                Model, fields={"id": model_id, "status": ModelStatusEnum.ACTIVE}
            )
        else:
            raise ClientException("Invalid table source", status_code=status.HTTP_400_BAD_REQUEST)

        model_uri = db_model.uri

        # Fetch leaderboards from bud_model app
        bud_model_response = await self._perform_bud_model_leaderboard_fetch_request(model_uri, k)

        return await self._parse_leaderboard_response(bud_model_response, model_uri)

    async def _parse_leaderboard_response(
        self, bud_model_response: Dict, selected_model_uri: str
    ) -> List[LeaderboardTable]:
        """Parse leaderboard response from bud_model app."""
        # Validate response
        bud_model_leaderboards = bud_model_response.get("leaderboards", [])
        if not bud_model_leaderboards:
            logger.debug("No leaderboard found for model %s", selected_model_uri)
            return []

        # Find the leaderboard for the selected model
        selected_model_leaderboard = None
        for leaderboard in bud_model_leaderboards:
            if leaderboard.get("model_info", {}).get("uri") == selected_model_uri:
                selected_model_leaderboard = leaderboard
                break
        if not selected_model_leaderboard:
            logger.debug("No leaderboard found for selected model %s", selected_model_uri)
            return []

        # Ignore fields with None values
        valid_fields = []
        for benchmark in selected_model_leaderboard.get("benchmarks", []):
            valid_fields.append(benchmark.get("eval_name"))
        # valid_fields = [key for key in selected_model_leaderboard.keys() if key != "model_info"]
        logger.debug("Valid fields: %s", valid_fields)

        leaderboard_tables: List[LeaderboardTable] = []

        for leaderboard in bud_model_leaderboards:
            model_info = leaderboard.get("model_info", {})
            bud_model_benchmarks = leaderboard.get("benchmarks", [])
            # Create model info
            model = LeaderboardModelInfo(
                uri=model_info.get("uri"),
                model_size=model_info.get("num_params"),
                is_selected=model_info.get("uri") == selected_model_uri,
            )

            benchmarks = {}
            for bud_model_benchmark in bud_model_benchmarks:
                field = bud_model_benchmark.get("eval_name")
                if field in valid_fields:
                    label_alternative = bud_model_benchmark.get("eval_label")
                    benchmarks[field] = LeaderboardBenchmark(
                        type=BENCHMARK_FIELDS_TYPE_MAPPER.get(field, None),
                        value=bud_model_benchmark.get("eval_score"),
                        label=BENCHMARK_FIELDS_LABEL_MAPPER.get(field, label_alternative),
                    )
            if benchmarks:
                leaderboard_tables.append(LeaderboardTable(model=model, benchmarks=benchmarks))

        return leaderboard_tables

    async def _perform_bud_model_leaderboard_fetch_request(self, uri: str, k: int) -> Dict:
        """Perform leaderboard fetch request to bud_model app.

        Args:
            uri: The uri of the model.
            k: The maximum number of leaderboards to return.
        """
        leaderboard_fetch_url = (
            f"{app_settings.dapr_base_url}/v1.0/invoke/{app_settings.bud_model_app_id}/method/leaderboard/model-params"
        )

        query_params = {"model_uri": uri, "k": k}

        logger.debug(f"Performing leaderboard fetch request to budmodel {query_params}")
        try:
            async with aiohttp.ClientSession() as session:
                async with session.get(leaderboard_fetch_url, params=query_params) as response:
                    response_data = await response.json()
                    if response.status != 200:
                        logger.error(f"Failed to fetch leaderboards: {response.status} {response_data}")
                        raise ClientException("Failed to fetch leaderboards")

                    logger.debug("Successfully fetched leaderboards from budmodel")
                    return response_data
        except Exception as e:
            logger.exception(f"Failed to send leaderboard fetch request: {e}")
            raise ClientException("Failed to fetch leaderboards") from e

    async def get_top_leaderboards(self, benchmarks: List[str], limit: int) -> TopLeaderboard:
        """Get top leaderboards of a model by uri.

        Args:
            benchmarks: The benchmarks to return.
            limit: The maximum number of leaderboards to return.
        """
        # Get all active model uris
        db_models = await ModelDataManager(self.session).get_all_by_fields(Model, {"status": ModelStatusEnum.ACTIVE})
        db_model_uris = [model.uri for model in db_models]

        # Fetch top leaderboards from bud_model app
        bud_model_response = await self._perform_top_leaderboard_by_uri_request(db_model_uris, benchmarks, limit)

        bud_model_leaderboards = bud_model_response.get("leaderboards", [])

        if len(bud_model_leaderboards) == 0:
            return []

        # Get model info by uris
        leaderboard_uris = [leaderboard.get("uri") for leaderboard in bud_model_leaderboards]
        db_models = await ModelDataManager(self.session).get_models_by_uris(leaderboard_uris)

        # If no models found, return empty list
        if len(db_models) == 0:
            return []

        db_model_info = await self._get_model_info_by_uris(db_models)

        # Parse top leaderboard response
        return await self._parse_top_leaderboard_response(bud_model_leaderboards, db_model_info, benchmarks)

    async def _parse_top_leaderboard_response(
        self, bud_model_leaderboards: List[Dict], db_model_info: Dict, fields: List[str]
    ) -> List[TopLeaderboard]:
        """Parse top leaderboard response from bud_model app."""
        result = []

        # Iterate over leaderboards
        for leaderboard in bud_model_leaderboards:
            leaderboard_model_uri = leaderboard.get("uri")

            # If model not found, skip
            if leaderboard_model_uri not in db_model_info:
                continue

            benchmarks = []
            for bud_model_benchmark in leaderboard.get("benchmarks", []):
                field = bud_model_benchmark.get("eval_name")
                if field in fields:
                    label_alternative = bud_model_benchmark.get("eval_label")
                    benchmarks.append(
                        TopLeaderboardBenchmark(
                            field=field,
                            value=bud_model_benchmark.get("eval_score"),
                            type=BENCHMARK_FIELDS_TYPE_MAPPER.get(field, None),
                            label=BENCHMARK_FIELDS_LABEL_MAPPER.get(field, label_alternative),
                        ).model_dump()
                    )
            result.append(
                TopLeaderboard(
                    benchmarks=benchmarks,
                    name=db_model_info.get(leaderboard_model_uri, {}).get("name"),
                    provider_type=db_model_info.get(leaderboard_model_uri, {}).get("provider_type"),
                )
            )

        return result

    async def _get_model_info_by_uris(self, db_models: List[Model]) -> Dict:
        """Get model info by uris."""
        model_info = {}

        # Collect name and provider type for each model
        for db_model in db_models:
            model_info[db_model.uri] = {
                "name": db_model.name,
                "provider_type": db_model.provider_type,
            }

        return model_info

    async def _perform_top_leaderboard_by_uri_request(
        self, uris: List[str], benchmark_fields: List[str], k: int
    ) -> Dict:
        """Perform top leaderboard fetch request to bud_model app.

        Args:
            uris: The uris of the models.
            benchmark_fields: The benchmarks to return.
            k: The maximum number of leaderboards to return.
        """
        bud_model_endpoint = f"{app_settings.dapr_base_url}/v1.0/invoke/{app_settings.bud_model_app_id}/method/leaderboard/models/compare"

        query_params = {"model_uris": uris, "benchmark_fields": benchmark_fields, "k": k}

        logger.debug(f"Performing top leaderboard by uris request to budmodel {query_params}")
        try:
            async with aiohttp.ClientSession() as session:
                async with session.get(bud_model_endpoint, params=query_params) as response:
                    response_data = await response.json()
                    if response.status != 200:
                        logger.error(f"Failed to fetch top leaderboards: {response.status} {response_data}")
                        raise ClientException("Failed to fetch top leaderboards")

                    logger.debug("Successfully fetched top leaderboards from budmodel")
                    return response_data
        except Exception as e:
            logger.exception(f"Failed to send top leaderboard by uris request: {e}")
            raise ClientException("Failed to fetch top leaderboards") from e

    async def get_leaderboard_by_model_uris(self, model_uris: List[str]) -> dict:
        """Service method to fetch and parse leaderboard for a given model URI.

        Args:
            model_uris (str): Model URIs to query leaderboard for.

        Returns:
            List[LeaderboardTable]: Parsed leaderboard table data.
        """
        # Fetch leaderboard data from bud_model app
        bud_model_response = await self._perform_leaderboard_by_uris_request(model_uris)
        bud_model_leaderboards = bud_model_response.get("leaderboards", {})
        parsed_leaderboards = {}
        for leaderboard in bud_model_leaderboards:
            leaderboard_model_uri = leaderboard.get("uri")

            # If model not found, skip
            if leaderboard_model_uri not in model_uris:
                continue

            benchmarks = []
            for bud_model_benchmark in leaderboard.get("benchmarks", []):
                field = bud_model_benchmark.get("eval_name")
                label_alternative = bud_model_benchmark.get("eval_label")
                benchmarks.append(
                    TopLeaderboardBenchmark(
                        field=field,
                        value=bud_model_benchmark.get("eval_score"),
                        type=BENCHMARK_FIELDS_TYPE_MAPPER.get(field, None),
                        label=BENCHMARK_FIELDS_LABEL_MAPPER.get(field, label_alternative),
                    ).model_dump()
                )
            parsed_leaderboards[leaderboard_model_uri] = benchmarks

        return parsed_leaderboards

    async def _perform_leaderboard_by_uris_request(self, uris: List[str]) -> Dict:
        """Perform top leaderboard fetch request to bud_model app.

        Args:
            uris: The uris of the models.
            benchmark_fields: The benchmarks to return.
            k: The maximum number of leaderboards to return.
        """
        bud_model_endpoint = (
            f"{app_settings.dapr_base_url}/v1.0/invoke/{app_settings.bud_model_app_id}/method/leaderboard/models-uris"
        )

        query_params = {"model_uris": uris}

        logger.debug(f"Performing leaderboard by uri request to budmodel {query_params}")
        try:
            async with aiohttp.ClientSession() as session:
                async with session.get(bud_model_endpoint, params=query_params) as response:
                    response_data = await response.json()
                    if response.status != 200:
                        logger.error(f"Failed to fetch leaderboards: {response.status} {response_data}")
                        raise ClientException("Failed to fetch leaderboards")

                    logger.debug("Successfully fetched leaderboards from budmodel")
                    return response_data
        except Exception as e:
            logger.exception(f"Failed to send leaderboard by uris request: {e}")
            raise ClientException("Failed to fetch leaderboards") from e

    async def deploy_model_by_step(
        self,
        current_user_id: UUID,
        step_number: int,
        workflow_id: Optional[UUID] = None,
        workflow_total_steps: Optional[int] = None,
        model_id: Optional[UUID] = None,
        project_id: Optional[UUID] = None,
        cluster_id: Optional[UUID] = None,
        endpoint_name: Optional[str] = None,
        deploy_config: Optional[DeploymentTemplateCreate] = None,
        template_id: Optional[UUID] = None,
        trigger_workflow: bool = False,
        credential_id: Optional[UUID] = None,
        scaling_specification: Optional[ScalingSpecification] = None,
        hardware_mode: Optional[str] = None,
        enable_tool_calling: Optional[bool] = None,
        enable_reasoning: Optional[bool] = None,
        tool_calling_parser_type: Optional[str] = None,
        reasoning_parser_type: Optional[str] = None,
        chat_template: Optional[str] = None,
        supports_lora: Optional[bool] = None,
        supports_pipeline_parallelism: Optional[bool] = None,
    ) -> EndpointModel:
        """Create workflow steps and execute deployment workflow.

        Arguments availability handled in router pydantic validation
        - If workflow_id is provided, then step_number and either of (model_id, project_id, cluster_id, endpoint_name, replicas) should be provided
        - If workflow_id is not provided, the function will create a new workflow and a new workflow step.
            - Also for workflow step creation needed step_number and either of (model_id, project_id, cluster_id, endpoint_name, replicas)
        """
        current_step_number = step_number

        # Retrieve or create workflow
        workflow_create = WorkflowUtilCreate(
            workflow_type=WorkflowTypeEnum.MODEL_DEPLOYMENT,
            title="Deploying Model",
            total_steps=workflow_total_steps,
            icon=APP_ICONS["general"]["deployment_mono"],
            created_by=current_user_id,
        )

        db_workflow = await WorkflowService(self.session).retrieve_or_create_workflow(
            workflow_id, workflow_create, current_user_id
        )

        # Validate project
        if project_id:
            db_project = await ProjectDataManager(self.session).retrieve_by_fields(
                ProjectModel, {"id": project_id, "status": ProjectStatusEnum.ACTIVE}
            )

            # Update workflow tag
            db_workflow = await WorkflowDataManager(self.session).update_by_fields(
                db_workflow, {"tag": db_project.name}
            )

        # Validate model
        if model_id:
            db_model = await ModelDataManager(self.session).retrieve_by_fields(
                Model, {"id": model_id, "status": ModelStatusEnum.ACTIVE}
            )

            # Update workflow icon
            if db_model.provider_type in [ModelProviderTypeEnum.HUGGING_FACE, ModelProviderTypeEnum.CLOUD_MODEL]:
                db_provider = await ProviderDataManager(self.session).retrieve_by_fields(
                    ProviderModel, {"id": db_model.provider_id}
                )
                model_icon = db_provider.icon
            else:
                model_icon = db_model.icon

            db_workflow = await WorkflowDataManager(self.session).update_by_fields(
                db_workflow, {"icon": model_icon, "title": db_model.name}
            )

        # Validate template
        if template_id:
            await ModelTemplateDataManager(self.session).retrieve_by_fields(ModelTemplateModel, {"id": template_id})

        # Validate cluster
        if cluster_id:
            db_cluster = await ClusterDataManager(self.session).retrieve_by_fields(
                ClusterModel, {"cluster_id": cluster_id}, exclude_fields={"status": ClusterStatusEnum.DELETED}
            )

            if db_cluster.status != ClusterStatusEnum.AVAILABLE:
                logger.error(f"Cluster {cluster_id} is currently not available.")
                raise ClientException("Cluster is not available")

        # Validate credential
        if credential_id:
            await ProprietaryCredentialDataManager(self.session).retrieve_by_fields(
                ProprietaryCredentialModel, {"id": credential_id}
            )

        # Update workflow title
        if endpoint_name:
            db_workflow = await WorkflowDataManager(self.session).update_by_fields(
                db_workflow, {"title": endpoint_name}
            )

        # Prepare workflow step data
        workflow_step_data = DeploymentWorkflowStepData(
            model_id=model_id,
            project_id=project_id,
            cluster_id=cluster_id,
            endpoint_name=endpoint_name,
            deploy_config=deploy_config,
            template_id=template_id,
            credential_id=credential_id,
            scaling_specification=scaling_specification,
            hardware_mode=hardware_mode,
            enable_tool_calling=enable_tool_calling,
            enable_reasoning=enable_reasoning,
            tool_calling_parser_type=tool_calling_parser_type,
            reasoning_parser_type=reasoning_parser_type,
            chat_template=chat_template,
            supports_lora=supports_lora,
            supports_pipeline_parallelism=supports_pipeline_parallelism,
        ).model_dump(exclude_none=True, exclude_unset=True, mode="json")

        # Get workflow steps
        db_workflow_steps = await WorkflowStepDataManager(self.session).get_all_workflow_steps(
            {"workflow_id": db_workflow.id}
        )

        # For avoiding another db call for record retrieval, storing db object while iterating over db_workflow_steps
        db_current_workflow_step = None

        if db_workflow_steps:
            db_step_endpoint_name = None

            for db_step in db_workflow_steps:
                # Get current workflow step
                if db_step.step_number == current_step_number:
                    db_current_workflow_step = db_step

                if "endpoint_name" in db_step.data:
                    db_step_endpoint_name = db_step.data["endpoint_name"]

            # Check duplicate endpoint globally (irrespective of project)
            query_endpoint_name = None
            if db_step_endpoint_name:
                # If endpoint_name given in earlier step
                query_endpoint_name = db_step_endpoint_name
            elif endpoint_name:
                # If user gives endpoint_name
                query_endpoint_name = endpoint_name

            if query_endpoint_name:
                # NOTE: Endpoint names must be globally unique
                db_endpoint = await EndpointDataManager(self.session).retrieve_by_fields(
                    EndpointModel,
                    {
                        "name": query_endpoint_name,
                    },
                    exclude_fields={"status": EndpointStatusEnum.DELETED},
                    missing_ok=True,
                    case_sensitive=False,
                )
                if db_endpoint:
                    logger.info(f"An endpoint with name {query_endpoint_name} already exists.")
                    raise ClientException("An endpoint with this name already exists")

        if db_current_workflow_step:
            logger.debug(f"Workflow {db_workflow.id} step {current_step_number} already exists")

            # Merge new data with existing data (preserve previous step data)
            merged_data = {**db_current_workflow_step.data, **workflow_step_data}
            db_workflow_step = await WorkflowStepDataManager(self.session).update_by_fields(
                db_current_workflow_step,
                {"data": merged_data},
            )
            logger.info(f"Workflow {db_workflow.id} step {current_step_number} updated")
        else:
            logger.info(f"Creating workflow step {current_step_number} for workflow {db_workflow.id}")

            # Insert step details in db
            db_workflow_step = await WorkflowStepDataManager(self.session).insert_one(
                WorkflowStepModel(
                    workflow_id=db_workflow.id,
                    step_number=current_step_number,
                    data=workflow_step_data,
                )
            )

        # Update workflow current step as the highest step_number
        db_max_workflow_step_number = max(step.step_number for step in db_workflow_steps) if db_workflow_steps else 0
        workflow_current_step = max(current_step_number, db_max_workflow_step_number)
        logger.info(f"The current step of workflow {db_workflow.id} is {workflow_current_step}")

        # This will ensure workflow step number is updated to the latest step number
        db_workflow = await WorkflowDataManager(self.session).update_by_fields(
            db_workflow,
            {"current_step": workflow_current_step},
        )

        if deploy_config:
            # Fetch model information from previous steps
            db_workflow_steps = await WorkflowStepDataManager(self.session).get_all_workflow_steps(
                {"workflow_id": db_workflow.id}
            )

            # Get latest model_id and hardware_mode from workflow steps
            model_id = None
            workflow_hardware_mode = "dedicated"  # Default value
            for db_workflow_step in db_workflow_steps:
                if "model_id" in db_workflow_step.data:
                    model_id = db_workflow_step.data["model_id"]
                if "hardware_mode" in db_workflow_step.data:
                    workflow_hardware_mode = db_workflow_step.data["hardware_mode"]

            if not model_id:
                raise ClientException("Model ID is not provided")

            db_model = await ModelDataManager(self.session).retrieve_by_fields(
                Model, {"id": model_id, "status": ModelStatusEnum.ACTIVE}
            )

            # Skip cluster simulation for cloud models
            if db_model.provider_type != ModelProviderTypeEnum.CLOUD_MODEL:
                # Create next step from backend
                # Increment workflow_current_step with 1
                current_step_number = current_step_number + 1
                workflow_current_step = current_step_number

                bud_simulator_events = await self._perform_cluster_simulation(
                    db_workflow.id,
                    deploy_config,
                    current_user_id,
                    db_model.uri,
                    db_model.provider_type,
                    db_model.local_path,
                    workflow_hardware_mode,
                )
                simulator_id = bud_simulator_events.pop("workflow_id")
                recommended_cluster_events = {
                    "simulator_id": simulator_id,
                    "bud_simulator_events": bud_simulator_events,
                }

                # Update or create next workflow step
                db_workflow_step = await WorkflowStepService(self.session).create_or_update_next_workflow_step(
                    db_workflow.id, current_step_number, recommended_cluster_events
                )
                logger.debug(f"Workflow step updated {db_workflow_step.id}")

                # Update workflow progress
                bud_simulator_events["progress_type"] = "bud_simulator_events"
                db_workflow = await WorkflowDataManager(self.session).update_by_fields(
                    db_workflow,
                    {"progress": bud_simulator_events, "current_step": workflow_current_step},
                )
            else:
                logger.info(f"Skipping cluster simulation for cloud model: {db_model.id}")

        # Execute workflow
        if trigger_workflow:
            logger.info("Workflow triggered")

            # Increment step number of workflow and workflow step
            current_step_number = current_step_number + 1
            workflow_current_step = current_step_number

            # TODO: Currently querying workflow steps again by ordering steps in ascending order
            # To ensure the latest step update is fetched, Consider excluding it later
            db_workflow_steps = await WorkflowStepDataManager(self.session).get_all_workflow_steps(
                {"workflow_id": db_workflow.id}
            )

            # Define the keys required for model deployment
            keys_of_interest = [
                "model_id",
                "project_id",
                "cluster_id",
                # "created_by",
                "endpoint_name",
                "simulator_id",
                "deploy_config",
                "credential_id",
                "scaling_specification",
                "enable_tool_calling",
                "enable_reasoning",
                "tool_calling_parser_type",
                "reasoning_parser_type",
                "chat_template",
            ]

            # from workflow steps extract necessary information
            required_data = {}
            for db_workflow_step in db_workflow_steps:
                for key in keys_of_interest:
                    if key in db_workflow_step.data:
                        required_data[key] = db_workflow_step.data[key]

            # Base required keys for all deployments
            required_keys = [
                "model_id",
                "project_id",
                "endpoint_name",
                "deploy_config",
            ]

            # Check model type to determine additional required keys
            if "model_id" in required_data:
                db_model = await ModelDataManager(self.session).retrieve_by_fields(
                    Model,
                    {"id": required_data["model_id"], "status": ModelStatusEnum.ACTIVE},
                )

                if db_model.provider_type == ModelProviderTypeEnum.CLOUD_MODEL:
                    # Cloud models need credential but not cluster/simulator
                    required_keys.append("credential_id")
                else:
                    # Local models need cluster and simulator info
                    required_keys.extend(["cluster_id", "simulator_id", "scaling_specification"])

            # Check if all required keys are present
            missing_keys = [key for key in required_keys if key not in required_data]
            if missing_keys:
                raise ClientException(f"Missing required data: {', '.join(missing_keys)}")

            # Perform duplicate endpoint check globally (irrespective of project)
            db_endpoint = await EndpointDataManager(self.session).retrieve_by_fields(
                EndpointModel,
                {
                    "name": required_data["endpoint_name"],
                },
                exclude_fields={"status": EndpointStatusEnum.DELETED},
                missing_ok=True,
                case_sensitive=False,
            )

            if db_endpoint:
                raise ClientException("An endpoint with this name already exists")

            # Check if this is a cloud model that should use direct endpoint creation
            db_model = await ModelDataManager(self.session).retrieve_by_fields(
                Model,
                {"id": required_data["model_id"], "status": ModelStatusEnum.ACTIVE},
            )

            if db_model.provider_type == ModelProviderTypeEnum.CLOUD_MODEL:
                # Direct endpoint creation for cloud models
                logger.info("Using direct endpoint creation for cloud model deployment")

                # Create endpoint directly without calling budcluster
                # For cloud models, cluster_id is optional
                cluster_id = UUID(required_data["cluster_id"]) if "cluster_id" in required_data else None

                db_endpoint = await self._create_endpoint_directly(
                    model_id=UUID(required_data["model_id"]),
                    project_id=UUID(required_data["project_id"]),
                    cluster_id=cluster_id,
                    endpoint_name=required_data["endpoint_name"],
                    deploy_config=DeploymentTemplateCreate(**required_data["deploy_config"]),
                    workflow_id=db_workflow.id,
                    current_user_id=current_user_id,
                    credential_id=UUID(required_data["credential_id"]) if "credential_id" in required_data else None,
                    enable_tool_calling=required_data.get("enable_tool_calling"),
                    enable_reasoning=required_data.get("enable_reasoning"),
                    tool_calling_parser_type=required_data.get("tool_calling_parser_type"),
                    reasoning_parser_type=required_data.get("reasoning_parser_type"),
                    chat_template=required_data.get("chat_template"),
                )

                # Create deployment events for workflow tracking
                model_deployment_events = {
                    "budserve_cluster_events": {
                        "status": "completed",
                        "endpoint_id": str(db_endpoint.id),
                        "endpoint_url": db_endpoint.url,
                        "message": "Cloud model endpoint created successfully",
                    }
                }

                # Update workflow status to completed
                db_workflow = await WorkflowDataManager(self.session).update_by_fields(
                    db_workflow,
                    {
                        "status": WorkflowStatusEnum.COMPLETED,
                        "current_step": workflow_current_step,
                        "progress": model_deployment_events["budserve_cluster_events"],
                    },
                )

                # Update or create workflow step with endpoint details
                db_workflow_step = await WorkflowStepService(self.session).create_or_update_next_workflow_step(
                    db_workflow.id, current_step_number, model_deployment_events
                )
                logger.info(f"Cloud model endpoint {db_endpoint.id} created successfully")

            else:
                # Existing flow for local models - trigger model deployment via budcluster
                model_deployment_response = await self._initiate_model_deployment(
                    cluster_id=UUID(required_data["cluster_id"]),
                    endpoint_name=required_data["endpoint_name"],
                    simulator_id=UUID(required_data["simulator_id"]),
                    model_id=UUID(required_data["model_id"]),
                    deploy_config=DeploymentTemplateCreate(**required_data["deploy_config"]),
                    workflow_id=db_workflow.id,
                    subscriber_id=current_user_id,
                    credential_id=UUID(required_data["credential_id"]) if "credential_id" in required_data else None,
                    scaling_specification=required_data.get("scaling_specification"),
                    enable_tool_calling=required_data.get("enable_tool_calling"),
                    enable_reasoning=required_data.get("enable_reasoning"),
                )
                model_deployment_events = {
                    "budserve_cluster_events": model_deployment_response,
                }

                # Update or create next workflow step
                db_workflow_step = await WorkflowStepService(self.session).create_or_update_next_workflow_step(
                    db_workflow.id, current_step_number, model_deployment_events
                )
                logger.debug(f"Workflow step updated {db_workflow_step.id}")

                # Update workflow progress
                model_deployment_response["progress_type"] = "budserve_cluster_events"
                db_workflow = await WorkflowDataManager(self.session).update_by_fields(
                    db_workflow,
                    {"progress": model_deployment_response, "current_step": workflow_current_step},
                )
                logger.debug("Successfully triggered model deployment")

        return db_workflow

    @staticmethod
    async def _perform_cluster_simulation(
        workflow_id: UUID,
        deploy_config: DeploymentTemplateCreate,
        subscriber_id: UUID,
        model_uri: str,
        provider_type: ModelProviderTypeEnum,
        local_path: Optional[str] = None,
        hardware_mode: Optional[str] = "dedicated",
    ) -> Dict[str, Any]:
        """Get recommended cluster events."""
        logger.info("Getting recommended cluster events")

        notification_metadata = BudNotificationMetadata(
            workflow_id=str(workflow_id),
            subscriber_ids=str(subscriber_id),
            name=BUD_INTERNAL_WORKFLOW,
        )

        if provider_type == ModelProviderTypeEnum.CLOUD_MODEL:
            recommended_cluster_request = RecommendedClusterRequest(
                pretrained_model_uri=model_uri,
                input_tokens=deploy_config.avg_context_length,
                output_tokens=deploy_config.avg_sequence_length,
                concurrency=deploy_config.concurrent_requests,
                target_ttft=0,
                target_throughput_per_user=0,
                target_e2e_latency=0,
                notification_metadata=notification_metadata,
                source_topic=app_settings.source_topic,
                is_proprietary_model=True,
                hardware_mode=hardware_mode,
            )
        else:
            # Only applicable for local model deployment
            # ttft and e2e latency minimum values
            # throughput maximum value
            target_throughput_per_user_max = (
                deploy_config.per_session_tokens_per_sec[1] if deploy_config.per_session_tokens_per_sec else None
            )
            ttft_min = deploy_config.ttft[0] if deploy_config.ttft else None
            e2e_latency_min = deploy_config.e2e_latency[0] if deploy_config.e2e_latency else None
            recommended_cluster_request = RecommendedClusterRequest(
                pretrained_model_uri=local_path,
                # pretrained_model_uri=model_uri, # Uncomment this for model uri
                input_tokens=deploy_config.avg_context_length,
                output_tokens=deploy_config.avg_sequence_length,
                concurrency=deploy_config.concurrent_requests,
                target_ttft=ttft_min,
                target_throughput_per_user=target_throughput_per_user_max,
                target_e2e_latency=e2e_latency_min,
                notification_metadata=notification_metadata,
                source_topic=app_settings.source_topic,
                is_proprietary_model=False,
                hardware_mode=hardware_mode,
            )

        # Get recommended cluster info from Bud Simulator
        recommended_cluster_endpoint = (
            f"{app_settings.dapr_base_url}/v1.0/invoke/{app_settings.bud_simulator_app_id}/method/simulator/run"
        )
        logger.debug(f"simulator url: {recommended_cluster_endpoint}")
        # Perform recommended cluster simulation
        try:
            async with aiohttp.ClientSession() as session:
                async with session.post(
                    recommended_cluster_endpoint, json=recommended_cluster_request.model_dump()
                ) as response:
                    response_data = await response.json()
                    if response.status >= 400:
                        raise ClientException("Unable to perform recommended cluster simulation")

                    # Add payload key to steps
                    if "steps" in response_data:
                        steps = response_data["steps"]
                        for step in steps:
                            step["payload"] = {}
                        response_data["steps"] = steps

                    return response_data
        except ClientException as e:
            raise e
        except Exception as e:
            logger.error(f"Failed to perform recommended cluster simulation: {e}")
            raise ClientException("Unable to perform recommended cluster simulation") from e

    async def _initiate_model_deployment(
        self,
        cluster_id: UUID,
        endpoint_name: str,
        simulator_id: UUID,
        model_id: UUID,
        deploy_config: DeploymentTemplateCreate,
        workflow_id: UUID,
        subscriber_id: UUID,
        credential_id: UUID | None = None,
        scaling_specification: Optional[ScalingSpecification] = None,
        enable_tool_calling: Optional[bool] = None,
        enable_reasoning: Optional[bool] = None,
    ) -> Dict[str, Any]:
        """Trigger model deployment by step."""
        logger.debug("Triggering model deployment")
        db_model = await ModelDataManager(self.session).retrieve_by_fields(
            Model, {"id": model_id, "status": ModelStatusEnum.ACTIVE}
        )
        logger.debug(f"Found model: {db_model.source}")

        target_throughput_per_user_max = (
            deploy_config.per_session_tokens_per_sec[1] if deploy_config.per_session_tokens_per_sec else None
        )
        ttft_min = deploy_config.ttft[0] if deploy_config.ttft else None
        e2e_latency_min = deploy_config.e2e_latency[0] if deploy_config.e2e_latency else None

        notification_metadata = BudNotificationMetadata(
            workflow_id=str(workflow_id),
            subscriber_ids=str(subscriber_id),
            name=BUD_INTERNAL_WORKFLOW,
        )

        if db_model.provider_type == ModelProviderTypeEnum.CLOUD_MODEL:
            model_uri = db_model.uri
            model_source = db_model.source
            if model_uri.startswith(f"{model_source}/"):
                model_uri = model_uri.removeprefix(f"{model_source}/")
            # deploy_model_uri = model_uri if not credential_id else f"{model_source}/{model_uri}"
            deploy_model_uri = model_uri
            # Update made in lite-llm pr merge
        else:
            deploy_model_uri = db_model.local_path
            # deploy_model_uri = db_model.uri # Uncomment this for model uri

        default_storage_class = None
        default_access_mode = None
        cluster_settings = None
        try:
            from ..cluster_ops.services import ClusterService  # local import to avoid circular dependency

            cluster_service = ClusterService(self.session)
            cluster_manager = ClusterDataManager(self.session)

            # Resolve BudCluster's external identifier to the internal primary key expected by settings
            db_cluster = await cluster_manager.retrieve_by_fields(
                ClusterModel,
                fields={"cluster_id": cluster_id},
                missing_ok=True,
            )
            if not db_cluster:
                db_cluster = await cluster_manager.retrieve_by_fields(
                    ClusterModel,
                    fields={"id": cluster_id},
                    missing_ok=True,
                )

            if not db_cluster:
                logger.warning("Cluster %s not found when fetching settings", cluster_id)
            else:
                internal_cluster_id = db_cluster.id
                if internal_cluster_id != cluster_id:
                    logger.debug(
                        "Resolved BudCluster ID %s to internal cluster ID %s for settings lookup",
                        cluster_id,
                        internal_cluster_id,
                    )
                cluster_settings = await cluster_service.get_cluster_settings(internal_cluster_id)
        except Exception as exc:  # pragma: no cover - best-effort enrichment
            logger.warning("Failed to fetch cluster settings for cluster %s: %s", cluster_id, exc)
            cluster_settings = None
        logger.info(f"Cluster settings: {cluster_settings}")
        if cluster_settings:
            default_storage_class = cluster_settings.default_storage_class
            default_access_mode = cluster_settings.default_access_mode
            logger.debug(
                "Using cluster defaults for %s -> storage_class=%s access_mode=%s",
                cluster_id,
                default_storage_class,
                default_access_mode,
            )

        # Perform model deployment
        model_deployment_request = ModelDeploymentRequest(
            cluster_id=cluster_id,
            simulator_id=simulator_id,
            endpoint_name=endpoint_name,
            model=deploy_model_uri,
            model_size=db_model.model_size,
            storage_size_gb=db_model.storage_size_gb,
            target_ttft=ttft_min,
            target_e2e_latency=e2e_latency_min,
            target_throughput_per_user=target_throughput_per_user_max,
            concurrency=deploy_config.concurrent_requests,
            input_tokens=deploy_config.avg_context_length,
            output_tokens=deploy_config.avg_sequence_length,
            notification_metadata=notification_metadata,
            source_topic=app_settings.source_topic,
            credential_id=credential_id,
            podscaler=scaling_specification,
            provider=db_model.source,
            enable_tool_calling=enable_tool_calling,
            enable_reasoning=enable_reasoning,
            default_storage_class=default_storage_class,
            default_access_mode=default_access_mode,
        )
        model_deployment_endpoint = (
            f"{app_settings.dapr_base_url}/v1.0/invoke/{app_settings.bud_cluster_app_id}/method/deployment"
        )
        model_deployment_payload = model_deployment_request.model_dump(mode="json", exclude_none=True)
        logger.debug("model_deployment_payload: %s", model_deployment_payload)

        # Perform model deployment
        try:
            async with aiohttp.ClientSession() as session:
                async with session.post(model_deployment_endpoint, json=model_deployment_payload) as response:
                    response_data = await response.json()
                    logger.debug("model_deployment_response: %s", response_data)

                    if response.status >= 400:
                        raise ClientException("Unable to perform model deployment")

                    # Add payload key to steps
                    if "steps" in response_data:
                        steps = response_data["steps"]
                        for step in steps:
                            step["payload"] = {}
                        response_data["steps"] = steps

                    return response_data
        except ClientException as e:
            raise e
        except Exception as e:
            logger.error(f"Failed to perform model deployment: {e}")
            raise ClientException("Unable to perform model deployment") from e

    async def _create_endpoint_directly(
        self,
        model_id: UUID,
        project_id: UUID,
        cluster_id: Optional[UUID],
        endpoint_name: str,
        deploy_config: DeploymentTemplateCreate,
        workflow_id: UUID,
        current_user_id: UUID,
        credential_id: Optional[UUID] = None,
        enable_tool_calling: Optional[bool] = None,
        enable_reasoning: Optional[bool] = None,
        tool_calling_parser_type: Optional[str] = None,
        reasoning_parser_type: Optional[str] = None,
        chat_template: Optional[str] = None,
    ) -> EndpointModel:
        """Create endpoint directly for cloud/proprietary models without calling budcluster.

        Args:
            model_id: The model ID to deploy
            project_id: The project ID for the endpoint
            cluster_id: Optional cluster ID (not required for cloud models)
            endpoint_name: The name of the endpoint
            deploy_config: Deployment configuration
            workflow_id: The workflow ID for tracking
            current_user_id: The user creating the endpoint
            credential_id: Optional credential ID for cloud models

        Returns:
            The created endpoint model
        """
        logger.info(f"Creating endpoint directly for cloud model {model_id}")

        # Retrieve the model
        db_model = await ModelDataManager(self.session).retrieve_by_fields(
            Model, {"id": model_id, "status": ModelStatusEnum.ACTIVE}
        )

        # Skipping cloud model check.
        # # For cloud models, get the cloud model details for supported endpoints
        # if db_model.provider_type == ModelProviderTypeEnum.CLOUD_MODEL:
        #     db_cloud_model = await CloudModelDataManager(self.session).retrieve_by_fields(
        #         CloudModel,
        #         fields={
        #             "status": CloudModelStatusEnum.ACTIVE,
        #             "source": db_model.source,
        #             "uri": db_model.uri,
        #             "provider_id": db_model.provider_id,
        #         },
        #     )
        #     supported_endpoints = db_cloud_model.supported_endpoints if db_cloud_model else []
        # else:
        #     # This should not happen as this method is only for cloud models
        #     raise ClientException("Direct endpoint creation is only supported for cloud models")

        if not db_model:
            raise ClientException(f"Active model with id {model_id} not found.")

        if db_model.provider_type != ModelProviderTypeEnum.CLOUD_MODEL:
            raise ClientException("Direct endpoint creation is only supported for cloud models")

        supported_endpoints = db_model.supported_endpoints

        # Generate namespace and deployment URL
        # Use model.uri as namespace for cloud models
        # Remove provider prefix if present (e.g., "openai/gpt-4" -> "gpt-4")
        namespace = db_model.uri
        if "/" in namespace:
            namespace = namespace.split("/", 1)[1]

        # Use the proxy service URL for cloud models
        deployment_url = "budproxy-service.svc.cluster.local"

        # For cloud models, we set replicas to 1 as they are API-based
        replicas = deploy_config.replicas if hasattr(deploy_config, "replicas") else 1

        # For cloud models without a cluster, use None for both cluster_id and bud_cluster_id

        # Prepare endpoint data
        # Ensure deployment_config includes engine_configs (defaults + provided values)
        deployment_config_dict = deploy_config.model_dump()
        engine_cfg = deployment_config_dict.get("engine_configs") or {}
        engine_cfg.setdefault("tool_calling_parser_type", "")
        engine_cfg.setdefault("reasoning_parser_type", "")
        engine_cfg.setdefault("chat_template", "")
        engine_cfg.setdefault("enable_tool_calling", False)
        engine_cfg.setdefault("enable_reasoning", False)

        if tool_calling_parser_type is not None:
            engine_cfg["tool_calling_parser_type"] = tool_calling_parser_type
        if reasoning_parser_type is not None:
            engine_cfg["reasoning_parser_type"] = reasoning_parser_type
        if chat_template is not None:
            engine_cfg["chat_template"] = chat_template
        if enable_tool_calling is not None:
            engine_cfg["enable_tool_calling"] = enable_tool_calling
        if enable_reasoning is not None:
            engine_cfg["enable_reasoning"] = enable_reasoning
        deployment_config_dict["engine_configs"] = engine_cfg
        endpoint_data = EndpointCreate(
            project_id=project_id,
            model_id=model_id,
            cluster_id=cluster_id,  # None for cloud models
            bud_cluster_id=None,  # None for cloud models
            name=endpoint_name,
            url=deployment_url,
            namespace=namespace,
            status=EndpointStatusEnum.RUNNING,  # Cloud models are immediately available
            created_by=current_user_id,
            status_sync_at=datetime.now(),
            credential_id=credential_id,
            active_replicas=replicas,
            total_replicas=replicas,
            number_of_nodes=1,  # Cloud models run on 1 virtual node
            deployment_config=deployment_config_dict,
            node_list=[],  # Empty for cloud models
            supported_endpoints=supported_endpoints,
        )

        # Create the endpoint in database
        db_endpoint = await EndpointDataManager(self.session).insert_one(
            EndpointModel(**endpoint_data.model_dump(exclude_unset=True, exclude_none=True))
        )

        logger.info(f"Successfully created endpoint {db_endpoint.id} for cloud model {model_id}")

        # Fetch credential details if credential_id is provided
        encrypted_credential_data = None
        if credential_id:
            # Fetch the credential
            db_credential = await ProprietaryCredentialDataManager(self.session).retrieve_by_fields(
                ProprietaryCredential, {"id": credential_id}
            )

            # Pass the encrypted credential data directly
            if db_credential.other_provider_creds:
                encrypted_credential_data = db_credential.other_provider_creds

        # Update proxy cache for the endpoint
        # For cloud models, we use the model source as the model type
        model_type = db_model.source.lower() if db_model.source else "openai"

        # Add model to proxy cache
        # Import here to avoid circular import
        from ..endpoint_ops.services import EndpointService

        endpoint_service = EndpointService(self.session)
        await endpoint_service.add_model_to_proxy_cache(
            endpoint_id=db_endpoint.id,
            model_name=namespace,
            model_type=model_type,
            api_base=deployment_url,
            supported_endpoints=supported_endpoints,
            encrypted_credential_data=encrypted_credential_data,
        )

        # Update proxy cache for the project
        await CredentialService(self.session).update_proxy_cache(project_id)
        logger.info(f"Updated proxy cache for project {project_id}")

        return db_endpoint


class ModelServiceUtil(SessionMixin):
    """Model util service."""

    async def get_model_icon(self, db_model: Optional[Model] = None, model_id: Optional[UUID] = None) -> Optional[str]:
        """Get model icon.

        Args:
            db_model: The model to get the icon for.

        Returns:
            The model icon.
        """
        if db_model is None and model_id is None:
            raise ValueError("Atleast one of model instance or model id must be provided")
        if db_model is None:
            db_model = await ModelDataManager(self.session).retrieve_by_fields(
                Model, {"id": model_id, "status": ModelStatusEnum.ACTIVE}
            )
        if db_model.provider_type in [ModelProviderTypeEnum.CLOUD_MODEL, ModelProviderTypeEnum.HUGGING_FACE]:
            return db_model.provider.icon
        else:
            return db_model.icon


class ModelCatalogService(SessionMixin):
    """Service for model catalog operations."""

    def __init__(self, session: Session):
        """Initialize the service."""
        super().__init__(session)
        self.redis_service = RedisService()

    def _generate_cache_key(self, prefix: str, **kwargs) -> str:
        """Generate a cache key from parameters."""
        # Create a sorted dictionary to ensure consistent keys
        sorted_params = dict(sorted(kwargs.items()))
        # Convert to JSON string and create hash
        params_str = json.dumps(sorted_params, sort_keys=True, default=str)
        params_hash = hashlib.sha256(params_str.encode()).hexdigest()[:16]
        return f"catalog:{prefix}:{params_hash}"

    async def get_published_models(
        self,
        filters: Dict[str, Any],
        offset: int,
        limit: int,
        order_by: Optional[List[Tuple[str, str]]] = None,
        search_term: Optional[str] = None,
    ) -> Tuple[List[Dict[str, Any]], int]:
        """Get published models with filtering and search.

        Args:
            filters: Filter criteria (modality, status, etc.)
            offset: Pagination offset
            limit: Pagination limit
            order_by: Ordering fields
            search_term: Optional search term

        Returns:
            Tuple of (models list, total count)
        """
        # Generate cache key
        cache_key = self._generate_cache_key(
            "models",
            filters=filters,
            offset=offset,
            limit=limit,
            order_by=order_by,
            search_term=search_term,
        )

        # Try to get from cache
        cached_data = await self.redis_service.get(cache_key)
        if cached_data:
            try:
                data = json.loads(cached_data)
                return data["items"], data["count"]
            except (json.JSONDecodeError, KeyError):
                # Invalid cache data, continue to fetch from DB
                pass

        # Get data from CRUD
        results, total_count = await ModelDataManager(self.session).get_published_models_catalog(
            offset=offset,
            limit=limit,
            filters=filters,
            order_by=order_by or [],
            search_term=search_term,
        )

        # Transform results to catalog items
        catalog_items = []
        for row in results:
            model, endpoint, input_cost, output_cost, currency, per_tokens, provider_icon = row

            # Build capabilities from strengths and tags
            capabilities = []
            if model.strengths:
                capabilities.extend(model.strengths)
            if model.tags:
                # Extract tag names
                tag_names = [tag.get("name") for tag in model.tags if isinstance(tag, dict) and "name" in tag]
                capabilities.extend(tag_names)

            # Build catalog item
            # Handle provider_type - convert enum to string if needed
            provider_type_value = model.provider_type
            if hasattr(provider_type_value, "value"):
                provider_type_value = provider_type_value.value

            # Convert modality enums to strings
            modality_values = []
            if model.modality:
                for mod in model.modality:
                    if hasattr(mod, "value"):
                        modality_values.append(mod.value)
                    else:
                        modality_values.append(mod)

            # Convert status enum to string if needed
            status_value = model.status
            if hasattr(status_value, "value"):
                status_value = status_value.value

            # Convert supported_endpoints enums to strings
            supported_endpoints_values = []
            if model.supported_endpoints:
                for endpoint_enum in model.supported_endpoints:
                    if hasattr(endpoint_enum, "value"):
                        supported_endpoints_values.append(endpoint_enum.value)
                    else:
                        supported_endpoints_values.append(endpoint_enum)

            catalog_item = {
                "id": str(model.id),
                "name": model.name,
                "modality": modality_values,
                "status": status_value,
                "description": model.description,
                "capabilities": list(set(capabilities)),  # Remove duplicates
                "token_limit": model.token_limit,
                "max_input_tokens": model.max_input_tokens,
                "use_cases": model.use_cases,
                "author": model.author,
                "model_size": model.model_size,
                "provider_type": provider_type_value,
                "uri": model.uri,
                "source": model.source,
                "provider_icon": provider_icon if provider_icon else model.icon,
                "published_date": endpoint.published_date.isoformat() if endpoint.published_date else None,
                "endpoint_id": str(endpoint.id),
                "endpoint_name": endpoint.name,
                "supported_endpoints": supported_endpoints_values,
            }

            # Add pricing if available
            if input_cost is not None and output_cost is not None:
                catalog_item["pricing"] = {
                    "input_cost": float(input_cost),
                    "output_cost": float(output_cost),
                    "currency": currency or "USD",
                    "per_tokens": per_tokens or 1000,
                }
            else:
                catalog_item["pricing"] = None

            catalog_items.append(catalog_item)

        # Cache the results with 5-minute TTL
        cache_data = {"items": catalog_items, "count": total_count}
        await self.redis_service.set(cache_key, json.dumps(cache_data), ex=300)

        return catalog_items, total_count

    async def get_model_details(self, endpoint_id: UUID) -> Optional[Dict[str, Any]]:
        """Get detailed model information by endpoint ID.

        Args:
            endpoint_id: The endpoint ID

        Returns:
            Model details or None if not found

        Raises:
            ClientException: If endpoint not found or not published
        """
        # Generate cache key
        cache_key = f"catalog:model:{endpoint_id}"

        # Try to get from cache
        cached_data = await self.redis_service.get(cache_key)
        if cached_data:
            try:
                return json.loads(cached_data)
            except json.JSONDecodeError:
                # Invalid cache data, continue to fetch from DB
                pass

        result = await ModelDataManager(self.session).get_published_model_detail(endpoint_id)

        if not result:
            raise ClientException(
                status_code=status.HTTP_404_NOT_FOUND,
                message=f"Published model not found for endpoint {endpoint_id}",
            )

        model, endpoint, input_cost, output_cost, currency, per_tokens, provider_icon = result

        # Build capabilities
        capabilities = []
        if model.strengths:
            capabilities.extend(model.strengths)
        if model.tags:
            tag_names = [tag.get("name") for tag in model.tags if isinstance(tag, dict) and "name" in tag]
            capabilities.extend(tag_names)

        # Build catalog item
        # Handle provider_type - convert enum to string if needed
        provider_type_value = model.provider_type
        if hasattr(provider_type_value, "value"):
            provider_type_value = provider_type_value.value

        # Convert modality enums to strings
        modality_values = []
        if model.modality:
            for mod in model.modality:
                if hasattr(mod, "value"):
                    modality_values.append(mod.value)
                else:
                    modality_values.append(mod)

        # Convert status enum to string if needed
        status_value = model.status
        if hasattr(status_value, "value"):
            status_value = status_value.value

        # Convert supported_endpoints enums to strings
        supported_endpoints_values = []
        if model.supported_endpoints:
            for endpoint_enum in model.supported_endpoints:
                if hasattr(endpoint_enum, "value"):
                    supported_endpoints_values.append(endpoint_enum.value)
                else:
                    supported_endpoints_values.append(endpoint_enum)

        catalog_item = {
            "id": str(model.id),
            "name": model.name,
            "modality": modality_values,
            "status": status_value,
            "description": model.description,
            "capabilities": list(set(capabilities)),
            "token_limit": model.token_limit,
            "max_input_tokens": model.max_input_tokens,
            "use_cases": model.use_cases,
            "author": model.author,
            "model_size": model.model_size,
            "provider_type": provider_type_value,
            "uri": model.uri,
            "source": model.source,
            "provider_icon": provider_icon if provider_icon else model.icon,
            "published_date": endpoint.published_date.isoformat() if endpoint.published_date else None,
            "endpoint_id": str(endpoint.id),
            "endpoint_name": endpoint.name,
            "supported_endpoints": supported_endpoints_values,
        }

        # Add pricing if available
        if input_cost is not None and output_cost is not None:
            catalog_item["pricing"] = {
                "input_cost": float(input_cost),
                "output_cost": float(output_cost),
                "currency": currency or "USD",
                "per_tokens": per_tokens or 1000,
            }
        else:
            catalog_item["pricing"] = None

        # Cache the result with 5-minute TTL
        await self.redis_service.set(cache_key, json.dumps(catalog_item), ex=300)

        return catalog_item

    async def get_catalog_model_details(self, endpoint_id: UUID) -> "ModelDetailSuccessResponse":
        """Get detailed model information by endpoint ID in the same format as retrieve_model.

        Args:
            endpoint_id: The endpoint ID

        Returns:
            ModelDetailSuccessResponse with model details

        Raises:
            ClientException: If endpoint not found or not published
        """
        from budapp.commons.constants import EndpointStatusEnum
        from budapp.endpoint_ops.models import Endpoint
        from budapp.model_ops.crud import ModelDataManager
        from budapp.model_ops.schemas import DeploymentPricingInfo, ModelDetailResponse

        # Get the published model details
        result = await ModelDataManager(self.session).get_published_model_detail(endpoint_id)

        if not result:
            raise ClientException(
                status_code=status.HTTP_404_NOT_FOUND,
                message=f"Published model not found for endpoint {endpoint_id}",
            )

        model, endpoint, input_cost, output_cost, currency, per_tokens, provider_icon = result

        # Get base model relation count
        model_tree_count = await ModelDataManager(self.session).get_model_tree_count(model.uri)
        base_model_relation_count = {row.base_model_relation.value: row.count for row in model_tree_count}
        from budapp.commons.constants import BaseModelRelationEnum
        from budapp.model_ops.schemas import ModelTree

        model_tree = ModelTree(
            adapters_count=base_model_relation_count.get(BaseModelRelationEnum.ADAPTER.value, 0),
            finetunes_count=base_model_relation_count.get(BaseModelRelationEnum.FINETUNE.value, 0),
            merges_count=base_model_relation_count.get(BaseModelRelationEnum.MERGE.value, 0),
            quantizations_count=base_model_relation_count.get(BaseModelRelationEnum.QUANTIZED.value, 0),
        )

        # Get endpoint count for this model
        db_endpoint_count = await ModelDataManager(self.session).get_count_by_fields(
            Endpoint, fields={"model_id": model.id}, exclude_fields={"status": EndpointStatusEnum.DELETED}
        )

        # Add pricing information to the model
        if input_cost is not None and output_cost is not None:
            # Create pricing info from the available data
            pricing_info = DeploymentPricingInfo(
                input_cost=float(input_cost),
                output_cost=float(output_cost),
                currency=currency or "USD",
                per_tokens=per_tokens or 1000,
            )
        else:
            pricing_info = None

        # Convert model to dict and add pricing
        model_dict = model.__dict__.copy()
        model_dict["pricing"] = pricing_info

        # Create ModelDetailResponse from the model dict
        model_response = ModelDetailResponse.model_validate(model_dict)

        from budapp.model_ops.schemas import ModelDetailSuccessResponse

        return ModelDetailSuccessResponse(
            model=model_response,
            model_tree=model_tree,
            scan_result=model.model_security_scan_result,
            endpoints_count=db_endpoint_count,
            endpoint_id=str(endpoint.id),
            endpoint_name=endpoint.name,
            message="Model retrieved successfully",
            code=status.HTTP_200_OK,
            object="catalog.model.get",
        ).to_http_response()<|MERGE_RESOLUTION|>--- conflicted
+++ resolved
@@ -587,20 +587,9 @@
 
         # Calculate and update storage size from MinIO if local_path is available
         if model.local_path:
-<<<<<<< HEAD
-            try:
-                model_store = ModelStore()
-                storage_size_gb = model_store.get_folder_size(app_settings.minio_bucket, model.local_path)
-                update_fields["storage_size_gb"] = storage_size_gb
-                logger.info(f"Calculated storage size for model {model.id}: {storage_size_gb:.2f} GB")
-            except Exception as e:
-                logger.warning(f"Failed to calculate storage size for model {model.id}: {e}")
-                # Don't fail the update if storage size calculation fails
-=======
             storage_size_gib = await calculate_and_get_storage_size(model.id, model.local_path)
             if storage_size_gib is not None:
                 update_fields["storage_size_gb"] = storage_size_gib
->>>>>>> 4d0410b7
 
         # Update model with extracted metadata
         if update_fields:
@@ -1311,20 +1300,9 @@
 
         # Calculate and update storage size from MinIO
         if local_path:
-<<<<<<< HEAD
-            try:
-                model_store = ModelStore()
-                storage_size_gb = model_store.get_folder_size(app_settings.minio_bucket, local_path)
-                await ModelDataManager(self.session).update_by_fields(db_model, {"storage_size_gb": storage_size_gb})
-                logger.info(f"Calculated and updated storage size for model {db_model.id}: {storage_size_gb:.2f} GB")
-            except Exception as e:
-                logger.warning(f"Failed to calculate storage size for model {db_model.id}: {e}")
-                # Don't fail the model creation if storage size calculation fails
-=======
             storage_size_gib = await calculate_and_get_storage_size(db_model.id, local_path)
             if storage_size_gib is not None:
                 await ModelDataManager(self.session).update_by_fields(db_model, {"storage_size_gb": storage_size_gib})
->>>>>>> 4d0410b7
 
         # Update to workflow step
         workflow_update_data = {
