# budapp/eval_ops/schemas.py

import re
from datetime import datetime
from typing import List, Optional

from pydantic import UUID4, BaseModel, Field, field_validator

from budapp.commons.schemas import PaginatedSuccessResponse, SuccessResponse
from budapp.eval_ops.models import RunStatusEnum


# ------------------------ Summary Schemas for Experiments ------------------------


class ModelSummary(BaseModel):
    """Summary of a model used in an experiment."""

    id: UUID4 = Field(..., description="The UUID of the model.")
    name: str = Field(..., description="The name of the model.")
    deployment_name: Optional[str] = Field(None, description="The deployment name/namespace if deployed.")


class TraitSummary(BaseModel):
    """Summary of a trait associated with datasets in an experiment."""

    id: UUID4 = Field(..., description="The UUID of the trait.")
    name: str = Field(..., description="The name of the trait.")
    icon: Optional[str] = Field(None, description="The icon for the trait.")


class ExperimentModelListItem(BaseModel):
    """Model item for filtering experiments."""

    id: UUID4 = Field(..., description="The UUID of the model.")
    name: str = Field(..., description="The name of the model.")
    deployment_name: Optional[str] = Field(None, description="The deployment name/namespace if deployed.")
    experiment_count: int = Field(..., description="Number of experiments using this model.")


# ------------------------ New Experiment Detail Schemas ------------------------


class BudgetStats(BaseModel):
    """Budget statistics for an experiment."""

    limit_usd: float = Field(..., description="Budget limit in USD")
    used_usd: float = Field(..., description="Budget used in USD")
    used_pct: int = Field(..., description="Percentage of budget used")


class TokenStats(BaseModel):
    """Token statistics for an experiment."""

    total: int = Field(..., description="Total tokens")
    prefix: int = Field(..., description="Prefix tokens")
    decode: int = Field(..., description="Decode tokens")
    unit: str = Field(default="tokens", description="Unit of measurement")


class RuntimeStats(BaseModel):
    """Runtime statistics for an experiment."""

    active_seconds: int = Field(..., description="Active runtime in seconds")
    estimated_total_seconds: int = Field(..., description="Estimated total runtime in seconds")


class ProcessingRate(BaseModel):
    """Processing rate for an experiment."""

    current_per_min: int = Field(..., description="Current processing rate per minute")
    target_per_min: int = Field(..., description="Target processing rate per minute")


class ExperimentStats(BaseModel):
    """Combined statistics for an experiment."""

    budget: BudgetStats = Field(..., description="Budget statistics")
    tokens: TokenStats = Field(..., description="Token statistics")
    runtime: RuntimeStats = Field(..., description="Runtime statistics")
    processing_rate: ProcessingRate = Field(..., description="Processing rate statistics")


class JudgeInfo(BaseModel):
    """Judge information for evaluation metrics."""

    mode: str = Field(..., description="Judge mode (e.g., llm_as_judge)")
    model_name: str = Field(..., description="Name of the judge model")
    score_pct: int = Field(..., description="Score percentage")


class CurrentMetric(BaseModel):
    """Current metric for an evaluation."""

    evaluation: str | None = Field(..., description="Evaluation name")
    dataset: str | None = Field(..., description="Dataset name")
    deployment_name: str | None = Field(..., description="Deployment name")
    judge: Optional[JudgeInfo] = Field(None, description="Judge information")
    traits: List[str] | None = Field(..., description="List of traits")
    last_run_at: datetime | None = Field(..., description="Last run timestamp")
    run_id: str | None = Field(..., description="UUID of the latest run")


class ProgressDataset(BaseModel):
    """Dataset information in progress overview."""

    dataset_label: str = Field(..., description="Dataset label")


class ProgressInfo(BaseModel):
    """Progress information."""

    percent: int = Field(..., description="Progress percentage")
    completed: int = Field(..., description="Number of completed items")
    total: int = Field(..., description="Total number of items")


class ProgressActions(BaseModel):
    """Available actions for a run."""

    can_pause: bool = Field(..., description="Whether the run can be paused")
    pause_url: str = Field(..., description="URL to pause the run")


class ProgressOverview(BaseModel):
    """Progress overview for a run."""

    run_id: str = Field(..., description="UUID of the run")
    title: str = Field(..., description="Title of the progress overview")
    objective: str = Field(..., description="Objective of the run")
    current: ProgressDataset | None = Field(..., description="Current dataset being processed")
    progress: ProgressInfo | None = Field(..., description="Progress information")
    current_evaluation: str = Field(..., description="Current evaluation being performed")
    current_model: str = Field(..., description="Current model being evaluated")
    processing_rate_per_min: int = Field(..., description="Processing rate per minute")
    average_score_pct: float = Field(..., description="Average score percentage")
    eta_minutes: int = Field(..., description="Estimated time to completion in minutes")
    status: str = Field(..., description="Status of the run")
    actions: ProgressActions | None = Field(..., description="Available actions")


# ------------------------ Experiment Schemas ------------------------


class CreateExperimentRequest(BaseModel):
    """The request to create an experiment."""

    name: str = Field(
        ...,
        min_length=1,
        max_length=255,
        description="The name of the experiment.",
    )
    description: Optional[str] = Field(None, max_length=500, description="The description of the experiment.")
    project_id: Optional[UUID4] = Field(None, description="The project ID for the experiment (optional).")
    tags: Optional[List[str]] = Field(None, description="DEPRECATED: List of tag names. Use tag_ids instead.")
    tag_ids: Optional[List[UUID4]] = Field(None, description="List of EvalTag IDs to associate with experiment.")

    @field_validator("name")
    @classmethod
    def validate_name(cls, v: str) -> str:
        """Validate experiment name."""
        if not v or not v.strip():
            raise ValueError("Experiment name cannot be empty or only whitespace")

        # Strip leading/trailing whitespace
        v = v.strip()

        # Check length after stripping
        if len(v) < 1:
            raise ValueError("Experiment name must be at least 1 character long")
        if len(v) > 255:
            raise ValueError("Experiment name must not exceed 255 characters")

        # Validate allowed characters (alphanumeric, spaces, hyphens, underscores)
        if not re.match(r"^[a-zA-Z0-9\s\-_]+$", v):
            raise ValueError("Experiment name can only contain letters, numbers, spaces, hyphens, and underscores")

        return v

    @field_validator("description")
    @classmethod
    def validate_description(cls, v: Optional[str]) -> Optional[str]:
        """Validate experiment description."""
        if v is not None:
            v = v.strip()
            if v and len(v) > 500:
                raise ValueError("Description must not exceed 500 characters")
        return v

    @field_validator("tags")
    @classmethod
    def validate_tags(cls, v: Optional[List[str]]) -> Optional[List[str]]:
        """Validate tags."""
        if v is not None:
            # Remove duplicates and strip whitespace
            cleaned_tags = []
            seen = set()
            for tag in v:
                if tag:
                    tag = tag.strip()
                    if tag and tag not in seen:
                        if len(tag) > 20:
                            raise ValueError(f"Tag '{tag}' exceeds 20 characters")
                        if not re.match(r"^[a-zA-Z0-9\-_]+$", tag):
                            raise ValueError(
                                f"Tag '{tag}' can only contain letters, numbers, hyphens, and underscores"
                            )
                        cleaned_tags.append(tag)
                        seen.add(tag)

            if len(cleaned_tags) > 10:
                raise ValueError("Maximum 10 tags allowed")

            return cleaned_tags if cleaned_tags else None
        return v


class Experiment(BaseModel):
    """Represents an experiment record."""

    id: UUID4 = Field(..., description="The UUID of the experiment.")
    name: str = Field(..., description="The name of the experiment.")
    description: Optional[str] = Field(None, description="The description of the experiment.")
    project_id: Optional[UUID4] = Field(None, description="The project ID for the experiment.")
    tags: Optional[List[str]] = Field(
        None,
        description="DEPRECATED: List of tag names. Use tag_objects instead.",
    )
    tag_ids: Optional[List[UUID4]] = Field(None, description="List of EvalTag IDs.")
    tag_objects: Optional[List["EvalTag"]] = Field(None, description="Complete tag objects with details.")
    status: Optional[str] = Field(
        None,
        description="Computed status based on runs (running/completed/no_runs).",
    )
    models: Optional[List[ModelSummary]] = Field(default_factory=list, description="Models used in the experiment.")
    traits: Optional[List[TraitSummary]] = Field(
        default_factory=list,
        description="Traits associated with the experiment.",
    )
    created_at: Optional[datetime] = Field(None, description="Timestamp when the experiment was created")
    # New fields for experiment detail
    stats: Optional[ExperimentStats] = Field(None, description="Experiment statistics")
    objective: Optional[str] = Field(None, description="Experiment objective")
    current_metrics: Optional[List[dict]] = Field(None, description="Current evaluation metrics")
    progress_overview: Optional[List[ProgressOverview]] = Field(None, description="Progress overview for runs")
    updated_at: Optional[datetime] = Field(None, description="Last update timestamp")

    class Config:
        """Pydantic model configuration."""

        from_attributes = True


class Evaluation(BaseModel):
    """Represents an evaluation record."""

    id: UUID4 = Field(..., description="The UUID of the evaluation.")
    experiment_id: UUID4 = Field(
        ...,
        description="The UUID of the experiment this evaluation belongs to.",
    )
    name: str = Field(..., description="The name of the evaluation.")
    description: Optional[str] = Field(None, description="The description of the evaluation.")
    workflow_id: Optional[UUID4] = Field(None, description="The workflow ID that created this evaluation.")
    created_by: UUID4 = Field(..., description="The UUID of the user who created this evaluation.")
    status: str = Field(..., description="The status of the evaluation.")
    trait_ids: Optional[List[str]] = Field(
        None,
        description="List of trait UUIDs (as strings) selected for this evaluation.",
    )
    created_at: Optional[datetime] = Field(None, description="Timestamp when the evaluation was created.")
    updated_at: Optional[datetime] = Field(None, description="Last update timestamp.")

    class Config:
        """Pydantic model configuration."""

        from_attributes = True


class CreateExperimentResponse(SuccessResponse):
    """The response to create an experiment."""

    experiment: Experiment = Field(..., description="The created experiment.")


class ListExperimentsResponse(PaginatedSuccessResponse):
    """The response to list experiments with pagination."""

    experiments: List[Experiment] = Field(..., description="The experiments.")


class UpdateExperimentRequest(BaseModel):
    """Request schema to update an experiment."""

    name: Optional[str] = Field(None, description="The name of the experiment.")
    description: Optional[str] = Field(None, description="The description of the experiment.")


class UpdateExperimentResponse(SuccessResponse):
    """Response schema for updating an experiment."""

    experiment: Experiment = Field(..., description="The updated experiment.")


class GetExperimentResponse(SuccessResponse):
    """Response schema for getting an experiment by ID."""

    experiment: Experiment = Field(..., description="The requested experiment.")


class DeleteExperimentResponse(SuccessResponse):
    """Response schema for deleting an experiment."""

    pass


class ListExperimentModelsResponse(SuccessResponse):
    """Response for listing models used in experiments."""

    models: List[ExperimentModelListItem] = Field(..., description="List of models used in experiments.")
    total_count: int = Field(..., description="Total number of unique models.")


# ------------------------ Run Schemas ------------------------


class Run(BaseModel):
    """Represents a run (model-dataset evaluation pair) within an experiment."""

    id: UUID4 = Field(..., description="The UUID of the run.")
    experiment_id: UUID4 = Field(..., description="The UUID of the parent experiment.")
    run_index: int = Field(..., description="Auto-incrementing index within the experiment.")
    endpoint_id: UUID4 = Field(..., description="The UUID of the endpoint being evaluated.")
    dataset_version_id: UUID4 = Field(..., description="The UUID of the dataset version.")
    status: RunStatusEnum = Field(..., description="Current status of the run.")
    config: Optional[dict] = Field(None, description="Run-specific configuration.")
    created_at: Optional[datetime] = Field(None, description="Timestamp when the run was created.")
    updated_at: Optional[datetime] = Field(None, description="Timestamp when the run was last updated.")

    class Config:
        """Pydantic model configuration."""

        from_attributes = True


class RunWithResults(BaseModel):
    """Run with metrics and results included."""

    id: UUID4 = Field(..., description="The UUID of the run.")
    experiment_id: UUID4 = Field(..., description="The UUID of the parent experiment.")
    run_index: int = Field(..., description="Auto-incrementing index within the experiment.")
    endpoint_id: UUID4 = Field(..., description="The UUID of the endpoint being evaluated.")

    dataset_version_id: UUID4 = Field(..., description="The UUID of the dataset version.")
    status: RunStatusEnum = Field(..., description="Current status of the run.")
    config: Optional[dict] = Field(None, description="Run-specific configuration.")
    metrics: List[dict] = Field([], description="List of metrics for this run.")
    raw_results: Optional[dict] = Field(None, description="Raw results for this run.")

    class Config:
        """Pydantic model configuration."""

        from_attributes = True


class RunDetailedWithMetrics(BaseModel):
    """Run with complete dataset details, model details, and metrics."""

    id: UUID4 = Field(..., description="The UUID of the run.")
    experiment_id: UUID4 = Field(..., description="The UUID of the parent experiment.")
    run_index: int = Field(..., description="Auto-incrementing index within the experiment.")
    status: RunStatusEnum = Field(..., description="Current status of the run.")
    config: Optional[dict] = Field(None, description="Run-specific configuration.")

    # Model details
    model: Optional[dict] = Field(
        None,
        description="Complete model information including id, name, and deployment details.",
    )

    # Dataset details
    dataset: Optional[dict] = Field(None, description="Complete dataset information with version details.")

    # Metrics
    metrics: List[dict] = Field(
        [],
        description="List of metrics for this run with metric_name, mode, and metric_value.",
    )
    raw_results: Optional[dict] = Field(None, description="Raw results preview for this run.")

    # Timestamps
    created_at: Optional[datetime] = Field(None, description="Timestamp when the run was created.")
    updated_at: Optional[datetime] = Field(None, description="Last update timestamp.")

    class Config:
        """Pydantic model configuration."""

        from_attributes = True


class ListRunsResponse(SuccessResponse):
    """Response schema for listing runs."""

    runs: List[Run] = Field(..., description="List of runs.")


class GetRunResponse(SuccessResponse):
    """Response schema for getting a single run."""

    run: RunWithResults = Field(..., description="The run with results.")


class UpdateRunRequest(BaseModel):
    """Request to update a run."""

    status: Optional[RunStatusEnum] = Field(None, description="New status of the run.")
    config: Optional[dict] = Field(None, description="Updated configuration for the run.")


class UpdateRunResponse(SuccessResponse):
    """Response after updating a run."""

    run: Run = Field(..., description="The updated run.")


class DeleteRunResponse(SuccessResponse):
    """Response schema for deleting a run."""

    pass


# ------------------------ Configure Runs Schemas ------------------------


class ConfigureRunsRequest(BaseModel):
    """Request to configure runs for an experiment."""

    endpoint_ids: List[UUID4] = Field(..., description="List of endpoint IDs to evaluate.")

    dataset_ids: List[UUID4] = Field(..., description="List of dataset IDs to evaluate against.")
    evaluation_config: Optional[dict] = Field(None, description="Default evaluation configuration for runs.")


class ConfigureRunsResponse(SuccessResponse):
    """Response after configuring runs for an experiment."""

    runs: List[Run] = Field(..., description="List of created runs.")
    total_runs: int = Field(..., description="Total number of runs created.")


# ------------------------ Dataset Schemas (Keep existing) ------------------------


class DatasetBasic(BaseModel):
    """Basic dataset information for trait responses."""

    id: UUID4 = Field(..., description="The UUID of the dataset.")
    name: str = Field(..., description="The name of the dataset.")
    description: Optional[str] = Field(None, description="The description of the dataset.")
    estimated_input_tokens: Optional[int] = Field(None, description="Estimated input tokens.")
    estimated_output_tokens: Optional[int] = Field(None, description="Estimated output tokens.")
    modalities: Optional[List[str]] = Field(None, description="List of modalities.")
    sample_questions_answers: Optional[dict] = Field(None, description="Sample questions and answers in JSON format.")
    advantages_disadvantages: Optional[dict] = Field(
        None,
        description="Advantages and disadvantages with structure {'advantages': ['str1'], 'disadvantages': ['str2']}.",
    )

    class Config:
        """Pydantic model configuration."""

        from_attributes = True


# ------------------------ Trait Schemas ------------------------


class TraitBasic(BaseModel):
    """Basic trait information for lightweight listing."""

    id: UUID4 = Field(..., description="The UUID of the trait.")
    name: str = Field(..., description="The name of the trait.")
    description: Optional[str] = Field(None, description="The description of the trait.")

    class Config:
        """Pydantic model configuration."""

        from_attributes = True


class Trait(BaseModel):
    """A trait that experiments can be grouped by."""

    id: UUID4 = Field(..., description="The UUID of the trait.")
    name: str = Field(..., description="The name of the trait.")
    description: Optional[str] = Field(None, description="The description of the trait.")
    category: Optional[str] = Field(None, description="Optional category metadata.")
    exps_ids: List[UUID4] = Field([], description="Optional list of experiment UUIDs.")
    datasets: List[DatasetBasic] = Field([], description="List of datasets associated with this trait.")

    class Config:
        """Pydantic model configuration."""

        from_attributes = True


# ------------------------ EvalTag Schemas ------------------------


class EvalTagBase(BaseModel):
    """Base schema for EvalTag."""

    name: str = Field(
        ...,
        min_length=1,
        max_length=20,
        description="Tag name (alphanumeric, hyphens, underscores)",
    )
    description: Optional[str] = Field(None, max_length=255, description="Tag description")

    @field_validator("name")
    @classmethod
    def validate_name(cls, v: str) -> str:
        """Validate tag name format."""
        v = v.strip()
        if not re.match(r"^[a-zA-Z0-9\-_]+$", v):
            raise ValueError("Tag name can only contain letters, numbers, hyphens, and underscores")
        return v


class EvalTag(EvalTagBase):
    """Complete EvalTag schema with ID and timestamps."""

    id: UUID4 = Field(..., description="The UUID of the tag.")
    created_at: datetime = Field(..., description="Timestamp when the tag was created")
    modified_at: datetime = Field(..., description="Last modification timestamp")

    class Config:
        """Pydantic model configuration."""

        from_attributes = True


class EvalTagCreate(BaseModel):
    """Schema for creating a new EvalTag."""

    name: str = Field(..., min_length=1, max_length=20, description="Tag name")
    description: Optional[str] = Field(None, max_length=255, description="Tag description")

    @field_validator("name")
    @classmethod
    def validate_name(cls, v: str) -> str:
        """Validate tag name format."""
        v = v.strip()
        if not re.match(r"^[a-zA-Z0-9\-_]+$", v):
            raise ValueError("Tag name can only contain letters, numbers, hyphens, and underscores")
        return v


class EvalTagSearchResponse(SuccessResponse):
    """Response schema for tag search."""

    tags: List[EvalTag] = Field(..., description="List of matching tags")
    total: int = Field(..., description="Total number of matches")


class EvalTagListResponse(PaginatedSuccessResponse):
    """Response schema for listing tags with pagination."""

    tags: List[EvalTag] = Field(..., description="List of tags")


class CreateEvalTagResponse(SuccessResponse):
    """Response schema for creating a tag."""

    tag: EvalTag = Field(..., description="The created tag")


class ListTraitsResponse(SuccessResponse):
    """The response schema for listing traits."""

    traits: List[TraitBasic] = Field(..., description="The traits.")
    total_record: int = Field(..., description="Total number of traits matching the query.")
    page: int = Field(..., description="Current page number.")
    limit: int = Field(..., description="Number of traits per page.")


class ExpDataset(BaseModel):
    """Represents an evaluation dataset with traits."""

    id: UUID4 = Field(..., description="The UUID of the dataset.")
    name: str = Field(..., description="The name of the dataset.")
    description: Optional[str] = Field(None, description="The description of the dataset.")
    meta_links: Optional[dict] = Field(None, description="Links to GitHub, paper, website, etc.")
    config_validation_schema: Optional[dict] = Field(None, description="Configuration validation schema.")
    estimated_input_tokens: Optional[int] = Field(None, description="Estimated input tokens.")
    estimated_output_tokens: Optional[int] = Field(None, description="Estimated output tokens.")
    language: Optional[List[str]] = Field(None, description="Languages supported by the dataset.")
    domains: Optional[List[str]] = Field(None, description="Domains covered by the dataset.")
    concepts: Optional[List[str]] = Field(None, description="Concepts covered by the dataset.")
    humans_vs_llm_qualifications: Optional[List[str]] = Field(None, description="Human vs LLM qualifications.")
    task_type: Optional[List[str]] = Field(None, description="Types of tasks in the dataset.")
    modalities: Optional[List[str]] = Field(
        None,
        description="List of modalities. Allowed values: 'text' (Textual data), 'image' (Image data), 'video' (Video data)",
    )
    sample_questions_answers: Optional[dict] = Field(None, description="Sample questions and answers in JSON format.")
    advantages_disadvantages: Optional[dict] = Field(
        None,
        description="Advantages and disadvantages with structure {'advantages': ['str1'], 'disadvantages': ['str2']}.",
    )
    eval_types: Optional[dict] = Field(
        None,
        description="Evaluation type configurations like {'gen': 'gsm8k_gen', 'agent': 'gsm8k_agent'}.",
    )
    why_run_this_eval: Optional[List[str]] = Field(
        None,
        description="List of reasons why running this evaluation is valuable and what insights it provides.",
    )
    what_to_expect: Optional[List[str]] = Field(
        None,
        description="List of expectations when evaluating this dataset, including patterns, trends, and characteristics.",
    )
    additional_info: Optional[dict] = Field(
        None,
        description="Additional metadata including top_5_task_types, top_5_domains, top_5_skills, top_5_concepts, top_5_qualifications, top_5_languages, age_distribution, and evaluation_description.",
    )
    traits: List[Trait] = Field([], description="Traits associated with this dataset.")

    class Config:
        """Pydantic model configuration."""

        from_attributes = True


class GetDatasetResponse(SuccessResponse):
    """Response schema for getting a dataset by ID."""

    dataset: ExpDataset = Field(..., description="The dataset with traits information.")


class ListDatasetsResponse(SuccessResponse):
    """Response schema for listing datasets."""

    datasets: List[ExpDataset] = Field(..., description="List of datasets with traits.")
    total_record: int = Field(..., description="Total number of datasets matching the query.")
    page: int = Field(..., description="Current page number.")
    limit: int = Field(..., description="Number of datasets per page.")


class DatasetFilter(BaseModel):
    """Filter parameters for dataset listing."""

    name: Optional[str] = Field(
        None, description="Search in dataset name and description (case-insensitive substring)."
    )
    modalities: Optional[List[str]] = Field(None, description="Filter by modalities.")
    language: Optional[List[str]] = Field(None, description="Filter by languages.")
    domains: Optional[List[str]] = Field(None, description="Filter by domains.")
    trait_ids: Optional[List[UUID4]] = Field(None, description="Filter by trait UUIDs.")
    has_gen_eval_type: Optional[bool] = Field(
        None,
        description="Filter datasets that have 'gen' key in eval_types. True to include only datasets with 'gen' key.",
    )


class CreateDatasetRequest(BaseModel):
    """Request schema for creating a new dataset."""

    name: str = Field(..., description="The name of the dataset.")
    description: Optional[str] = Field(None, description="The description of the dataset.")
    meta_links: Optional[dict] = Field(None, description="Links to GitHub, paper, website, etc.")
    config_validation_schema: Optional[dict] = Field(None, description="Configuration validation schema.")
    estimated_input_tokens: Optional[int] = Field(None, description="Estimated input tokens.")
    estimated_output_tokens: Optional[int] = Field(None, description="Estimated output tokens.")
    language: Optional[List[str]] = Field(None, description="Languages supported by the dataset.")
    domains: Optional[List[str]] = Field(None, description="Domains covered by the dataset.")
    concepts: Optional[List[str]] = Field(None, description="Concepts covered by the dataset.")
    humans_vs_llm_qualifications: Optional[List[str]] = Field(None, description="Human vs LLM qualifications.")
    task_type: Optional[List[str]] = Field(None, description="Types of tasks in the dataset.")
    modalities: Optional[List[str]] = Field(
        None,
        description="List of modalities. Allowed values: 'text' (Textual data), 'image' (Image data), 'video' (Video data)",
    )
    sample_questions_answers: Optional[dict] = Field(None, description="Sample questions and answers in JSON format.")
    advantages_disadvantages: Optional[dict] = Field(
        None,
        description="Advantages and disadvantages with structure {'advantages': ['str1'], 'disadvantages': ['str2']}.",
    )
    trait_ids: Optional[List[UUID4]] = Field([], description="List of trait IDs to associate with the dataset.")


class UpdateDatasetRequest(BaseModel):
    """Request schema for updating a dataset."""

    name: Optional[str] = Field(None, description="The name of the dataset.")
    description: Optional[str] = Field(None, description="The description of the dataset.")
    meta_links: Optional[dict] = Field(None, description="Links to GitHub, paper, website, etc.")
    config_validation_schema: Optional[dict] = Field(None, description="Configuration validation schema.")
    estimated_input_tokens: Optional[int] = Field(None, description="Estimated input tokens.")
    estimated_output_tokens: Optional[int] = Field(None, description="Estimated output tokens.")
    language: Optional[List[str]] = Field(None, description="Languages supported by the dataset.")
    domains: Optional[List[str]] = Field(None, description="Domains covered by the dataset.")
    concepts: Optional[List[str]] = Field(None, description="Concepts covered by the dataset.")
    humans_vs_llm_qualifications: Optional[List[str]] = Field(None, description="Human vs LLM qualifications.")
    task_type: Optional[List[str]] = Field(None, description="Types of tasks in the dataset.")
    modalities: Optional[List[str]] = Field(
        None,
        description="List of modalities. Allowed values: 'text' (Textual data), 'image' (Image data), 'video' (Video data)",
    )
    sample_questions_answers: Optional[dict] = Field(None, description="Sample questions and answers in JSON format.")
    advantages_disadvantages: Optional[dict] = Field(
        None,
        description="Advantages and disadvantages with structure {'advantages': ['str1'], 'disadvantages': ['str2']}.",
    )
    trait_ids: Optional[List[UUID4]] = Field(None, description="List of trait IDs to associate with the dataset.")


class CreateDatasetResponse(SuccessResponse):
    """Response schema for creating a dataset."""

    dataset: ExpDataset = Field(..., description="The created dataset with traits information.")


class UpdateDatasetResponse(SuccessResponse):
    """Response schema for updating a dataset."""

    dataset: ExpDataset = Field(..., description="The updated dataset with traits information.")


class DeleteDatasetResponse(SuccessResponse):
    """Response schema for deleting a dataset."""

    pass


# ------------------------ Experiment Workflow Schemas ------------------------


class ExperimentWorkflowStepRequest(BaseModel):
    """Base request for experiment workflow steps."""

    workflow_id: Optional[UUID4] = Field(None, description="Workflow ID for continuing existing workflow")
    step_number: int = Field(..., description="Current step number (1-5)")
    workflow_total_steps: int = Field(default=5, description="Total steps in workflow")
    trigger_workflow: bool = Field(default=False, description="Whether to trigger workflow completion")
    stage_data: dict = Field(..., description="Stage-specific data")


class ExperimentWorkflowResponse(SuccessResponse):
    """Response for experiment workflow steps."""

    workflow_id: UUID4 = Field(..., description="Workflow ID")
    current_step: int = Field(..., description="Current step number")
    total_steps: int = Field(..., description="Total steps")
    next_step: Optional[int] = Field(None, description="Next step number (null if complete)")
    is_complete: bool = Field(..., description="Whether workflow is complete")
    status: str = Field(..., description="Workflow status")
    experiment_id: Optional[UUID4] = Field(None, description="Created experiment ID (only on completion)")
    data: Optional[dict] = Field(None, description="Accumulated data from all completed steps")
    next_step_data: Optional[dict] = Field(None, description="Data for next step (e.g., available models/traits)")


class ExperimentWorkflowStepData(BaseModel):
    """Combined data from all workflow steps."""

    # Step 1 data - Basic Info
    name: Optional[str] = None
    description: Optional[str] = None
    project_id: Optional[UUID4] = None
    tags: Optional[List[str]] = None

    # Step 2 data - Model Selection
    endpoint_ids: Optional[List[UUID4]] = None

    # Step 3 data - Traits Selection
    trait_ids: Optional[List[UUID4]] = None
    dataset_ids: Optional[List[UUID4]] = None

    # Step 4 data - Performance Point
    performance_point: Optional[int] = Field(None, ge=0, le=100, description="Performance point value between 0-100")


# ------------------------ Evaluation Workflow Schemas ------------------------


class EvaluationWorkflowStepRequest(BaseModel):
    """Base request for evaluation workflow steps."""

    workflow_id: Optional[UUID4] = Field(None, description="Workflow ID (required for steps 2-5)")
    step_number: int = Field(..., description="Current step number (1-5)", ge=1, le=5)
    workflow_total_steps: int = Field(default=5, description="Total steps in workflow")
    trigger_workflow: bool = Field(default=False, description="Whether to trigger workflow completion")
    stage_data: dict = Field(..., description="Step-specific data")


class EvaluationWorkflowResponse(SuccessResponse):
    """Response for evaluation workflow steps."""

    workflow_id: UUID4 = Field(..., description="Workflow ID")
    current_step: int = Field(..., description="Current step number")
    total_steps: int = Field(..., description="Total steps in workflow")
    is_complete: bool = Field(..., description="Whether workflow is complete")
    next_step: Optional[int] = Field(None, description="Next step number (null if complete)")
    next_step_data: Optional[dict] = Field(None, description="Data for next step")
    status: str = Field(..., description="Workflow status")
    runs_created: Optional[int] = Field(None, description="Number of runs created (only on completion)")
    data: Optional[dict] = Field(None, description="Accumulated workflow data from all steps")


# Step-specific schemas for evaluation workflow
class EvaluationBasicInfoData(BaseModel):
    """Step 1: Basic information for evaluation."""

    name: str = Field(..., description="Evaluation name")
    description: Optional[str] = Field(None, description="Evaluation description")


class EvaluationTraitsData(BaseModel):
    """Step 2: Trait selection for evaluation."""

    trait_ids: List[UUID4] = Field(..., description="Selected trait IDs")


class EvaluationDatasetsData(BaseModel):
    """Step 3: Dataset selection for evaluation."""

    dataset_ids: List[UUID4] = Field(..., description="Selected dataset IDs")

    # Step 5 data - Finalization
    run_name: Optional[str] = None
    run_description: Optional[str] = None
    evaluation_config: Optional[dict] = None


# ------------------------ Experiment Evaluation Schemas ------------------------


class ModelDetail(BaseModel):
    """Detailed model information for evaluations."""

    id: UUID4 = Field(..., description="Model UUID")
    name: str = Field(..., description="Model name")
    deployment_name: Optional[str] = Field(None, description="Deployment name/namespace if deployed")


class DatasetInfo(BaseModel):
    """Basic dataset information."""

    id: UUID4 = Field(..., description="Dataset UUID")
    name: str = Field(..., description="Dataset name")
    version: str = Field(..., description="Dataset version")
    description: Optional[str] = Field(None, description="Dataset description")


class TraitWithDatasets(BaseModel):
    """Trait information with associated datasets."""

    id: UUID4 = Field(..., description="Trait UUID")
    name: str = Field(..., description="Trait name")
    icon: Optional[str] = Field(None, description="Trait icon")
    datasets: List[DatasetInfo] = Field(default_factory=list, description="Datasets associated with this trait")


class EvaluationScore(BaseModel):
    """Evaluation score information from BudEval."""

    status: str = Field(
        ...,
        description="Evaluation job status (pending/running/completed/failed)",
    )
    overall_accuracy: Optional[float] = Field(None, description="Overall accuracy percentage (0-100)")
    datasets: Optional[List[dict]] = Field(None, description="Individual dataset scores")


class RunWithEvaluations(BaseModel):
    """Run information with evaluation details and scores."""

    run_id: UUID4 = Field(..., description="Run UUID")
    run_index: int = Field(..., description="Run index within experiment")
    status: str = Field(..., description="Run status")
    model: ModelDetail = Field(..., description="Model details")
    traits: List[TraitWithDatasets] = Field(..., description="Traits with their associated datasets")
    evaluation_job_id: Optional[str] = Field(None, description="BudEval job ID if evaluation was triggered")
    scores: Optional[EvaluationScore] = Field(None, description="Evaluation scores from BudEval")
    created_at: Optional[datetime] = Field(None, description="Run creation timestamp")
    updated_at: Optional[datetime] = Field(None, description="Run update timestamp")


class ExperimentEvaluationsResponse(SuccessResponse):
    """Response for getting experiment evaluations with scores."""

    experiment: Experiment = Field(..., description="Experiment information")
    evaluations: List[RunWithEvaluations] = Field(..., description="List of runs with evaluation details")


# ------------------------ Evaluation Listing Schemas ------------------------


class RunDatasetScore(BaseModel):
    """Individual run with dataset and score."""

    run_id: UUID4 = Field(..., description="UUID of the run")
    dataset_name: str = Field(..., description="Name of the dataset")
    score: Optional[float] = Field(None, description="Score for this run")


class EvaluationListItem(BaseModel):
    """A single evaluation with its runs."""

    evaluation_id: UUID4 = Field(..., description="UUID of the evaluation")
    evaluation_name: str = Field(..., description="Name of the evaluation")
    model_name: str = Field(..., description="Name of the model used")
    deployment_name: Optional[str] = Field(None, description="Deployment/endpoint name")
    started_date: datetime = Field(..., description="When evaluation started")
    duration_minutes: int = Field(..., description="Duration in minutes")
    status: str = Field(
        ...,
        description="Status (pending/running/completed/failed)",
    )
    runs: List[RunDatasetScore] = Field(default_factory=list, description="Runs with dataset scores")


class ListEvaluationsResponse(SuccessResponse):
    """Response schema for listing completed evaluations."""

    evaluations: List[EvaluationListItem] = Field(..., description="List of completed evaluations")


# ------------------------ Run History Schemas ------------------------


class BenchmarkScore(BaseModel):
    """Benchmark score for a run."""

    name: str = Field(..., description="Benchmark name")
    score: str = Field(..., description="Benchmark score")


class RunHistoryItem(BaseModel):
    """A single item in run history."""

    run_id: str = Field(..., description="UUID of the run")
    model: str = Field(..., description="Model name")
    status: str = Field(..., description="Run status")
    started_at: datetime = Field(..., description="Run start timestamp")
    duration_seconds: int = Field(..., description="Run duration in seconds")
    benchmarks: List[BenchmarkScore] = Field(..., description="List of benchmark scores")


class SortInfo(BaseModel):
    """Sorting information for run history."""

    field: str = Field(..., description="Field to sort by")
    direction: str = Field(..., description="Sort direction (asc/desc)")


class RunHistoryData(BaseModel):
    """Run history data with pagination."""

    total: int = Field(..., description="Total number of runs")
    items: List[RunHistoryItem] = Field(..., description="List of run history items")
    sort: SortInfo = Field(..., description="Sorting information")
    page: int = Field(..., description="Current page number")
    page_size: int = Field(..., description="Page size")


class RunHistoryResponse(SuccessResponse):
    """Response for run history endpoint."""

    runs_history: RunHistoryData = Field(..., description="Run history data")


<<<<<<< HEAD
# ------------------------ Dataset Scores Schemas ------------------------


class MetricValue(BaseModel):
    """Individual metric value."""

    metric_name: str = Field(..., description="Name of the metric (e.g., accuracy, f1_score)")
    metric_value: float = Field(..., description="Value of the metric")


class DatasetModelScore(BaseModel):
    """Individual model score for a dataset."""

    rank: int = Field(..., description="Ranking by accuracy (1=best)")
    model_id: UUID4 = Field(..., description="UUID of the model")
    model_name: str = Field(..., description="Model name")
    model_display_name: Optional[str] = Field(None, description="Model display name")
    model_icon: Optional[str] = Field(None, description="Model icon URL")
    endpoint_name: str = Field(..., description="Endpoint/deployment name")
    accuracy: Optional[float] = Field(None, description="Accuracy metric used for ranking")
    metrics: List[MetricValue] = Field(default_factory=list, description="All averaged metrics")
    num_runs: int = Field(..., description="Number of runs averaged")
    created_at: datetime = Field(..., description="Creation timestamp from most recent run")

    class Config:
        """Pydantic model configuration."""

        from_attributes = True


class DatasetScoresResponse(PaginatedSuccessResponse):
    """Response for dataset scores endpoint."""

    dataset_id: UUID4 = Field(..., description="UUID of the dataset")
    dataset_name: str = Field(..., description="Name of the dataset")
    scores: List[DatasetModelScore] = Field(default_factory=list, description="List of model scores")
=======
class ExperimentSummary(BaseModel):
    """Summary statistics for an experiment."""

    total_evaluations: int = Field(..., description="Total number of evaluations in the experiment")
    total_duration_seconds: int = Field(..., description="Total duration of all evaluations in seconds")
    completed_evaluations: int = Field(..., description="Number of completed evaluations")
    failed_evaluations: int = Field(..., description="Number of failed evaluations")
    pending_evaluations: int = Field(..., description="Number of pending evaluations")
    running_evaluations: int = Field(..., description="Number of currently running evaluations")


class ExperimentSummaryResponse(SuccessResponse):
    """Response for experiment summary endpoint."""

    summary: ExperimentSummary = Field(..., description="Experiment summary data")
>>>>>>> 2a059885
<|MERGE_RESOLUTION|>--- conflicted
+++ resolved
@@ -972,7 +972,6 @@
     runs_history: RunHistoryData = Field(..., description="Run history data")
 
 
-<<<<<<< HEAD
 # ------------------------ Dataset Scores Schemas ------------------------
 
 
@@ -1009,7 +1008,6 @@
     dataset_id: UUID4 = Field(..., description="UUID of the dataset")
     dataset_name: str = Field(..., description="Name of the dataset")
     scores: List[DatasetModelScore] = Field(default_factory=list, description="List of model scores")
-=======
 class ExperimentSummary(BaseModel):
     """Summary statistics for an experiment."""
 
@@ -1024,5 +1022,4 @@
 class ExperimentSummaryResponse(SuccessResponse):
     """Response for experiment summary endpoint."""
 
-    summary: ExperimentSummary = Field(..., description="Experiment summary data")
->>>>>>> 2a059885
+    summary: ExperimentSummary = Field(..., description="Experiment summary data")