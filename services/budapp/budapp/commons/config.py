--- conflicted
+++ resolved
@@ -212,14 +212,11 @@
         default=False, description="Use local mode for evaluation data synchronization", alias="EVAL_SYNC_LOCAL_MODE"
     )
 
-<<<<<<< HEAD
     # Bud Sentinel
     bud_sentinel_base_url: AnyHttpUrl = Field(alias="BUD_SENTINEL_BASE_URL")
-=======
     # MCP Foundry
     mcp_foundry_base_url: AnyHttpUrl = Field(alias="MCP_FOUNDRY_BASE_URL")
     mcp_foundry_api_key: str = Field(alias="MCP_FOUNDRY_API_KEY")
->>>>>>> 8034711e
 
     @computed_field
     def static_dir(self) -> str:
