#  -----------------------------------------------------------------------------
#  Copyright (c) 2024 Bud Ecosystem Inc.
#  #
#  Licensed under the Apache License, Version 2.0 (the "License");
#  you may not use this file except in compliance with the License.
#  You may obtain a copy of the License at
#  #
#      http://www.apache.org/licenses/LICENSE-2.0
#  #
#  Unless required by applicable law or agreed to in writing, software
#  distributed under the License is distributed on an "AS IS" BASIS,
#  WITHOUT WARRANTIES OR CONDITIONS OF ANY KIND, either express or implied.
#  See the License for the specific language governing permissions and
#  limitations under the License.
#  -----------------------------------------------------------------------------

"""Provides shared functions for managing minio store."""

from budmicroframe.commons import logging
from minio import Minio
from minio.deleteobjects import DeleteObject
from minio.error import S3Error

from ..commons.config import app_settings, secrets_settings
from ..commons.exceptions import MinioException


logger = logging.get_logger(__name__)


class ModelStore:
    def __init__(self):
        """Initialize the ModelStore class."""
        self.client = Minio(
            app_settings.minio_endpoint,
            access_key=secrets_settings.minio_access_key,
            secret_key=secrets_settings.minio_secret_key,
            secure=app_settings.minio_secure,
        )

    def upload_file(self, bucket_name: str, file_path: str, object_name: str) -> None:
        """Upload a file to the minio store.

        Args:
            bucket_name (str): The name of the bucket to upload the file to
            file_path (str): The path to the file to upload
            object_name (str): The name of the object to upload the file to
        """
        try:
            # Upload the file
            self.client.fput_object(
                bucket_name=bucket_name,
                object_name=object_name,
                file_path=file_path,
            )
            logger.info(f"Uploaded {file_path} to store://{bucket_name}/{object_name}")
        except S3Error as err:
            logger.exception(f"Error uploading {file_path} -> {object_name}: {err}")
            raise MinioException(f"Error uploading {file_path} -> {object_name}: {err}") from err
        except Exception as e:
            logger.exception(f"Error uploading {file_path} -> {object_name}: {e}")
            raise MinioException(f"Error uploading {file_path} -> {object_name}: {e}") from e

    def remove_objects(self, bucket_name: str, prefix: str, recursive: bool = False) -> bool:
        """Remove objects from the MinIO store.

        Args:
            bucket_name (str): The name of the bucket to remove the objects from
            prefix (str): The prefix to use for the removal
            recursive (bool): Whether to remove the objects recursively

        Returns:
            bool: True if the removal was successful, False otherwise
        """
        delete_object_list = [
            DeleteObject(x.object_name)
            for x in self.client.list_objects(
                bucket_name,
                prefix,
                recursive=recursive,
            )
        ]

        # Remove the objects
        try:
            errors = self.client.remove_objects(bucket_name, delete_object_list)
        except Exception as e:
            logger.exception("Error occurred when deleting minio object: %s", e)
            raise MinioException(f"Error occurred when deleting minio object: {e}") from e

        is_error = False
        for error in errors:
            logger.error(f"Error occurred when deleting minio object: {error}")
            is_error = True

        if is_error:
            raise MinioException("Failed to delete objects from MinIO store")

        logger.debug(f"Deleted {len(delete_object_list)} objects from {prefix}")

    def check_file_exists(self, bucket_name: str, object_name: str) -> bool:
        """Check if a file exists in the MinIO store.

        Args:
            bucket_name (str): The name of the bucket to check the file in
            object_name (str): The name of the object to check the file in

        Returns:
            bool: True if the file exists, False otherwise
        """
        try:
            self.client.stat_object(bucket_name, object_name)
            return True
        except S3Error:
            return False

    def download_object(self, bucket_name: str, object_name: str, file_path: str) -> None:
        """Download an object from the MinIO store.

        Args:
            bucket_name (str): The name of the bucket to download the object from
            object_name (str): The name of the object to download
            file_path (str): The path to save the object to
        """
        try:
            self.client.fget_object(bucket_name, object_name, file_path)
        except S3Error as e:
            logger.exception(f"Error occurred when downloading minio object: {e}")
            raise MinioException(f"Error occurred when downloading minio object: {e}") from e
        except Exception as e:
            logger.exception(f"Error occurred when downloading minio object: {e}")
            raise MinioException(f"Error occurred when downloading minio object: {e}") from e

    def get_object_url(self, bucket_name: str, object_name: str) -> str:
        """Get the URL of an object in the MinIO store.

        Args:
            bucket_name (str): The name of the bucket to get the object from
            object_name (str): The name of the object to get the URL of
        """
        return self.client.presigned_get_object(bucket_name, object_name)

    def get_folder_size(self, bucket_name: str, prefix: str) -> float:
<<<<<<< HEAD
        """Get the total size of all objects under a prefix in GB.
=======
        """Get the total size of all objects under a prefix in GiB.
>>>>>>> 4d0410b7

        This method calculates the total storage size of all objects (files)
        under a given prefix in a MinIO bucket. Useful for determining model
        storage requirements.

        Args:
            bucket_name (str): The name of the bucket to calculate size for
            prefix (str): The folder prefix (e.g., "models/llama-2-7b")

        Returns:
<<<<<<< HEAD
            float: Total size in gigabytes (GB)
=======
            float: Total size in gibibytes (GiB)
>>>>>>> 4d0410b7

        Raises:
            MinioException: If there's an error listing or accessing objects
        """
        try:
            total_size_bytes = 0
            object_count = 0

            # List all objects recursively under the prefix
            for obj in self.client.list_objects(bucket_name, prefix, recursive=True):
                total_size_bytes += obj.size
                object_count += 1

<<<<<<< HEAD
            total_size_gb = total_size_bytes / (1024**3)
            logger.info(
                f"Calculated folder size for {bucket_name}/{prefix}: {total_size_gb:.2f} GB ({object_count} objects)"
            )
            return total_size_gb

        except S3Error as e:
            logger.exception(f"Error calculating folder size for {bucket_name}/{prefix}: {e}")
            raise MinioException(f"Error calculating folder size: {e}") from e
=======
            total_size_gib = total_size_bytes / (1024**3)
            logger.info(
                f"Calculated folder size for {bucket_name}/{prefix}: {total_size_gib:.2f} GiB ({object_count} objects)"
            )
            return total_size_gib

>>>>>>> 4d0410b7
        except Exception as e:
            logger.exception(f"Error calculating folder size for {bucket_name}/{prefix}: {e}")
            raise MinioException(f"Error calculating folder size: {e}") from e<|MERGE_RESOLUTION|>--- conflicted
+++ resolved
@@ -141,11 +141,7 @@
         return self.client.presigned_get_object(bucket_name, object_name)
 
     def get_folder_size(self, bucket_name: str, prefix: str) -> float:
-<<<<<<< HEAD
-        """Get the total size of all objects under a prefix in GB.
-=======
         """Get the total size of all objects under a prefix in GiB.
->>>>>>> 4d0410b7
 
         This method calculates the total storage size of all objects (files)
         under a given prefix in a MinIO bucket. Useful for determining model
@@ -156,11 +152,7 @@
             prefix (str): The folder prefix (e.g., "models/llama-2-7b")
 
         Returns:
-<<<<<<< HEAD
-            float: Total size in gigabytes (GB)
-=======
             float: Total size in gibibytes (GiB)
->>>>>>> 4d0410b7
 
         Raises:
             MinioException: If there's an error listing or accessing objects
@@ -174,24 +166,12 @@
                 total_size_bytes += obj.size
                 object_count += 1
 
-<<<<<<< HEAD
-            total_size_gb = total_size_bytes / (1024**3)
-            logger.info(
-                f"Calculated folder size for {bucket_name}/{prefix}: {total_size_gb:.2f} GB ({object_count} objects)"
-            )
-            return total_size_gb
-
-        except S3Error as e:
-            logger.exception(f"Error calculating folder size for {bucket_name}/{prefix}: {e}")
-            raise MinioException(f"Error calculating folder size: {e}") from e
-=======
             total_size_gib = total_size_bytes / (1024**3)
             logger.info(
                 f"Calculated folder size for {bucket_name}/{prefix}: {total_size_gib:.2f} GiB ({object_count} objects)"
             )
             return total_size_gib
 
->>>>>>> 4d0410b7
         except Exception as e:
             logger.exception(f"Error calculating folder size for {bucket_name}/{prefix}: {e}")
             raise MinioException(f"Error calculating folder size: {e}") from e