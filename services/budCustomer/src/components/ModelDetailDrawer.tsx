"use client";
import React, { useState, useEffect, useMemo } from "react";
import { Tabs, Tag, Image, ConfigProvider, Drawer, Form } from "antd";
import type { TabsProps } from "antd";
import { CopyOutlined } from "@ant-design/icons";
import { Icon } from "@iconify/react/dist/iconify.js";
import { ChevronDown } from "lucide-react";
import ModelTags from "@/components/ui/ModelTags";
import dayjs from "dayjs";
import { Model } from "@/hooks/useModels";
import { successToast } from "@/components/toast";
import DrawerCard from "@/components/ui/bud/card/DrawerCard";
import DrawerTitleCard from "@/components/ui/bud/card/DrawerTitleCard";
import { BudWraperBox } from "@/components/ui/bud/card/wraperBox";
import { BudDrawerLayout } from "@/components/ui/bud/dataEntry/BudDrawerLayout";
import { BudForm } from "@/components/ui/bud/dataEntry/BudForm";
import { BudFormContext } from "@/components/ui/bud/context/BudFormContext";
import CustomDropDown from "@/flows/components/CustomDropDown";
import CustomPopover from "@/flows/components/customPopover";
import { Prism as SyntaxHighlighter } from 'react-syntax-highlighter';
import { oneDark } from 'react-syntax-highlighter/dist/cjs/styles/prism';
import {
  Text_12_400_757575,
  Text_12_400_B3B3B3,
  Text_12_400_EEEEEE,
  Text_12_600_EEEEEE,
  Text_14_400_EEEEEE,
  Text_14_500_EEEEEE,
  Text_14_400_757575,
  Text_20_400_FFFFFF,
} from "@/components/ui/text";

interface ModelDetailDrawerProps {
  visible: boolean;
  onClose: () => void;
  model: Model | null;
}

const ModelDetailDrawer: React.FC<ModelDetailDrawerProps> = ({
  visible,
  onClose,
  model,
}) => {
  const [form] = Form.useForm();
  const [loading, setLoading] = useState(false);
  const [submittable, setSubmittable] = useState(false);
  const [values, setValues] = useState({});

  return (
    <Drawer
      open={visible}
      onClose={onClose}
      width={520}
      closable={false}
      className="drawerRoot"
      styles={{
        wrapper: {
          borderRadius: "17px",
          overflow: "hidden",
        },
        body: {
          padding: 0,
          height: "100%",
          display: "flex",
          flexDirection: "column",
        },
      }}
      maskClassName="bud-drawer-mask"
    >
      <div className="drawerBackground flex flex-col h-full">
        {model && (
          <BudFormContext.Provider
            value={{
              form,
              submittable,
              loading,
              setLoading,
              values,
              isExpandedView: false,
              isExpandedViewOpen: false,
            }}
          >
            <ModelDetailContent model={model} onClose={onClose} />
          </BudFormContext.Provider>
        )}
      </div>
    </Drawer>
  );
};

const ModelDetailContent: React.FC<{ model: Model; onClose: () => void }> = ({
  model,
  onClose,
}) => {
  const [filteredItems, setFilteredItems] = useState<TabsProps["items"]>([]);
  const assetBaseUrl = process.env.NEXT_PUBLIC_BASE_URL;

  const copyToClipboard = (text: string) => {
    navigator.clipboard.writeText(text);
    successToast("Copied to clipboard");
  };

  const getModelIcon = (model: any) => {
    if (model.icon) {
      const iconUrl = model.icon.startsWith("http")
        ? model.icon
        : `${assetBaseUrl}/${model.icon.startsWith("/") ? model.icon.slice(1) : model.icon}`;
      return { type: "url", value: iconUrl };
    }

    const name = model.name?.toLowerCase() || "";
    if (name.includes("gpt"))
      return { type: "icon", value: "simple-icons:openai" };
    if (name.includes("claude"))
      return { type: "icon", value: "simple-icons:anthropic" };
    if (name.includes("llama"))
      return { type: "icon", value: "simple-icons:meta" };
    if (name.includes("dall")) return { type: "icon", value: "ph:image" };
    if (name.includes("whisper"))
      return { type: "icon", value: "ph:microphone" };

    return { type: "icon", value: "ph:robot" };
  };

  const GeneralTab = () => {
    const [isExpanded, setIsExpanded] = useState(false);
    const [isOverflowing, setIsOverflowing] = useState(false);
    const descriptionRef = React.useRef<HTMLDivElement>(null);

    const toggleDescription = () => setIsExpanded(!isExpanded);

    useEffect(() => {
      if (descriptionRef.current) {
        const element = descriptionRef.current;
        setIsOverflowing(element.scrollHeight > 60);
      }
    }, []);

    return (
      <div className="space-y-5">
        {/* Description */}
        {model?.description && (
          <div>
            <div
              ref={descriptionRef}
              className={`${
                isExpanded ? "" : "line-clamp-3"
              } overflow-hidden`}
            >
              <Text_12_400_B3B3B3 className="leading-[180%]">
                {model?.description}
              </Text_12_400_B3B3B3>
            </div>
            {isOverflowing && (
              <div className="flex justify-end mt-2">
                <Text_12_600_EEEEEE
                  className="cursor-pointer text-[#89C0F2] hover:text-[#6BA8E0] transition-colors"
                  onClick={toggleDescription}
                >
                  {isExpanded ? "See less" : "See more"}
                </Text_12_600_EEEEEE>
              </div>
            )}
          </div>
        )}

        {/* Basic Information */}
        <div>
          <Text_14_500_EEEEEE className="mb-3">
            Basic Information
          </Text_14_500_EEEEEE>
          <div className="bg-[rgba(255,255,255,0.027)] backdrop-blur-[10px] border border-[#1F1F1F] rounded-lg p-4 space-y-3">
            <div className="flex justify-between items-center">
              <Text_12_400_B3B3B3>Model Name</Text_12_400_B3B3B3>
              <Text_12_400_EEEEEE className="text-right">{model.name}</Text_12_400_EEEEEE>
            </div>
            <div className="flex justify-between items-center">
              <Text_12_400_B3B3B3>Source</Text_12_400_B3B3B3>
              <Text_12_400_EEEEEE className="text-right">{model.source || "N/A"}</Text_12_400_EEEEEE>
            </div>
            <div className="flex justify-between items-center">
              <Text_12_400_B3B3B3>Model Size</Text_12_400_B3B3B3>
              <Text_12_400_EEEEEE className="text-right">
                {model.model_size ? `${model.model_size}B` : "N/A"}
              </Text_12_400_EEEEEE>
            </div>
            <div className="flex justify-between items-center">
              <Text_12_400_B3B3B3>Provider Type</Text_12_400_B3B3B3>
              <Text_12_400_EEEEEE className="text-right">
                {model.provider_type === "cloud_model" ? "Cloud" : "Local"}
              </Text_12_400_EEEEEE>
            </div>
          </div>
        </div>

        {/* Modalities */}
        <div>
          <Text_14_500_EEEEEE>Modalities</Text_14_500_EEEEEE>
          <Text_12_400_757575 className="mt-1 mb-3">
            Input and output capabilities of the model
          </Text_12_400_757575>
          <div className="flex gap-3">
            <div className="flex flex-col items-center gap-3 bg-[rgba(255,255,255,0.027)] backdrop-blur-[10px] border border-[#1F1F1F] w-[50%] p-4 rounded-lg">
              <Text_14_400_EEEEEE>Input</Text_14_400_EEEEEE>
              <div className="flex justify-center items-center gap-3">
                <Image
                  preview={false}
                  src={
                    model.modality.text.input
                      ? "/images/drawer/endpoints/text.png"
                      : "/images/drawer/endpoints/text-not.png"
                  }
                  alt={model.modality.text.label}
                  style={{ width: "1.25rem", height: "1.25rem" }}
                />
                <Image
                  preview={false}
                  src={
                    model.modality.image.input
                      ? "/images/drawer/endpoints/image.png"
                      : "/images/drawer/endpoints/image-not.png"
                  }
                  alt={model.modality.image.label}
                  style={{ width: "1.25rem", height: "1.25rem" }}
                />
                <Image
                  preview={false}
                  src={
                    model.modality.audio.input
                      ? "/images/drawer/endpoints/audio_speech.png"
                      : "/images/drawer/endpoints/audio_speech-not.png"
                  }
                  alt={model.modality.audio.label}
                  style={{ width: "1.25rem", height: "1.25rem" }}
                />
              </div>
              <Text_12_400_EEEEEE className="text-center">
                {[
                  model.modality.text.input && model.modality.text.label,
                  model.modality.image.input && model.modality.image.label,
                  model.modality.audio.input && model.modality.audio.label,
                ]
                  .filter(Boolean)
                  .join(", ")}
              </Text_12_400_EEEEEE>
            </div>
            <div className="flex flex-col items-center gap-3 bg-[rgba(255,255,255,0.027)] backdrop-blur-[10px] border border-[#1F1F1F] w-[50%] p-4 rounded-lg">
              <Text_14_400_EEEEEE>Output</Text_14_400_EEEEEE>
              <div className="flex justify-center items-center gap-3">
                <Image
                  preview={false}
                  src={
                    model.modality.text.output
                      ? "/images/drawer/endpoints/text.png"
                      : "/images/drawer/endpoints/text-not.png"
                  }
                  alt={model.modality.text.label}
                  style={{ width: "1.25rem", height: "1.25rem" }}
                />
                <Image
                  preview={false}
                  src={
                    model.modality.image.output
                      ? "/images/drawer/endpoints/image.png"
                      : "/images/drawer/endpoints/image-not.png"
                  }
                  alt={model.modality.image.label}
                  style={{ width: "1.25rem", height: "1.25rem" }}
                />
                <Image
                  preview={false}
                  src={
                    model.modality.audio.output
                      ? "/images/drawer/endpoints/audio_speech.png"
                      : "/images/drawer/endpoints/audio_speech-not.png"
                  }
                  alt={model.modality.audio.label}
                  style={{ width: "1.25rem", height: "1.25rem" }}
                />
              </div>
              <Text_12_400_EEEEEE className="text-center">
                {[
                  model.modality.text.output && model.modality.text.label,
                  model.modality.image.output && model.modality.image.label,
                  model.modality.audio.output && model.modality.audio.label,
                ]
                  .filter(Boolean)
                  .join(", ")}
              </Text_12_400_EEEEEE>
            </div>
          </div>
        </div>

        {/* Supported Endpoints */}
        <div>
          <Text_14_500_EEEEEE>Supported Endpoints</Text_14_500_EEEEEE>
          <Text_12_400_757575 className="mt-1 mb-3">
            Available API endpoints for this model
          </Text_12_400_757575>
          <div className="grid grid-cols-2 gap-3">
            {Object.entries(model.supported_endpoints).map(([key, value]) => {
              const iconName = value.enabled
                ? `${key}.png`
                : `${key}-not.png`;
              return (
                <div
                  key={key}
                  className="flex items-center gap-3 bg-[rgba(255,255,255,0.027)] backdrop-blur-[10px] border border-[#1F1F1F] p-3 rounded-lg"
                >
                  <Image
                    preview={false}
                    src={`/images/drawer/endpoints/${iconName}`}
                    alt={value.label}
                    style={{ height: "1.25rem", width: "1.25rem" }}
                    onError={(e) => {
                      e.currentTarget.src = value.enabled
                        ? "/images/drawer/endpoints/default.png"
                        : "/images/drawer/endpoints/default-not.png";
                    }}
                  />
                  <div className="flex-1 min-w-0">
                    {value.enabled ? (
                      <>
                        <Text_14_400_EEEEEE className="truncate">{value.label}</Text_14_400_EEEEEE>
                        <Text_12_400_B3B3B3 className="truncate">
                          {value.path}
                        </Text_12_400_B3B3B3>
                      </>
                    ) : (
                      <>
                        <Text_14_400_757575 className="truncate">{value.label}</Text_14_400_757575>
                        <Text_12_400_757575 className="truncate">
                          {value.path}
                        </Text_12_400_757575>
                      </>
                    )}
                  </div>
                </div>
              );
            })}
          </div>
        </div>

        {/* Model URI */}
        {model.uri && (
          <div>
            <Text_14_500_EEEEEE className="mb-3">
              Model URI
            </Text_14_500_EEEEEE>
            <div className="bg-[rgba(255,255,255,0.027)] backdrop-blur-[10px] border border-[#1F1F1F] rounded-lg p-4">
              <div className="flex items-center justify-between gap-3">
                <Text_12_400_EEEEEE className="font-mono truncate flex-1">
                  {model.uri}
                </Text_12_400_EEEEEE>
                <button
                  onClick={() => copyToClipboard(model.uri)}
                  className="text-[#757575] hover:text-[#EEEEEE] transition-colors shrink-0"
                >
                  <CopyOutlined />
                </button>
              </div>
            </div>
          </div>
        )}

        {/* Tags */}
        {model.tags && model.tags.length > 0 && (
          <div>
            <Text_14_500_EEEEEE className="mb-3">Tags</Text_14_500_EEEEEE>
            <div className="flex flex-wrap gap-2">
              {model.tags.map((tag, index) => (
                <Tag
                  key={index}
                  className="bg-[rgba(255,255,255,0.027)] text-[#EEEEEE] border-[#1F1F1F]"
                >
                  {tag.name}
                </Tag>
              ))}
            </div>
          </div>
        )}

        {/* Strengths */}
        {model?.strengths?.length > 0 && (
          <div>
            <Text_14_500_EEEEEE>Model is Great at</Text_14_500_EEEEEE>
            <Text_12_400_757575 className="mt-1 mb-3">
              Key strengths and capabilities
            </Text_12_400_757575>
            <div className="bg-[rgba(255,255,255,0.027)] backdrop-blur-[10px] border border-[#1F1F1F] rounded-lg p-4">
              <ul className="space-y-2">
                {model?.strengths?.map((item: any, index: number) => (
                  <li key={index} className="flex items-start gap-2">
                    <span className="text-[#89C0F2] mt-1">•</span>
                    <Text_12_400_EEEEEE className="leading-relaxed">
                      {item}
                    </Text_12_400_EEEEEE>
                  </li>
                ))}
              </ul>
            </div>
          </div>
        )}

        {/* Limitations */}
        {model?.limitations?.length > 0 && (
          <div>
            <Text_14_500_EEEEEE>Model is Not Good With</Text_14_500_EEEEEE>
            <Text_12_400_757575 className="mt-1 mb-3">
              Known limitations and constraints
            </Text_12_400_757575>
            <div className="bg-[rgba(255,255,255,0.027)] backdrop-blur-[10px] border border-[#1F1F1F] rounded-lg p-4">
              <ul className="space-y-2">
                {model?.limitations?.map((item: any, index: number) => (
                  <li key={index} className="flex items-start gap-2">
                    <span className="text-[#757575] mt-1">•</span>
                    <Text_12_400_EEEEEE className="leading-relaxed">
                      {item}
                    </Text_12_400_EEEEEE>
                  </li>
                ))}
              </ul>
            </div>
          </div>
        )}
      </div>
    );
  };

  const UseThisModel = () => {
    type CodeType = 'curl' | 'python' | 'javascript';
    const [selectedCode, setSelectedCode] = useState<CodeType>("curl");
    const [copyText, setCopyText] = useState<string>('Copy');

    // Function to get the appropriate endpoint and payload based on model type
    const getEndpointConfig = useMemo(() => {
      const modelName = model?.name || 'model';

      // Default to chat endpoint
      let endpoint = '/v1/chat/completions';
      let payloadExample: any = {
        model: modelName,
        max_tokens: 256,
        messages: [{"role": "user", "content": "Summarize the given text"}]
      };

      // Check model supported endpoints
      if (model?.supported_endpoints) {
        // Check for embedding endpoint
        if (model.supported_endpoints.embedding?.enabled) {
          endpoint = model.supported_endpoints.embedding.path || '/v1/embeddings';
          payloadExample = {
            model: modelName,
            input: "Your text to embed"
          };
        }
        // Check for audio transcription endpoint
        else if (model.supported_endpoints.audio_transcription?.enabled) {
          endpoint = model.supported_endpoints.audio_transcription.path || '/v1/audio/transcriptions';
          payloadExample = {
            model: modelName,
            file: "@/path/to/audio.mp3",
            response_format: "json"
          };
        }
        // Check for text-to-speech endpoint
        else if (model.supported_endpoints.audio_speech?.enabled) {
          endpoint = model.supported_endpoints.audio_speech.path || '/v1/audio/speech';
          payloadExample = {
            model: modelName,
            input: "Text to convert to speech",
            voice: "alloy"
          };
        }
        // Check for image generation endpoint
        else if (model.supported_endpoints.image_generation?.enabled) {
          endpoint = model.supported_endpoints.image_generation.path || '/v1/images/generations';
          payloadExample = {
            model: modelName,
            prompt: "A cute baby sea otter",
            n: 1,
            size: "1024x1024"
          };
        }
        // Check for completion endpoint
        else if (model.supported_endpoints.completion?.enabled) {
          endpoint = model.supported_endpoints.completion.path || '/v1/completions';
          payloadExample = {
            model: modelName,
            prompt: "Once upon a time",
            max_tokens: 256
          };
        }
        // Default to chat if it's enabled
        else if (model.supported_endpoints.chat?.enabled) {
          endpoint = model.supported_endpoints.chat.path || '/v1/chat/completions';
        }
      }

      return { endpoint, payloadExample };
    }, []);

    const { endpoint, payloadExample } = getEndpointConfig;
    const baseUrl = process.env.NEXT_PUBLIC_BASE_URL || 'https://api.example.com';
    const apiUrl = `${baseUrl}${endpoint}`;

    const generateCurlCommand = useMemo(() => {
      // Special handling for audio transcription (file upload)
      if (endpoint.includes('audio/transcriptions')) {
        return `curl --location '${apiUrl}' \\
  --header 'Authorization: Bearer {API_KEY_HERE}' \\
  --form 'file=@"/path/to/audio.mp3"' \\
  --form 'model="${payloadExample.model}"' \\
  --form 'response_format="json"'`;
      }

      // Standard JSON payload
      return `curl --location '${apiUrl}' \\
  --header 'Authorization: Bearer {API_KEY_HERE}' \\
  --header 'Content-Type: application/json' \\
  --data '${JSON.stringify(payloadExample, null, 2)}'`;
    }, [apiUrl, endpoint, payloadExample]);

    const generatePythonCode = useMemo(() => {
      // Special handling for audio transcription (file upload)
      if (endpoint.includes('audio/transcriptions')) {
        return `import requests

url = "${apiUrl}"
files = {'file': open('/path/to/audio.mp3', 'rb')}
data = {
  'model': '${payloadExample.model}',
  'response_format': 'json'
}
headers = {
  'Authorization': 'Bearer {API_KEY_HERE}'
}

response = requests.post(url, headers=headers, files=files, data=data)
print(response.text)`;
      }

      // Standard JSON payload
      return `import requests
import json

url = "${apiUrl}"
payload = json.dumps(${JSON.stringify(payloadExample, null, 2)})
headers = {
  'Authorization': 'Bearer {API_KEY_HERE}',
  'Content-Type': 'application/json'
}

response = requests.post(url, headers=headers, data=payload)
print(response.text)`;
    }, [apiUrl, endpoint, payloadExample]);

    const generateJavaScriptCode = useMemo(() => {
      // Special handling for audio transcription (file upload)
      if (endpoint.includes('audio/transcriptions')) {
        return `const formData = new FormData();
formData.append('file', fileInput.files[0]); // fileInput is your file input element
formData.append('model', '${payloadExample.model}');
formData.append('response_format', 'json');

fetch('${apiUrl}', {
  method: 'POST',
  headers: {
    'Authorization': 'Bearer {API_KEY_HERE}'
  },
  body: formData
})
.then(response => response.json())
.then(data => console.log(data))
.catch(error => console.error('Error:', error));`;
      }

      // Standard JSON payload
      return `const data = ${JSON.stringify(payloadExample, null, 2)};

fetch('${apiUrl}', {
  method: 'POST',
  headers: {
    'Authorization': 'Bearer {API_KEY_HERE}',
    'Content-Type': 'application/json'
  },
  body: JSON.stringify(data)
})
.then(response => response.json())
.then(data => console.log(data))
.catch(error => console.error('Error:', error));`;
    }, [apiUrl, endpoint, payloadExample]);

    const codeSnippets = useMemo(() => ({
      curl: generateCurlCommand,
      python: generatePythonCode,
      javascript: generateJavaScriptCode
    }), [generateCurlCommand, generatePythonCode, generateJavaScriptCode]);
    const [selectedText, setSelectedText] = useState<string>(codeSnippets[selectedCode]);

    // Update selected text when code type or snippets change
    useEffect(() => {
      setSelectedText(codeSnippets[selectedCode]);
    }, [selectedCode, codeSnippets]);
    const selectType = (type: CodeType) => {
      setSelectedCode(type);
      setSelectedText(codeSnippets[type]);
    };

    const handleCopy = (text: string) => {
      navigator.clipboard.writeText(text)
        .then(() => {
          setCopyText("Copied!");
          setTimeout(() => {
            setCopyText("Copy");
          }, 2000);
        })
        .catch(() => {
          setCopyText("Failed to copy");
        });
    };

    return (
      <div className="space-y-6">
        <div>
          <Text_20_400_FFFFFF className="tracking-[.03rem]">Code Snippet</Text_20_400_FFFFFF>
          <Text_12_400_757575 className="tracking-[.004rem] mt-[1rem]">
            Copy the code below and use it for deployment
          </Text_12_400_757575>
        </div>

        <div className="flex justify-start">
          <CustomDropDown
            Placement="bottomLeft"
            buttonContent={
              <div className="border border-[.5px] border-[#965CDE] rounded-[6px] bg-[#1E0C34] min-w-[4rem] min-h-[1.75rem] flex items-center justify-center px-[.6rem]">
                <Text_12_600_EEEEEE className="flex items-center justify-center">
                  {selectedCode.charAt(0).toUpperCase() + selectedCode.slice(1)}
                </Text_12_600_EEEEEE>
                <ChevronDown className="w-[1rem] text-[#EEEEEE] text-[.75rem] ml-[.15rem]" />
              </div>
            }
            items={[
              {
                key: "1",
                label: "Curl",
                onClick: () => selectType("curl"),
              },
              {
                key: "2",
                label: "Python",
                onClick: () => selectType("python"),
              },
              {
                key: "3",
                label: "JavaScript",
                onClick: () => selectType("javascript"),
              },
            ]}
          />
        </div>

        <div className="custom-code rounded-[8px] relative bg-[#FFFFFF08] w-full overflow-hidden">
          <CustomPopover
            title={copyText}
            contentClassNames="py-[.3rem]"
          >
            <div
              className="w-[1.25rem] h-[1.25rem] rounded-[4px] flex justify-center items-center absolute right-[0.35rem] top-[0.65rem] cursor-pointer hover:bg-[#1F1F1F] z-10"
              onClick={() => handleCopy(selectedText)}
            >
              <Image
                preview={false}
                src="/images/drawer/Copy.png"
                alt="copy"
                style={{ height: '.75rem' }}
              />
            </div>
          </CustomPopover>

          <div className="markdown-body">
            <SyntaxHighlighter
              language={selectedCode === "python" ? "python" : selectedCode === "javascript" ? "javascript" : "bash"}
              style={oneDark}
              showLineNumbers
              customStyle={{
                margin: 0,
                borderRadius: '8px',
                fontSize: '0.75rem',
              }}
            >
              {selectedText}
            </SyntaxHighlighter>
          </div>
        </div>
      </div>
    );
  };

  const items: TabsProps["items"] = useMemo(
    () => [
      {
        key: "1",
        label: "General",
        children: <GeneralTab />,
      },
      {
        key: "2",
        label: "Use This Model",
        children: <UseThisModel />,
      },
    ],
<<<<<<< HEAD
    [],
=======
    [model, GeneralTab],
>>>>>>> ff86518d
  );

  useEffect(() => {
    setFilteredItems(items);
  }, [items]);

  const onChange = () => {
    // Handle tab change if needed
  };

  return (
    <BudForm
      data={{}}
      onNext={() => {
        onClose();
      }}
      nextText="Close"
      showBack={false}
    >
      <BudWraperBox>
        <BudDrawerLayout>
          <DrawerTitleCard
            title="Model Details"
            description={`View detailed information about ${model?.name || 'this model'}`}
          />
          <DrawerCard classNames="pb-0">
            {/* Model Header with Icon and Tags */}
            <div className="flex items-start justify-start gap-4 mb-6">
              <div className="shrink-0 grow-0 flex items-center justify-center">
                <div className="w-12 h-12 rounded-lg bg-gradient-to-br from-[#89C0F2]/20 to-[#89C0F2]/10 flex items-center justify-center">
                  {(() => {
                    const iconData = getModelIcon(model);
                    return iconData.type === "url" ? (
                      <img
                        src={iconData.value}
                        alt={model.name}
                        className="w-6 h-6 object-contain"
                        onError={(e) => {
                          e.currentTarget.style.display = "none";
                        }}
                      />
                    ) : (
                      <Icon
                        icon={iconData.value}
                        className="text-[#89C0F2] text-[1.5rem]"
                      />
                    );
                  })()}
                </div>
              </div>
              <div className="flex-1">
                <Text_14_400_EEEEEE className="mb-2 font-medium">
                  {model?.name}
                </Text_14_400_EEEEEE>
                <ModelTags model={model} maxTags={3} limit={true} />
                <div className="flex items-center gap-2 mt-2">
                  <Icon
                    icon="ph:calendar"
                    className="text-[#757575] text-[0.875rem]"
                  />
                  <Text_12_400_B3B3B3>Created on&nbsp;&nbsp;</Text_12_400_B3B3B3>
                  <Text_12_400_EEEEEE>
                    {dayjs(model.created_at).format("DD MMM, YYYY")}
                  </Text_12_400_EEEEEE>
                </div>
              </div>
            </div>

            {/* Tabs */}
            <ConfigProvider
              theme={{
                components: {
                  Tabs: {
                    itemColor: "#757575",
                    itemSelectedColor: "#EEEEEE",
                    itemHoverColor: "#B3B3B3",
                    inkBarColor: "#89C0F2",
                    titleFontSize: 14,
                  },
                },
              }}
            >
              <Tabs
                defaultActiveKey="1"
                items={filteredItems}
                onChange={onChange}
                className="generalTabs"
              />
            </ConfigProvider>
          </DrawerCard>
        </BudDrawerLayout>
      </BudWraperBox>
    </BudForm>
  );
};

export default ModelDetailDrawer;<|MERGE_RESOLUTION|>--- conflicted
+++ resolved
@@ -11,6 +11,7 @@
 import { successToast } from "@/components/toast";
 import DrawerCard from "@/components/ui/bud/card/DrawerCard";
 import DrawerTitleCard from "@/components/ui/bud/card/DrawerTitleCard";
+import DrawerBreadCrumbNavigation from "@/components/ui/bud/card/DrawerBreadCrumbNavigation";
 import { BudWraperBox } from "@/components/ui/bud/card/wraperBox";
 import { BudDrawerLayout } from "@/components/ui/bud/dataEntry/BudDrawerLayout";
 import { BudForm } from "@/components/ui/bud/dataEntry/BudForm";
@@ -88,7 +89,7 @@
   );
 };
 
-const ModelDetailContent: React.FC<{ model: Model; onClose: () => void }> = ({
+export const ModelDetailContent: React.FC<{ model: Model; onClose: () => void }> = ({
   model,
   onClose,
 }) => {
@@ -631,10 +632,11 @@
 
         <div className="flex justify-start">
           <CustomDropDown
+          parentClassNames="cursor-pointer"
             Placement="bottomLeft"
             buttonContent={
-              <div className="border border-[.5px] border-[#965CDE] rounded-[6px] bg-[#1E0C34] min-w-[4rem] min-h-[1.75rem] flex items-center justify-center px-[.6rem]">
-                <Text_12_600_EEEEEE className="flex items-center justify-center">
+              <div className="cursor-pointer border border-[.5px] border-[#965CDE] rounded-[6px] bg-[#1E0C34] min-w-[4rem] min-h-[1.75rem] flex items-center justify-center px-[.6rem]">
+                <Text_12_600_EEEEEE className=" cursor-pointer flex items-center justify-center">
                   {selectedCode.charAt(0).toUpperCase() + selectedCode.slice(1)}
                 </Text_12_600_EEEEEE>
                 <ChevronDown className="w-[1rem] text-[#EEEEEE] text-[.75rem] ml-[.15rem]" />
@@ -710,11 +712,7 @@
         children: <UseThisModel />,
       },
     ],
-<<<<<<< HEAD
-    [],
-=======
-    [model, GeneralTab],
->>>>>>> ff86518d
+    [GeneralTab, UseThisModel],
   );
 
   useEffect(() => {
@@ -727,7 +725,12 @@
 
   return (
     <BudForm
-      data={{}}
+      data={{
+        name: "Model details",
+        description: "",
+        tags: [],
+        icon: "",
+      }}
       onNext={() => {
         onClose();
       }}
