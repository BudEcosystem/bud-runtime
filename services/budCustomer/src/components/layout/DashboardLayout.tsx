--- conflicted
+++ resolved
@@ -164,10 +164,6 @@
       return router.push("/login");
     }
   };
-<<<<<<< HEAD
-=======
-
->>>>>>> 9bc4783d
   useEffect(() => {
     if (!user?.id) {
       getUser();
@@ -230,12 +226,6 @@
             </div>
           )} */}
 
-<<<<<<< HEAD
-=======
-          {/* Notifications */}
-          {/* <BudIsland /> */}
-
->>>>>>> 9bc4783d
           <div className="bg-bud-bg-secondary rounded-lg p-3 mb-1 cursor-pointer hover:bg-bud-bg-tertiary transition-colors hidden">
             <Badge
               count={88}
@@ -243,22 +233,13 @@
               style={{ backgroundColor: "#965CDE" }}
             >
               <div className="flex items-center gap-3">
-<<<<<<< HEAD
                 <div className={`${isCollapsed ? "w-6 h-6" : "w-8 h-8"
                   } bg-bud-purple rounded flex items-center justify-center`}>
-=======
-                <div
-                  className={`${
-                    isCollapsed ? "w-6 h-6" : "w-8 h-8"
-                  } bg-bud-purple rounded flex items-center justify-center`}
-                >
->>>>>>> 9bc4783d
                   <Icon
                     icon="heroicons-outline:bell"
                     className="text-white text-lg"
                   />
                 </div>
-<<<<<<< HEAD
                 {!isCollapsed && (<div>
                   <Text className="text-bud-text-disabled text-xs block">
                     88 New
@@ -267,18 +248,6 @@
                     Notifications
                   </Text>
                 </div>)}
-=======
-                {!isCollapsed && (
-                  <div>
-                    <Text className="text-bud-text-disabled text-xs block">
-                      88 New
-                    </Text>
-                    <Text className="text-bud-text-primary text-sm">
-                      Notifications
-                    </Text>
-                  </div>
-                )}
->>>>>>> 9bc4783d
               </div>
             </Badge>
           </div>
