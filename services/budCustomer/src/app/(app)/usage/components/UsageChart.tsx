import React, { useEffect, useMemo } from "react";
import {
  BarChart,
  Bar,
  XAxis,
  YAxis,
  CartesianGrid,
  Tooltip,
  ResponsiveContainer,
  Cell,
  ReferenceLine,
} from "recharts";
import { motion } from "framer-motion";
import dayjs from "dayjs";
import utc from "dayjs/plugin/utc";
import styles from "./UsageChart.module.scss";

dayjs.extend(utc);

interface UsageChartProps {
  data: any[];
  type: "spend" | "tokens" | "requests";
  loading?: boolean;
  timeRange: string;
}

const UsageChart: React.FC<UsageChartProps> = ({
  data,
  type,
  loading = false,
}) => {
  const chartConfig = useMemo(() => {
    const configs = {
      spend: {
        dataKey: "cost",
        color: "#7c3aed",
        label: "Cost ($)",
        formatter: (value: number) => `$${value.toFixed(2)}`,
      },
      tokens: {
        dataKey: "tokens",
        color: "#3b82f6",
        label: "Tokens",
        formatter: (value: number) => value.toLocaleString(),
      },
      requests: {
        dataKey: "requests",
        color: "#10b981",
        label: "Requests",
        formatter: (value: number) => value.toLocaleString(),
      },
    };
    return configs[type];
  }, [type]);

  const CustomTooltip = ({ active, payload, label }: any) => {
    if (active && payload && payload[0]) {
      // The label contains the original date from the data
      const fullDate = payload[0].payload.date
        ? dayjs(payload[0].payload.date).utc().format("MMM D, YYYY [UTC]")
        : label;

      // Show different content based on whether there's data
      if (payload[0].payload.hasData === false) {
        return (
          <div className={styles.customTooltip}>
            <p className={styles.label}>{fullDate}</p>
            <p className={styles.noDataText}>No usage</p>
          </div>
        );
      }

      return (
        <div className={styles.customTooltip}>
          <p className={styles.label}>{fullDate}</p>
          <p className={styles.value}>
            {chartConfig.formatter(payload[0].value)}
          </p>
        </div>
      );
    }
    return null;
  };

  const getDayFilterSelected = useMemo(() => {
    const match = timeRange.match(/^(\d+)d$/);
    return match ? parseInt(match[1], 10) : 30;
  }, [timeRange]);
  
  const maxValue = useMemo(() => {
    if (!data || data.length === 0) return 0;
    return Math.max(...data.map((item) => item[chartConfig.dataKey] || 0));
  }, [data, chartConfig.dataKey]);

  // Calculate days with usage and total value with proper memoization
  const daysWithUsage = useMemo(() => {
    const count = data.filter(d => d.hasData === true).length;
    return count;
  }, [data]); // Recalculates when data changes

  const totalValue = useMemo(() => {
    return data.reduce((sum, item) => sum + (item[chartConfig.dataKey] || 0), 0);
  }, [data, chartConfig.dataKey]); // Recalculates when data or dataKey changes

  // Custom bar shape with baseline
  const CustomBar = (props: any) => {
    const { fill, x, y, width, height, payload } = props;
    const barWidth = width * 0.8; // 80% of allocated width for bar
    const barX = x + (width - barWidth) / 2; // Center the bar
    const baselineY = y + height; // Bottom position

    // Check if light theme
    const isLightTheme = document.documentElement.getAttribute('data-theme') === 'light';
    const baselineColor = isLightTheme ? '#d1d5db' : '#4a4a4a';

    return (
      <g>
        {/* Baseline segment with gap */}
        <rect
          x={x + width * 0.05}
          y={baselineY}
          width={width * 0.9}
          height={1.5}
          fill={baselineColor}
          opacity={1}
        />
        {/* Bar */}
        {payload.hasData !== false && height > 0 && (
          <rect
            x={barX}
            y={y}
            width={barWidth}
            height={height}
            fill={fill}
            rx={3}
            ry={3}
          />
        )}
      </g>
    );
  };

  if (loading) {
    return (
      <div className={styles.chartContainer}>
        <div className={styles.loadingState}>
          <motion.div
            className={styles.loadingBar}
            initial={{ width: "0%" }}
            animate={{ width: "100%" }}
            transition={{
              duration: 1.5,
              ease: "easeInOut",
              repeat: Infinity,
            }}
          />
          <div className={styles.loadingBars}>
            {[...Array(10)].map((_, index) => (
              <motion.div
                key={index}
                className={styles.bar}
                initial={{ height: 0 }}
                animate={{ height: `${Math.random() * 100}%` }}
                transition={{
                  duration: 0.8,
                  delay: index * 0.1,
                  repeat: Infinity,
                  repeatType: "reverse",
                }}
              />
            ))}
          </div>
        </div>
      </div>
    );
  }

  return (
    <div className={styles.chartContainer}>
      <div className={styles.chartHeader}>
        <div className={styles.chartInfo}>
          <div className={styles.chartLegend}>
            <span className={styles.legendDot} style={{ background: chartConfig.color }} />
            <span className={styles.legendText}>
<<<<<<< HEAD
              {type === "requests" ? `${data.filter(d => d.hasData !== false).length} requests` : `${getDayFilterSelected} day${getDayFilterSelected > 1 ? 's' : ''} with usage`}
=======
              {daysWithUsage} {type === "requests" ? "requests" : "days with usage"}
>>>>>>> acdd9175
            </span>
            <span className={styles.legendValue}>
              {chartConfig.formatter(totalValue)}
            </span>
          </div>
        </div>
      </div>

      <ResponsiveContainer width="100%" height={220}>
        <BarChart
          data={data}
          margin={{ top: 15, right: 15, left: 25, bottom: 35 }}
          barCategoryGap={data.length > 30 ? "10%" : data.length > 14 ? "15%" : data.length > 7 ? "20%" : "25%"}
        >
          <defs>
            <pattern id="dotPattern" patternUnits="userSpaceOnUse" width="4" height="1">
              <circle cx="1" cy="0.5" r="0.5" fill="var(--border-color)" opacity="0.5" />
            </pattern>
          </defs>
          <CartesianGrid
            strokeDasharray="0"
            stroke="transparent"
            vertical={false}
            horizontal={false}
          />
          {/* Top reference line with label */}
          <ReferenceLine
            y={maxValue}
            stroke="#7c3aed"
            strokeDasharray="2 2"
            strokeWidth={1}
            opacity={0.5}
            label={{
              value: chartConfig.formatter(maxValue),
              position: "left",
              fill: "#7c3aed",
              fontSize: 11,
              opacity: 0.8
            }}
          />
          {/* Baseline - removed as we'll use custom lines */}
          <XAxis
            dataKey="displayDate"
            tick={{ fill: "var(--text-muted)", fontSize: 10 }}
            axisLine={false}
            tickLine={false}
            height={40}
            interval={data.length > 30 ? Math.floor(data.length / 10) : data.length > 14 ? 3 : data.length > 7 ? 1 : 0}
            tickMargin={15}
          />
          <YAxis
            tick={(props: any) => {
              // Skip rendering the first (bottom) tick to avoid overlap with X-axis
              if (props.index === 0) {
                return <text />;
              }

              let formattedValue = props.payload.value.toString();
              if (type === "spend") {
                formattedValue = `$${props.payload.value}`;
              } else if (props.payload.value >= 1000) {
                formattedValue = `${(props.payload.value / 1000).toFixed(0)}k`;
              }

              return (
                <text
                  x={props.x}
                  y={props.y}
                  fill="var(--text-muted)"
                  fontSize={10}
                  textAnchor="end"
                  dx={-8}
                >
                  {formattedValue}
                </text>
              );
            }}
            axisLine={false}
            tickLine={false}
            width={65}
            tickMargin={8}
          />
          <Tooltip
            content={<CustomTooltip />}
            cursor={{ fill: "rgba(124, 58, 237, 0.05)", radius: 3 }}
            wrapperStyle={{ outline: "none" }}
            isAnimationActive={false}
          />
          <Bar
            dataKey={chartConfig.dataKey}
            shape={CustomBar}
            animationDuration={1000}
            maxBarSize={data.length > 30 ? 20 : data.length > 7 ? 30 : 40}
          >
            {data.map((entry, index) => (
              <Cell
                key={`cell-${index}`}
                fill={
                  entry.hasData === false
                    ? "transparent"
                    : entry[chartConfig.dataKey] > maxValue * 0.8
                    ? chartConfig.color
                    : `${chartConfig.color}99`
                }
              />
            ))}
          </Bar>
        </BarChart>
      </ResponsiveContainer>
    </div>
  );
};

export default UsageChart;<|MERGE_RESOLUTION|>--- conflicted
+++ resolved
@@ -28,6 +28,7 @@
   data,
   type,
   loading = false,
+  timeRange,
 }) => {
   const chartConfig = useMemo(() => {
     const configs = {
@@ -86,7 +87,7 @@
     const match = timeRange.match(/^(\d+)d$/);
     return match ? parseInt(match[1], 10) : 30;
   }, [timeRange]);
-  
+
   const maxValue = useMemo(() => {
     if (!data || data.length === 0) return 0;
     return Math.max(...data.map((item) => item[chartConfig.dataKey] || 0));
@@ -182,11 +183,7 @@
           <div className={styles.chartLegend}>
             <span className={styles.legendDot} style={{ background: chartConfig.color }} />
             <span className={styles.legendText}>
-<<<<<<< HEAD
               {type === "requests" ? `${data.filter(d => d.hasData !== false).length} requests` : `${getDayFilterSelected} day${getDayFilterSelected > 1 ? 's' : ''} with usage`}
-=======
-              {daysWithUsage} {type === "requests" ? "requests" : "days with usage"}
->>>>>>> acdd9175
             </span>
             <span className={styles.legendValue}>
               {chartConfig.formatter(totalValue)}
