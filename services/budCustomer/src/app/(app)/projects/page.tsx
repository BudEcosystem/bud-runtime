"use client";
import React, { useState, useEffect } from "react";
import DashboardLayout from "@/components/layout/DashboardLayout";
import {
  Button,
  Card,
  Row,
  Col,
  Flex,
  Modal,
  Input,
  Select,
  Dropdown,
  Popconfirm,
  Tag,
  ConfigProvider,
} from "antd";
import { Typography } from "antd";
import { PlusOutlined, MoreOutlined } from "@ant-design/icons";
import { Icon } from "@iconify/react/dist/iconify.js";
import dayjs from "dayjs";
import styles from "./projects.module.scss";
import { useProject, type Project } from "@/context/projectContext";

const { Text, Title } = Typography;
const { TextArea } = Input;

// Mock data for projects
const mockProjects: Project[] = [
  {
    id: "proj_001",
    name: "E-commerce AI Assistant",
    description:
      "AI-powered customer service chatbot for e-commerce platform with personalized recommendations and order tracking capabilities.",
    created_at: "2024-01-15T10:30:00Z",
    updated_at: "2024-01-20T14:30:00Z",
    user_id: "user_123",
    project_type: "client_app",
    status: "active",
    resources: {
      api_keys: 3,
      batches: 12,
      logs: 1250,
      models: 2,
    },
    color: "#965CDE",
  },
  {
    id: "proj_002",
    name: "Content Generation Suite",
    description:
      "Automated content generation system for blogs, social media, and marketing materials using advanced language models.",
    created_at: "2024-01-10T08:15:00Z",
    updated_at: "2024-01-19T16:45:00Z",
    user_id: "user_123",
    project_type: "existing_app",
    status: "active",
    resources: {
      api_keys: 5,
      batches: 8,
      logs: 890,
      models: 4,
    },
    color: "#4077E6",
  },
  {
    id: "proj_003",
    name: "Document Analysis Tool",
    description:
      "Enterprise document processing and analysis system with OCR, summarization, and key information extraction.",
    created_at: "2023-12-20T14:00:00Z",
    updated_at: "2024-01-18T12:20:00Z",
    user_id: "user_123",
    project_type: "client_app",
    status: "active",
    resources: {
      api_keys: 2,
      batches: 25,
      logs: 2100,
      models: 3,
    },
    color: "#479D5F",
  },
  {
    id: "proj_004",
    name: "Image Recognition API",
    description:
      "Computer vision API for product categorization and quality control in manufacturing processes.",
    created_at: "2023-11-15T09:30:00Z",
    updated_at: "2024-01-05T10:15:00Z",
    user_id: "user_123",
    project_type: "existing_app",
    status: "inactive",
    resources: {
      api_keys: 1,
      batches: 3,
      logs: 145,
      models: 1,
    },
    color: "#DE9C5C",
  },
  {
    id: "proj_005",
    name: "Voice Assistant Integration",
    description:
      "Smart home voice assistant with natural language processing and IoT device control capabilities.",
    created_at: "2023-10-01T16:00:00Z",
    updated_at: "2023-12-15T14:30:00Z",
    user_id: "user_123",
    project_type: "client_app",
    status: "archived",
    resources: {
      api_keys: 2,
      batches: 1,
      logs: 67,
      models: 2,
    },
    color: "#EC7575",
  },
];

export default function ProjectsPage() {
  const { projects, addProject, updateProject, deleteProject, setProjects } =
    useProject();
  const [showCreateModal, setShowCreateModal] = useState(false);
  const [selectedProject, setSelectedProject] = useState<Project | null>(null);
  const [showEditModal, setShowEditModal] = useState(false);
  const [formData, setFormData] = useState({
    name: "",
    description: "",
    project_type: "client_app" as "client_app" | "existing_app",
    color: "#965CDE",
  });

  // Initialize with mock data if no projects exist
  useEffect(() => {
    if (projects.length === 0) {
      setProjects(mockProjects);
    }
  }, [projects.length, setProjects]);

  const getStatusColor = (status: string) => {
    switch (status) {
      case "active":
        return "#479D5F";
      case "inactive":
        return "#DE9C5C";
      case "archived":
        return "#757575";
      default:
        return "#B3B3B3";
    }
  };

  const getStatusIcon = (status: string) => {
    switch (status) {
      case "active":
        return "ph:play-circle";
      case "inactive":
        return "ph:pause-circle";
      case "archived":
        return "ph:archive";
      default:
        return "ph:circle";
    }
  };

  const getProjectTypeIcon = (type: string) => {
    return type === "client_app" ? "ph:device-mobile" : "ph:cloud";
  };

  const handleCreateProject = () => {
    const newProject: Project = {
      id: `proj_${Date.now()}`,
      name: formData.name,
      description: formData.description,
      created_at: new Date().toISOString(),
      updated_at: new Date().toISOString(),
      user_id: "user_123",
      project_type: formData.project_type,
      status: "active",
      resources: {
        api_keys: 0,
        batches: 0,
        logs: 0,
        models: 0,
      },
      color: formData.color,
    };

    addProject(newProject);
    setShowCreateModal(false);
    setFormData({
      name: "",
      description: "",
      project_type: "client_app",
      color: "#965CDE",
    });
  };


  const handleEditProject = () => {
    if (!selectedProject) return;

    updateProject(selectedProject.id, {
      name: formData.name,
      description: formData.description,
      project_type: formData.project_type,
      color: formData.color,
    });

    setShowEditModal(false);
    setSelectedProject(null);
    setFormData({
      name: "",
      description: "",
      project_type: "client_app",
      color: "#965CDE",
    });
  };

  const handleDeleteProject = (projectId: string) => {
    deleteProject(projectId);
  };

  const openEditModal = (project: Project) => {
    setSelectedProject(project);
    setFormData({
      name: project.name,
      description: project.description,
      project_type: project.project_type,
      color: project.color,
    });
    setShowEditModal(true);
  };


  const getProjectMenuItems = (project: Project) => [
    {
      key: "edit",
      label: "Edit Project",
      icon: <Icon icon="ph:pencil" />,
      onClick: () => openEditModal(project),
    },
    {
      key: "delete",
      label: "Delete",
      icon: <Icon icon="ph:trash" />,
      danger: true,
      onClick: () => handleDeleteProject(project.id),
    },
  ];

  const colorOptions = [
    "#965CDE",
    "#4077E6",
    "#479D5F",
    "#DE9C5C",
    "#EC7575",
    "#50C7C7",
    "#F59E0B",
    "#8B5CF6",
  ];

  // Filter to only show active projects
  const activeProjects = projects.filter((p) => p.status === "active");
<<<<<<< HEAD
=======
  const inactiveProjects = projects.filter((p) => p.status === "inactive");
  const archivedProjects = projects.filter((p) => p.status === "archived");
  const themeConfig={
    components: {
      Dropdown: {
        colorBgElevated: "var(--bg-tertiary)",  // dropdown container bg
        controlItemBgHover: "var(--bg-hover)",  // hover background
        controlItemBgActive: "var(--bg-hover)", // active/selected bg
        colorText: "var(--text-primary)",        // default text
      },
      Menu: {
        itemColor: "var(--text-primary)",        // menu item text
        itemHoverColor: "var(--text-hover)",    // text on hover
        itemHoverBg: "var(--bg-hover)",         // hover background
        itemSelectedColor: "var(--text-primary)", // selected text
        itemSelectedBg: "var(--bg-hover)",   // selected background
        colorItemTextDisabled: "var(--text-disabled)", // disabled text
      }
    }
  }
>>>>>>> e5ebc5e5

  return (
    <DashboardLayout>
      <div className="boardPageView">
        <div className="boardMainContainer pt-[2.25rem]">
          {/* Header */}
          <Flex justify="space-between" align="center" className="mb-[4rem]">
            <div>
              <Title level={2} className="!text-bud-text-primary !mb-0">
                Projects
              </Title>
              <Text className="text-bud-text-muted text-[14px] mt-[0.5rem] block">
                Organize your AI resources and manage project workflows
              </Text>
            </div>
            <Button
              type="primary"
              icon={<PlusOutlined />}
              className="bg-bud-purple border-bud-purple hover:bg-bud-purple-hover h-[2.5rem] px-[1.5rem]"
              onClick={() => setShowCreateModal(true)}
            >
              Create Project
            </Button>
          </Flex>

          {/* Projects */}
          {activeProjects.length > 0 && (
            <div className="mb-[3rem]">
              <Row gutter={[24, 24]}>
                {activeProjects.map((project) => (
                  <Col key={project.id} xs={24} sm={12} lg={8}>
                    <Card
                      className="h-full bg-bud-bg-secondary border-bud-border hover:border-bud-purple hover:shadow-lg transition-all duration-300 cursor-pointer overflow-hidden"
                      styles={{ body: { padding: 0 } }}
                    >
                      <div className="p-6 mb-20">
                        {/* Header with Icon and Actions */}
                        <div className="flex items-start justify-between mb-6">
                          <div
                            className="w-12 h-12 rounded-lg flex items-center justify-center"
                            style={{ backgroundColor: project.color }}
                          >
                            <Icon
                              icon="ph:folder"
                              className="text-white text-[1.5rem]"
                            />
                          </div>
                          <div className="flex items-center gap-2">
                            <Text className="text-bud-text-disabled text-[12px]">
                              {dayjs(project.updated_at).format("DD MMM")}
                            </Text>
                            <ConfigProvider
                            theme={themeConfig}>
                              <Dropdown
                                menu={{ items: getProjectMenuItems(project) }}
                                trigger={["click"]}
                                placement="bottomRight"
                              >
                                <Button
                                  type="text"
                                  icon={<MoreOutlined />}
                                  className="text-bud-text-disabled hover:text-bud-text-primary"
                                  size="small"
                                />
                              </Dropdown>
                            </ConfigProvider>
                          </div>
                        </div>

                        {/* Project Title */}
                        <Text className="text-bud-text-primary text-[19px] font-semibold mb-3 line-clamp-1 block">
                          {project.name}
                        </Text>

                        {/* Description */}
                        <Text className="text-bud-text-muted text-[13px] mb-6 line-clamp-2 leading-relaxed block">
                          {project.description}
                        </Text>
<<<<<<< HEAD
=======

                        {/* Status and Type Tags */}
                        <div className="flex items-center gap-2 mb-6">
                          <Tag
                            icon={<Icon icon={getStatusIcon(project.status)} />}
                            color={getStatusColor(project.status)}
                            className="border-0 px-[0.75rem] py-[0.25rem] text-[0.75rem]"
                          >
                            {project.status.charAt(0).toUpperCase() +
                              project.status.slice(1)}
                          </Tag>

                          <div className="flex items-center gap-1 px-2 py-1 rounded-full bg-[var(--bg-tertiary)] text-[var(--text-muted)]">
                            <Icon
                              icon={getProjectTypeIcon(project.project_type)}
                              className="text-xs"
                            />
                            <Text className="text-[12px] text-[var(--text-muted)]">
                              {project.project_type === "client_app"
                                ? "Client App"
                                : "Existing App"}
                            </Text>
                          </div>
                        </div>

                        {/* Resources Stats */}
                        <div className="grid grid-cols-2 gap-3 mb-4">
                          <div className="flex items-center gap-2">
                            <Icon
                              icon="ph:key"
                              className="text-bud-text-disabled text-sm"
                            />
                            <Text className="text-bud-text-muted text-[12px]">
                              {project.resources.api_keys} Keys
                            </Text>
                          </div>
                          <div className="flex items-center gap-2">
                            <Icon
                              icon="ph:stack"
                              className="text-bud-text-disabled text-sm"
                            />
                            <Text className="text-bud-text-muted text-[12px]">
                              {project.resources.batches} Batches
                            </Text>
                          </div>
                          <div className="flex items-center gap-2">
                            <Icon
                              icon="ph:file-text"
                              className="text-bud-text-disabled text-sm"
                            />
                            <Text className="text-bud-text-muted text-[12px]">
                              {project.resources.logs.toLocaleString()} Logs
                            </Text>
                          </div>
                          <div className="flex items-center gap-2">
                            <Icon
                              icon="ph:cpu"
                              className="text-bud-text-disabled text-sm"
                            />
                            <Text className="text-bud-text-muted text-[12px]">
                              {project.resources.models} Models
                            </Text>
                          </div>
                        </div>
>>>>>>> e5ebc5e5
                      </div>

                      {/* Footer Section */}
                      <div className="bg-bud-bg-tertiary px-6 py-4 border-t border-bud-border absolute bottom-0 left-0 w-full">
<<<<<<< HEAD
                        <div className="flex items-center gap-2">
                          <Icon
                            icon="ph:key"
                            className="text-bud-text-disabled text-sm"
                          />
                          <Text className="text-bud-text-primary text-[13px]">
                            {project.resources.api_keys} API Keys
                          </Text>
=======
                        <Text className="text-bud-text-disabled text-[12px] mb-1 block">
                          Last Updated
                        </Text>
                        <Text className="text-bud-text-primary text-[13px]">
                          {dayjs(project.updated_at).format(
                            "MMM DD, YYYY HH:mm",
                          )}
                        </Text>
                      </div>
                    </Card>
                  </Col>
                ))}
              </Row>
            </div>
          )}

          {/* Inactive Projects */}
          {inactiveProjects.length > 0 && (
            <div className="mb-[3rem]">
              <Text className="text-bud-text-primary font-semibold text-[16px] mb-[1.5rem] block">
                Inactive Projects ({inactiveProjects.length})
              </Text>
              <Row gutter={[24, 24]}>
                {inactiveProjects.map((project) => (
                  <Col key={project.id} xs={24} sm={12} lg={8}>
                    <Card
                      className="h-full bg-bud-bg-secondary border-bud-border hover:border-bud-purple hover:shadow-lg transition-all duration-300 cursor-pointer overflow-hidden opacity-75"
                      styles={{ body: { padding: 0 } }}
                    >
                      {/* Similar structure as active projects but with opacity */}
                      <div className="p-6">
                        <div className="flex items-start justify-between mb-6">
                          <div
                            className="w-12 h-12 rounded-lg flex items-center justify-center"
                            style={{ backgroundColor: project.color }}
                          >
                            <Icon
                              icon="ph:folder"
                              className="text-white text-[1.5rem]"
                            />
                          </div>
                          <div className="flex items-center gap-2">
                            <Text className="text-bud-text-disabled text-[12px]">
                              {dayjs(project.updated_at).format("DD MMM")}
                            </Text>
                            <ConfigProvider
                            theme={themeConfig}>
                              <Dropdown
                                menu={{ items: getProjectMenuItems(project) }}
                                trigger={["click"]}
                                placement="bottomRight"
                              >
                                <Button
                                  type="text"
                                  icon={<MoreOutlined />}
                                  className="text-bud-text-disabled hover:text-bud-text-primary"
                                  size="small"
                                />
                              </Dropdown>
                            </ConfigProvider>
                          </div>
                        </div>

                        <Text className="text-bud-text-primary text-[19px] font-semibold mb-3 line-clamp-1 block">
                          {project.name}
                        </Text>

                        <Text className="text-bud-text-muted text-[13px] mb-6 line-clamp-2 leading-relaxed block">
                          {project.description}
                        </Text>

                        <div className="flex items-center gap-2 mb-6">
                          <Tag
                            icon={<Icon icon={getStatusIcon(project.status)} />}
                            color={getStatusColor(project.status)}
                            className="border-0 px-[0.75rem] py-[0.25rem] text-[0.75rem]"
                          >
                            {project.status.charAt(0).toUpperCase() +
                              project.status.slice(1)}
                          </Tag>

                          <div className="flex items-center gap-1 px-2 py-1 rounded-full bg-bud-bg-tertiary text-bud-text-muted">
                            <Icon
                              icon={getProjectTypeIcon(project.project_type)}
                              className="text-xs"
                            />
                            <Text className="text-[12px] text-[var(--text-muted)]">
                              {project.project_type === "client_app"
                                ? "Client App"
                                : "Existing App"}
                            </Text>
                          </div>
                        </div>

                        <div className="grid grid-cols-2 gap-3 mb-4">
                          <div className="flex items-center gap-2">
                            <Icon
                              icon="ph:key"
                              className="text-bud-text-disabled text-sm"
                            />
                            <Text className="text-bud-text-muted text-[12px]">
                              {project.resources.api_keys} Keys
                            </Text>
                          </div>
                          <div className="flex items-center gap-2">
                            <Icon
                              icon="ph:stack"
                              className="text-bud-text-disabled text-sm"
                            />
                            <Text className="text-bud-text-muted text-[12px]">
                              {project.resources.batches} Batches
                            </Text>
                          </div>
                          <div className="flex items-center gap-2">
                            <Icon
                              icon="ph:file-text"
                              className="text-bud-text-disabled text-sm"
                            />
                            <Text className="text-bud-text-muted text-[12px]">
                              {project.resources.logs.toLocaleString()} Logs
                            </Text>
                          </div>
                          <div className="flex items-center gap-2">
                            <Icon
                              icon="ph:cpu"
                              className="text-bud-text-disabled text-sm"
                            />
                            <Text className="text-bud-text-muted text-[12px]">
                              {project.resources.models} Models
                            </Text>
                          </div>
>>>>>>> e5ebc5e5
                        </div>
                      </div>
                    </Card>
                  </Col>
                ))}
              </Row>
            </div>
          )}

<<<<<<< HEAD
=======
          {/* Archived Projects */}
          {archivedProjects.length > 0 && (
            <div className="mb-[3rem]">
              <Text className="text-bud-text-primary font-semibold text-[16px] mb-[1.5rem] block">
                Archived Projects ({archivedProjects.length})
              </Text>
              <Row gutter={[24, 24]}>
                {archivedProjects.map((project) => (
                  <Col key={project.id} xs={24} sm={12} lg={8}>
                    <Card
                      className="h-full bg-bud-bg-secondary border-bud-border hover:border-bud-purple hover:shadow-lg transition-all duration-300 cursor-pointer overflow-hidden opacity-60"
                      styles={{ body: { padding: 0 } }}
                    >
                      {/* Similar structure with even more opacity for archived */}
                      <div className="p-6">
                        <div className="flex items-start justify-between mb-6">
                          <div className="w-12 h-12 rounded-lg flex items-center justify-center bg-gray-500">
                            <Icon
                              icon="ph:archive"
                              className="text-white text-[1.5rem]"
                            />
                          </div>
                          <div className="flex items-center gap-2">
                            <Text className="text-bud-text-disabled text-[12px]">
                              {dayjs(project.updated_at).format("DD MMM")}
                            </Text>
                            <ConfigProvider
                            theme={themeConfig}>
                              <Dropdown
                                menu={{ items: getProjectMenuItems(project) }}
                                trigger={["click"]}
                                placement="bottomRight"
                              >
                                <Button
                                  type="text"
                                  icon={<MoreOutlined />}
                                  className="text-bud-text-disabled hover:text-bud-text-primary"
                                  size="small"
                                />
                              </Dropdown>
                            </ConfigProvider>
                          </div>
                        </div>

                        <Text className="text-bud-text-primary text-[19px] font-semibold mb-3 line-clamp-1 block">
                          {project.name}
                        </Text>

                        <Text className="text-bud-text-muted text-[13px] mb-6 line-clamp-2 leading-relaxed block">
                          {project.description}
                        </Text>

                        <div className="flex items-center gap-2 mb-6">
                          <Tag
                            icon={<Icon icon={getStatusIcon(project.status)} />}
                            color={getStatusColor(project.status)}
                            className="border-0 px-[0.75rem] py-[0.25rem] text-[0.75rem]"
                          >
                            {project.status.charAt(0).toUpperCase() +
                              project.status.slice(1)}
                          </Tag>
                        </div>
                      </div>

                      <div className="bg-bud-bg-tertiary px-6 py-4 border-t border-bud-border">
                        <Text className="text-bud-text-disabled text-[12px] mb-1 block">
                          Archived On
                        </Text>
                        <Text className="text-bud-text-primary text-[13px]">
                          {dayjs(project.updated_at).format("MMM DD, YYYY")}
                        </Text>
                      </div>
                    </Card>
                  </Col>
                ))}
              </Row>
            </div>
          )}
>>>>>>> e5ebc5e5

          {/* Empty State */}
          {activeProjects.length === 0 && (
            <div className="text-center py-16">
              <Icon
                icon="ph:folder-plus"
                className="text-6xl text-bud-text-disabled mb-4"
              />
              <Text className="text-bud-text-primary text-lg mb-2 block">
                No projects yet
              </Text>
              <Text className="text-bud-text-muted mb-6 block">
                Create your first project to start organizing your AI resources
              </Text>
              <Button
                type="primary"
                icon={<PlusOutlined />}
                className="bg-bud-purple border-bud-purple hover:bg-bud-purple-hover"
                onClick={() => setShowCreateModal(true)}
              >
                Create Your First Project
              </Button>
            </div>
          )}

          {/* Create Project Modal */}
          <Modal
            title={
              <Text className="text-bud-text-primary font-semibold text-[19px]">
                Create New Project
              </Text>
            }
            open={showCreateModal}
            onCancel={() => {
              setShowCreateModal(false);
              setFormData({
                name: "",
                description: "",
                project_type: "client_app",
                color: "#965CDE",
              });
            }}
            footer={[
              <Button key="cancel" onClick={() => setShowCreateModal(false)}>
                Cancel
              </Button>,
              <Button
                key="create"
                type="primary"
                className="bg-bud-purple border-bud-purple hover:bg-bud-purple-hover"
                onClick={handleCreateProject}
                disabled={!formData.name.trim()}
              >
                Create Project
              </Button>,
            ]}
            className={styles.modal}
            width={600}
          >
            <div className="space-y-[1rem]">
              <div>
                <Text className="text-bud-text-muted text-[12px] mb-[0.5rem] block">
                  Project Name *
                </Text>
                <Input
                  placeholder="e.g., E-commerce AI Assistant"
                  value={formData.name}
                  onChange={(e) =>
                    setFormData({ ...formData, name: e.target.value })
                  }
                  className="bg-[var(--bg-tertiary)] border-[var(--border-secondary)]"
                />
              </div>

              <div>
                <Text className="text-bud-text-muted text-[12px] mb-[0.5rem] block">
                  Description
                </Text>
                <TextArea
                  placeholder="Describe what this project is for and its main objectives..."
                  value={formData.description}
                  onChange={(e) =>
                    setFormData({ ...formData, description: e.target.value })
                  }
                  className="bg-bud-bg-tertiary border-bud-border-secondary"
                  rows={3}
                />
              </div>

              <div>
                <Text className="text-bud-text-muted text-[12px] mb-[0.5rem] block">
                  Project Type
                </Text>
                <Select
                  value={formData.project_type}
                  onChange={(value) =>
                    setFormData({ ...formData, project_type: value })
                  }
                  className="w-full"
                  options={[
                    {
                      value: "client_app",
                      label: (
                        <div className="flex items-center gap-2">
                          <Icon icon="ph:device-mobile" />
                          Client App - Created in this application
                        </div>
                      ),
                    },
                    {
                      value: "existing_app",
                      label: (
                        <div className="flex items-center gap-2">
                          <Icon icon="ph:cloud" />
                          Existing App - Imported from main platform
                        </div>
                      ),
                    },
                  ]}
                />
              </div>

              <div>
                <Text className="text-bud-text-muted text-[12px] mb-[0.5rem] block">
                  Theme Color
                </Text>
                <div className="flex gap-2">
                  {colorOptions.map((color) => (
                    <button
                      key={color}
                      className={`w-8 h-8 rounded-full border-2 transition-all ${
                        formData.color === color
                          ? "border-bud-text-primary shadow-md scale-110"
                          : "border-bud-border hover:border-bud-text-muted"
                      }`}
                      style={{ backgroundColor: color }}
                      onClick={() => setFormData({ ...formData, color })}
                    />
                  ))}
                </div>
              </div>
            </div>
          </Modal>

          {/* Edit Project Modal */}
          <Modal
            title={
              <Text className="text-bud-text-primary font-semibold text-[19px]">
                Edit Project
              </Text>
            }
            open={showEditModal}
            onCancel={() => {
              setShowEditModal(false);
              setSelectedProject(null);
              setFormData({
                name: "",
                description: "",
                project_type: "client_app",
                color: "#965CDE",
              });
            }}
            footer={[
              <Button key="cancel" onClick={() => setShowEditModal(false)}>
                Cancel
              </Button>,
              <Button
                key="save"
                type="primary"
                className="bg-bud-purple border-bud-purple hover:bg-bud-purple-hover"
                onClick={handleEditProject}
                disabled={!formData.name.trim()}
              >
                Save Changes
              </Button>,
            ]}
            className={styles.modal}
            width={600}
          >
            <div className="space-y-[1rem]">
              <div>
                <Text className="text-bud-text-muted text-[12px] mb-[0.5rem] block">
                  Project Name *
                </Text>
                <Input
                  placeholder="e.g., E-commerce AI Assistant"
                  value={formData.name}
                  onChange={(e) =>
                    setFormData({ ...formData, name: e.target.value })
                  }
                  className="bg-bud-bg-tertiary border-bud-border-secondary"
                />
              </div>

              <div>
                <Text className="text-bud-text-muted text-[12px] mb-[0.5rem] block">
                  Description
                </Text>
                <TextArea
                  placeholder="Describe what this project is for and its main objectives..."
                  value={formData.description}
                  onChange={(e) =>
                    setFormData({ ...formData, description: e.target.value })
                  }
                  className="bg-bud-bg-tertiary border-bud-border-secondary"
                  rows={3}
                />
              </div>

              <div>
                <Text className="text-bud-text-muted text-[12px] mb-[0.5rem] block">
                  Project Type
                </Text>
                <Select
                  value={formData.project_type}
                  onChange={(value) =>
                    setFormData({ ...formData, project_type: value })
                  }
                  className="w-full"
                  options={[
                    {
                      value: "client_app",
                      label: (
                        <div className="flex items-center gap-2">
                          <Icon icon="ph:device-mobile" />
                          Client App - Created in this application
                        </div>
                      ),
                    },
                    {
                      value: "existing_app",
                      label: (
                        <div className="flex items-center gap-2">
                          <Icon icon="ph:cloud" />
                          Existing App - Imported from main platform
                        </div>
                      ),
                    },
                  ]}
                />
              </div>

              <div>
                <Text className="text-bud-text-muted text-[12px] mb-[0.5rem] block">
                  Theme Color
                </Text>
                <div className="flex gap-2">
                  {colorOptions.map((color) => (
                    <button
                      key={color}
                      className={`w-8 h-8 rounded-full border-2 transition-all ${
                        formData.color === color
                          ? "border-bud-text-primary shadow-md scale-110"
                          : "border-bud-border hover:border-bud-text-muted"
                      }`}
                      style={{ backgroundColor: color }}
                      onClick={() => setFormData({ ...formData, color })}
                    />
                  ))}
                </div>
              </div>
            </div>
          </Modal>

        </div>
      </div>
    </DashboardLayout>
  );
}<|MERGE_RESOLUTION|>--- conflicted
+++ resolved
@@ -264,29 +264,6 @@
 
   // Filter to only show active projects
   const activeProjects = projects.filter((p) => p.status === "active");
-<<<<<<< HEAD
-=======
-  const inactiveProjects = projects.filter((p) => p.status === "inactive");
-  const archivedProjects = projects.filter((p) => p.status === "archived");
-  const themeConfig={
-    components: {
-      Dropdown: {
-        colorBgElevated: "var(--bg-tertiary)",  // dropdown container bg
-        controlItemBgHover: "var(--bg-hover)",  // hover background
-        controlItemBgActive: "var(--bg-hover)", // active/selected bg
-        colorText: "var(--text-primary)",        // default text
-      },
-      Menu: {
-        itemColor: "var(--text-primary)",        // menu item text
-        itemHoverColor: "var(--text-hover)",    // text on hover
-        itemHoverBg: "var(--bg-hover)",         // hover background
-        itemSelectedColor: "var(--text-primary)", // selected text
-        itemSelectedBg: "var(--bg-hover)",   // selected background
-        colorItemTextDisabled: "var(--text-disabled)", // disabled text
-      }
-    }
-  }
->>>>>>> e5ebc5e5
 
   return (
     <DashboardLayout>
@@ -338,21 +315,18 @@
                             <Text className="text-bud-text-disabled text-[12px]">
                               {dayjs(project.updated_at).format("DD MMM")}
                             </Text>
-                            <ConfigProvider
-                            theme={themeConfig}>
-                              <Dropdown
-                                menu={{ items: getProjectMenuItems(project) }}
-                                trigger={["click"]}
-                                placement="bottomRight"
-                              >
-                                <Button
-                                  type="text"
-                                  icon={<MoreOutlined />}
-                                  className="text-bud-text-disabled hover:text-bud-text-primary"
-                                  size="small"
-                                />
-                              </Dropdown>
-                            </ConfigProvider>
+                            <Dropdown
+                              menu={{ items: getProjectMenuItems(project) }}
+                              trigger={["click"]}
+                              placement="bottomRight"
+                            >
+                              <Button
+                                type="text"
+                                icon={<MoreOutlined />}
+                                className="text-bud-text-disabled hover:text-bud-text-primary"
+                                size="small"
+                              />
+                            </Dropdown>
                           </div>
                         </div>
 
@@ -365,78 +339,10 @@
                         <Text className="text-bud-text-muted text-[13px] mb-6 line-clamp-2 leading-relaxed block">
                           {project.description}
                         </Text>
-<<<<<<< HEAD
-=======
-
-                        {/* Status and Type Tags */}
-                        <div className="flex items-center gap-2 mb-6">
-                          <Tag
-                            icon={<Icon icon={getStatusIcon(project.status)} />}
-                            color={getStatusColor(project.status)}
-                            className="border-0 px-[0.75rem] py-[0.25rem] text-[0.75rem]"
-                          >
-                            {project.status.charAt(0).toUpperCase() +
-                              project.status.slice(1)}
-                          </Tag>
-
-                          <div className="flex items-center gap-1 px-2 py-1 rounded-full bg-[var(--bg-tertiary)] text-[var(--text-muted)]">
-                            <Icon
-                              icon={getProjectTypeIcon(project.project_type)}
-                              className="text-xs"
-                            />
-                            <Text className="text-[12px] text-[var(--text-muted)]">
-                              {project.project_type === "client_app"
-                                ? "Client App"
-                                : "Existing App"}
-                            </Text>
-                          </div>
-                        </div>
-
-                        {/* Resources Stats */}
-                        <div className="grid grid-cols-2 gap-3 mb-4">
-                          <div className="flex items-center gap-2">
-                            <Icon
-                              icon="ph:key"
-                              className="text-bud-text-disabled text-sm"
-                            />
-                            <Text className="text-bud-text-muted text-[12px]">
-                              {project.resources.api_keys} Keys
-                            </Text>
-                          </div>
-                          <div className="flex items-center gap-2">
-                            <Icon
-                              icon="ph:stack"
-                              className="text-bud-text-disabled text-sm"
-                            />
-                            <Text className="text-bud-text-muted text-[12px]">
-                              {project.resources.batches} Batches
-                            </Text>
-                          </div>
-                          <div className="flex items-center gap-2">
-                            <Icon
-                              icon="ph:file-text"
-                              className="text-bud-text-disabled text-sm"
-                            />
-                            <Text className="text-bud-text-muted text-[12px]">
-                              {project.resources.logs.toLocaleString()} Logs
-                            </Text>
-                          </div>
-                          <div className="flex items-center gap-2">
-                            <Icon
-                              icon="ph:cpu"
-                              className="text-bud-text-disabled text-sm"
-                            />
-                            <Text className="text-bud-text-muted text-[12px]">
-                              {project.resources.models} Models
-                            </Text>
-                          </div>
-                        </div>
->>>>>>> e5ebc5e5
                       </div>
 
                       {/* Footer Section */}
                       <div className="bg-bud-bg-tertiary px-6 py-4 border-t border-bud-border absolute bottom-0 left-0 w-full">
-<<<<<<< HEAD
                         <div className="flex items-center gap-2">
                           <Icon
                             icon="ph:key"
@@ -445,139 +351,6 @@
                           <Text className="text-bud-text-primary text-[13px]">
                             {project.resources.api_keys} API Keys
                           </Text>
-=======
-                        <Text className="text-bud-text-disabled text-[12px] mb-1 block">
-                          Last Updated
-                        </Text>
-                        <Text className="text-bud-text-primary text-[13px]">
-                          {dayjs(project.updated_at).format(
-                            "MMM DD, YYYY HH:mm",
-                          )}
-                        </Text>
-                      </div>
-                    </Card>
-                  </Col>
-                ))}
-              </Row>
-            </div>
-          )}
-
-          {/* Inactive Projects */}
-          {inactiveProjects.length > 0 && (
-            <div className="mb-[3rem]">
-              <Text className="text-bud-text-primary font-semibold text-[16px] mb-[1.5rem] block">
-                Inactive Projects ({inactiveProjects.length})
-              </Text>
-              <Row gutter={[24, 24]}>
-                {inactiveProjects.map((project) => (
-                  <Col key={project.id} xs={24} sm={12} lg={8}>
-                    <Card
-                      className="h-full bg-bud-bg-secondary border-bud-border hover:border-bud-purple hover:shadow-lg transition-all duration-300 cursor-pointer overflow-hidden opacity-75"
-                      styles={{ body: { padding: 0 } }}
-                    >
-                      {/* Similar structure as active projects but with opacity */}
-                      <div className="p-6">
-                        <div className="flex items-start justify-between mb-6">
-                          <div
-                            className="w-12 h-12 rounded-lg flex items-center justify-center"
-                            style={{ backgroundColor: project.color }}
-                          >
-                            <Icon
-                              icon="ph:folder"
-                              className="text-white text-[1.5rem]"
-                            />
-                          </div>
-                          <div className="flex items-center gap-2">
-                            <Text className="text-bud-text-disabled text-[12px]">
-                              {dayjs(project.updated_at).format("DD MMM")}
-                            </Text>
-                            <ConfigProvider
-                            theme={themeConfig}>
-                              <Dropdown
-                                menu={{ items: getProjectMenuItems(project) }}
-                                trigger={["click"]}
-                                placement="bottomRight"
-                              >
-                                <Button
-                                  type="text"
-                                  icon={<MoreOutlined />}
-                                  className="text-bud-text-disabled hover:text-bud-text-primary"
-                                  size="small"
-                                />
-                              </Dropdown>
-                            </ConfigProvider>
-                          </div>
-                        </div>
-
-                        <Text className="text-bud-text-primary text-[19px] font-semibold mb-3 line-clamp-1 block">
-                          {project.name}
-                        </Text>
-
-                        <Text className="text-bud-text-muted text-[13px] mb-6 line-clamp-2 leading-relaxed block">
-                          {project.description}
-                        </Text>
-
-                        <div className="flex items-center gap-2 mb-6">
-                          <Tag
-                            icon={<Icon icon={getStatusIcon(project.status)} />}
-                            color={getStatusColor(project.status)}
-                            className="border-0 px-[0.75rem] py-[0.25rem] text-[0.75rem]"
-                          >
-                            {project.status.charAt(0).toUpperCase() +
-                              project.status.slice(1)}
-                          </Tag>
-
-                          <div className="flex items-center gap-1 px-2 py-1 rounded-full bg-bud-bg-tertiary text-bud-text-muted">
-                            <Icon
-                              icon={getProjectTypeIcon(project.project_type)}
-                              className="text-xs"
-                            />
-                            <Text className="text-[12px] text-[var(--text-muted)]">
-                              {project.project_type === "client_app"
-                                ? "Client App"
-                                : "Existing App"}
-                            </Text>
-                          </div>
-                        </div>
-
-                        <div className="grid grid-cols-2 gap-3 mb-4">
-                          <div className="flex items-center gap-2">
-                            <Icon
-                              icon="ph:key"
-                              className="text-bud-text-disabled text-sm"
-                            />
-                            <Text className="text-bud-text-muted text-[12px]">
-                              {project.resources.api_keys} Keys
-                            </Text>
-                          </div>
-                          <div className="flex items-center gap-2">
-                            <Icon
-                              icon="ph:stack"
-                              className="text-bud-text-disabled text-sm"
-                            />
-                            <Text className="text-bud-text-muted text-[12px]">
-                              {project.resources.batches} Batches
-                            </Text>
-                          </div>
-                          <div className="flex items-center gap-2">
-                            <Icon
-                              icon="ph:file-text"
-                              className="text-bud-text-disabled text-sm"
-                            />
-                            <Text className="text-bud-text-muted text-[12px]">
-                              {project.resources.logs.toLocaleString()} Logs
-                            </Text>
-                          </div>
-                          <div className="flex items-center gap-2">
-                            <Icon
-                              icon="ph:cpu"
-                              className="text-bud-text-disabled text-sm"
-                            />
-                            <Text className="text-bud-text-muted text-[12px]">
-                              {project.resources.models} Models
-                            </Text>
-                          </div>
->>>>>>> e5ebc5e5
                         </div>
                       </div>
                     </Card>
@@ -587,87 +360,6 @@
             </div>
           )}
 
-<<<<<<< HEAD
-=======
-          {/* Archived Projects */}
-          {archivedProjects.length > 0 && (
-            <div className="mb-[3rem]">
-              <Text className="text-bud-text-primary font-semibold text-[16px] mb-[1.5rem] block">
-                Archived Projects ({archivedProjects.length})
-              </Text>
-              <Row gutter={[24, 24]}>
-                {archivedProjects.map((project) => (
-                  <Col key={project.id} xs={24} sm={12} lg={8}>
-                    <Card
-                      className="h-full bg-bud-bg-secondary border-bud-border hover:border-bud-purple hover:shadow-lg transition-all duration-300 cursor-pointer overflow-hidden opacity-60"
-                      styles={{ body: { padding: 0 } }}
-                    >
-                      {/* Similar structure with even more opacity for archived */}
-                      <div className="p-6">
-                        <div className="flex items-start justify-between mb-6">
-                          <div className="w-12 h-12 rounded-lg flex items-center justify-center bg-gray-500">
-                            <Icon
-                              icon="ph:archive"
-                              className="text-white text-[1.5rem]"
-                            />
-                          </div>
-                          <div className="flex items-center gap-2">
-                            <Text className="text-bud-text-disabled text-[12px]">
-                              {dayjs(project.updated_at).format("DD MMM")}
-                            </Text>
-                            <ConfigProvider
-                            theme={themeConfig}>
-                              <Dropdown
-                                menu={{ items: getProjectMenuItems(project) }}
-                                trigger={["click"]}
-                                placement="bottomRight"
-                              >
-                                <Button
-                                  type="text"
-                                  icon={<MoreOutlined />}
-                                  className="text-bud-text-disabled hover:text-bud-text-primary"
-                                  size="small"
-                                />
-                              </Dropdown>
-                            </ConfigProvider>
-                          </div>
-                        </div>
-
-                        <Text className="text-bud-text-primary text-[19px] font-semibold mb-3 line-clamp-1 block">
-                          {project.name}
-                        </Text>
-
-                        <Text className="text-bud-text-muted text-[13px] mb-6 line-clamp-2 leading-relaxed block">
-                          {project.description}
-                        </Text>
-
-                        <div className="flex items-center gap-2 mb-6">
-                          <Tag
-                            icon={<Icon icon={getStatusIcon(project.status)} />}
-                            color={getStatusColor(project.status)}
-                            className="border-0 px-[0.75rem] py-[0.25rem] text-[0.75rem]"
-                          >
-                            {project.status.charAt(0).toUpperCase() +
-                              project.status.slice(1)}
-                          </Tag>
-                        </div>
-                      </div>
-
-                      <div className="bg-bud-bg-tertiary px-6 py-4 border-t border-bud-border">
-                        <Text className="text-bud-text-disabled text-[12px] mb-1 block">
-                          Archived On
-                        </Text>
-                        <Text className="text-bud-text-primary text-[13px]">
-                          {dayjs(project.updated_at).format("MMM DD, YYYY")}
-                        </Text>
-                      </div>
-                    </Card>
-                  </Col>
-                ))}
-              </Row>
-            </div>
-          )}
->>>>>>> e5ebc5e5
 
           {/* Empty State */}
           {activeProjects.length === 0 && (
