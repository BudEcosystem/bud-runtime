--- conflicted
+++ resolved
@@ -184,7 +184,6 @@
 
 /// Extract client IP from headers only (when ConnectInfo is not available)
 fn get_client_ip_fallback(headers: &HeaderMap) -> String {
-<<<<<<< HEAD
     use std::net::IpAddr;
 
     // Enhanced logging for IP detection debugging
@@ -216,8 +215,6 @@
         }
     };
 
-=======
->>>>>>> 738a2df0
     // Check X-Forwarded-For first
     if let Some(forwarded_for) = headers.get("x-forwarded-for") {
         if let Ok(forwarded_str) = forwarded_for.to_str() {
