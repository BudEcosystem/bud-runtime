use std::collections::HashMap;
use std::future::IntoFuture;
use std::net::SocketAddr;
use std::path::Path;
use std::sync::Arc;
use uaparser::UserAgentParser;

use axum::extract::{rejection::JsonRejection, FromRequest, Json, Request};
use axum::routing::post;
use axum::Router;
use reqwest::{Client, Proxy};
use secrecy::SecretString;
use serde::de::DeserializeOwned;
use tokio::sync::oneshot::Sender;
use tracing::instrument;

use crate::auth::Auth;
use crate::blocking_rules::BlockingRulesManager;
use crate::clickhouse::migration_manager;
use crate::clickhouse::ClickHouseConnectionInfo;
use crate::config_parser::Config;
use crate::endpoints;
use crate::error::{Error, ErrorDetails};
use crate::geoip::GeoIpService;
use crate::guardrail_table::GuardrailTable;
use crate::kafka::KafkaConnectionInfo;
use crate::model::ModelTable;
use crate::rate_limit::DistributedRateLimiter;
use crate::redis_client::RedisClient;
use crate::usage_limit::{UsageLimiter, UsageLimiterConfig};

/// Represents the authentication state of the gateway
#[derive(Clone)]
pub enum AuthenticationInfo {
    Enabled(Auth),
    Disabled,
}

/// State for the API
#[derive(Clone)]
pub struct AppStateData {
    pub config: Arc<Config<'static>>,
    pub http_client: Client,
    pub clickhouse_connection_info: ClickHouseConnectionInfo,
    pub kafka_connection_info: KafkaConnectionInfo,
    pub authentication_info: AuthenticationInfo,
    pub model_credential_store: Arc<std::sync::RwLock<HashMap<String, SecretString>>>,
    pub rate_limiter: Option<Arc<DistributedRateLimiter>>,
    pub usage_limiter: Option<Arc<UsageLimiter>>,
    pub geoip_service: Option<Arc<GeoIpService>>,
    pub ua_parser: Option<Arc<UserAgentParser>>,
    pub blocking_manager: Option<Arc<BlockingRulesManager>>,
    pub guardrails: Arc<tokio::sync::RwLock<GuardrailTable>>,
}
pub type AppState = axum::extract::State<AppStateData>;

impl AppStateData {
    pub async fn new(config: Arc<Config<'static>>) -> Result<Self, Error> {
        let clickhouse_url = std::env::var("TENSORZERO_CLICKHOUSE_URL")
            .ok()
            .or_else(|| {
                std::env::var("CLICKHOUSE_URL").ok().inspect(|_| {
                    tracing::warn!("Deprecation Warning: The environment variable \"CLICKHOUSE_URL\" has been renamed to \"TENSORZERO_CLICKHOUSE_URL\" and will be removed in a future version. Please update your environment to use \"TENSORZERO_CLICKHOUSE_URL\" instead.");
                })
            });
        let state = Self::new_with_clickhouse(config, clickhouse_url).await?;
        Ok(state)
    }

    async fn new_with_clickhouse(
        config: Arc<Config<'static>>,
        clickhouse_url: Option<String>,
    ) -> Result<Self, Error> {
        let clickhouse_connection_info = setup_clickhouse(&config, clickhouse_url, false).await?;
        let kafka_connection_info = setup_kafka(&config).await?;
        let http_client = setup_http_client()?;
        let authentication_info = setup_authentication(&config);

        // Initialize analytics services if enabled
        let (geoip_service, ua_parser) = if config.gateway.analytics.enabled {
            let geoip = config
                .gateway
                .analytics
                .geoip_db_path
                .as_ref()
                .map(|path| Arc::new(GeoIpService::new(Some(path))));

            let parser = match UserAgentParser::from_bytes(include_bytes!("../regexes.yaml")) {
                Ok(p) => Some(Arc::new(p)),
                Err(e) => {
                    tracing::warn!("Failed to initialize user agent parser: {}", e);
                    None
                }
            };

            (geoip, parser)
        } else {
            (None, None)
        };

        Ok(Self {
            config,
            http_client,
            clickhouse_connection_info,
            kafka_connection_info,
            authentication_info,
            model_credential_store: Arc::new(std::sync::RwLock::new(HashMap::new())),
            rate_limiter: None,  // Will be initialized later with Redis client
            usage_limiter: None, // Will be initialized later with Redis client
            geoip_service,
            ua_parser,
            blocking_manager: None, // Will be initialized later with Redis client
            guardrails: Arc::new(tokio::sync::RwLock::new(HashMap::new())),
        })
    }
    pub async fn update_model_table(&self, mut new_models: ModelTable) {
        let mut models = self.config.models.write().await;

        for (name, config) in std::mem::take(&mut *new_models).into_iter() {
            models.insert(name, config);
        }

        // Sync rate limiter configurations if rate limiting is enabled
        if let Some(rate_limiter) = &self.rate_limiter {
            rate_limiter.sync_from_model_table(&models);
        }
    }

    pub async fn remove_model_table(&self, model_name: &str) {
        let mut models = self.config.models.write().await;
        models.remove(model_name);

        // Remove rate limiter configuration if it exists
        if let Some(rate_limiter) = &self.rate_limiter {
            rate_limiter.remove_model_config(model_name);
        }

        // Also remove associated credential if it exists
        let credential_key = format!("store_{model_name}");
        if let Ok(mut credential_store) = self.model_credential_store.write() {
            credential_store.remove(&credential_key);
        } else {
            tracing::error!(
                "Failed to acquire credential store write lock (poisoned) when removing model {}",
                model_name
            );
        }
    }

    /// Update guardrail configuration
    pub async fn update_guardrail(
        &self,
        guardrail_id: &str,
        config: Arc<crate::guardrail_table::GuardrailConfig>,
    ) {
        let mut guardrails = self.guardrails.write().await;
        guardrails.insert(Arc::from(guardrail_id), config);
    }

    /// Remove guardrail configuration
    pub async fn remove_guardrail(&self, guardrail_id: &str) {
        let mut guardrails = self.guardrails.write().await;
        guardrails.remove(guardrail_id);
    }

    /// Create a new instance with rate limiter initialized
    pub fn with_rate_limiter(mut self, rate_limiter: Arc<DistributedRateLimiter>) -> Self {
        self.rate_limiter = Some(rate_limiter);
        self
    }

    /// Create a new instance with usage limiter initialized
    pub fn with_usage_limiter(mut self, usage_limiter: Arc<UsageLimiter>) -> Self {
        self.usage_limiter = Some(usage_limiter);
        self
    }

    /// Check if rate limiting is enabled
    pub fn is_rate_limiting_enabled(&self) -> bool {
        // Rate limiting is enabled if we have both a rate limiter and global config enables it
        if let Some(global_config) = &self.config.gateway.rate_limits {
            global_config.enabled && self.rate_limiter.is_some()
        } else {
            false
        }
    }
}

pub async fn setup_clickhouse(
    config: &Config<'static>,
    clickhouse_url: Option<String>,
    embedded_client: bool,
) -> Result<ClickHouseConnectionInfo, Error> {
    let clickhouse_connection_info = match (config.gateway.observability.enabled, clickhouse_url) {
        // Observability disabled by config
        (Some(false), _) => {
            tracing::info!("Disabling observability: `gateway.observability.enabled` is set to false in config.");
            ClickHouseConnectionInfo::new_disabled()
        }
        // Observability enabled but no ClickHouse URL
        (Some(true), None) => {
            return Err(ErrorDetails::AppState {
                message: "Missing environment variable TENSORZERO_CLICKHOUSE_URL".to_string(),
            }
            .into())
        }
        // Observability enabled and ClickHouse URL provided
        (Some(true), Some(clickhouse_url)) => {
            ClickHouseConnectionInfo::new(&clickhouse_url).await?
        }
        // Observability default and no ClickHouse URL
        (None, None) => {
            let msg_suffix = if embedded_client {
                "`clickhouse_url` was not provided."
            } else {
                "`TENSORZERO_CLICKHOUSE_URL` is not set."
            };
            tracing::warn!("Disabling observability: `gateway.observability.enabled` is not explicitly specified in config and {msg_suffix}");
            ClickHouseConnectionInfo::new_disabled()
        }
        // Observability default and ClickHouse URL provided
        (None, Some(clickhouse_url)) => ClickHouseConnectionInfo::new(&clickhouse_url).await?,
    };

    // Run ClickHouse migrations (if any) if we have a production ClickHouse connection
    if let ClickHouseConnectionInfo::Production { .. } = &clickhouse_connection_info {
        migration_manager::run(&clickhouse_connection_info).await?;
    }
    Ok(clickhouse_connection_info)
}

pub async fn setup_kafka(config: &Config<'static>) -> Result<KafkaConnectionInfo, Error> {
    let kafka_config = config.gateway.observability.kafka.as_ref();

    match kafka_config {
        Some(kafka_conf) if kafka_conf.enabled => {
            tracing::info!(
                "Initializing Kafka producer with brokers: {}",
                kafka_conf.brokers
            );
            match KafkaConnectionInfo::new(Some(kafka_conf)) {
                Ok(conn) => {
                    tracing::info!("Successfully initialized Kafka producer");

                    // Start the background flush task for the buffer
                    if let Some(handle) = conn.start_flush_task() {
                        // Store the handle to prevent it from being dropped
                        // In a production system, you might want to store this handle
                        // for graceful shutdown
                        tokio::spawn(async move {
                            handle.await.ok();
                        });
                        tracing::info!("Started Kafka buffer flush task");
                    }

                    Ok(conn)
                }
                Err(e) => {
                    tracing::error!("Failed to initialize Kafka producer: {}", e);
                    // Return error since Kafka is explicitly enabled
                    Err(e)
                }
            }
        }
        _ => {
            tracing::info!("Kafka integration is disabled");
            Ok(KafkaConnectionInfo::Disabled)
        }
    }
}

pub fn setup_authentication(config: &Config<'static>) -> AuthenticationInfo {
    match config.gateway.authentication.enabled {
        Some(false) => {
            tracing::info!("Authentication explicitly disabled via configuration");
            AuthenticationInfo::Disabled
        }
        Some(true) | None => {
            if config.api_keys.is_empty() && config.gateway.authentication.enabled == Some(true) {
                tracing::warn!("Authentication enabled but no API keys configured");
            }
            AuthenticationInfo::Enabled(Auth::new(config.api_keys.clone()))
        }
    }
}

/// Setup Redis clients and rate limiter based on configuration
pub async fn setup_redis_and_rate_limiter(
    app_state: AppStateData,
    config: &Config<'static>,
) -> Result<AppStateData, Error> {
    // Check if authentication is enabled and requires Redis
    let auth_info = match &app_state.authentication_info {
        AuthenticationInfo::Enabled(auth) => Some(auth.clone()),
        AuthenticationInfo::Disabled => None,
    };

    // Get Redis URL from environment
    let redis_url = std::env::var("TENSORZERO_REDIS_URL").ok();

    // Setup blocking manager first if enabled
    let blocking_manager = if config.gateway.blocking.enabled {
        if let Some(ref url) = redis_url {
            if !url.is_empty() {
                // Create a Redis client for blocking manager operations
                let auth = auth_info
                    .clone()
                    .unwrap_or_else(|| Auth::new(config.api_keys.clone()));
                match RedisClient::new(url, app_state.clone(), auth).await {
                    Ok(redis_client) => {
                        let manager = Arc::new(BlockingRulesManager::new_with_clickhouse(
                            Some(Arc::new(redis_client)),
                            Some(Arc::new(app_state.clickhouse_connection_info.clone())),
                        ));
                        tracing::info!(
                            "Blocking rules manager initialized with ClickHouse logging"
                        );
                        Some(manager)
                    }
                    Err(e) => {
                        tracing::error!(
                            "Failed to create Redis client for blocking manager: {}",
                            e
                        );
                        None
                    }
                }
            } else {
                tracing::warn!("Blocking is enabled but TENSORZERO_REDIS_URL is empty");
                None
            }
        } else {
            tracing::warn!("Blocking is enabled but TENSORZERO_REDIS_URL is not set");
            None
        }
    } else {
        tracing::info!("Blocking is disabled in configuration");
        None
    };

    // Setup Redis client for authentication/models/blocking if needed
    if let Some(auth) = auth_info {
        if let Some(ref url) = redis_url {
            if !url.is_empty() {
                // Create Redis client
                let auth_redis_client = RedisClient::new(url, app_state.clone(), auth.clone())
                    .await
                    .map_err(|e| {
                        Error::new(ErrorDetails::AppState {
                            message: format!(
                                "Failed to create Redis client for authentication: {e}"
                            ),
                        })
                    })?;

                auth_redis_client.start().await.map_err(|e| {
                    Error::new(ErrorDetails::AppState {
                        message: format!("Failed to start Redis client: {e}"),
                    })
                })?;

                tracing::info!(
                    "Redis client started successfully with auth{}",
                    if blocking_manager.is_some() {
                        " and blocking rules"
                    } else {
                        ""
                    }
                );
            } else {
                tracing::warn!("TENSORZERO_REDIS_URL is empty, Redis client will not be started");
            }
        } else {
            tracing::info!("TENSORZERO_REDIS_URL not set, authentication will work without Redis");
        }
    }

    // Setup rate limiter if configured
    let app_state = if let Some(ref global_rate_config) = config.gateway.rate_limits {
        if global_rate_config.enabled {
            if let Some(ref url) = redis_url {
                if !url.is_empty() {
                    match setup_rate_limiter(url, &app_state, config).await {
                        Ok(rate_limiter) => {
                            tracing::info!("Distributed rate limiter initialized successfully");
                            app_state.with_rate_limiter(rate_limiter)
                        }
                        Err(e) => {
                            tracing::error!("Failed to initialize rate limiter: {}", e);
                            app_state
                        }
                    }
                } else {
                    tracing::warn!("Rate limiting is enabled but TENSORZERO_REDIS_URL is empty");
                    app_state
                }
            } else {
                tracing::warn!("Rate limiting is enabled but TENSORZERO_REDIS_URL is not set");
                app_state
            }
        } else {
            tracing::info!("Rate limiting is disabled in configuration");
            app_state
        }
    } else {
        tracing::info!("No rate limiting configuration found");
        app_state
    };

    // Add blocking manager to app_state if it was created
    let app_state = if let Some(manager) = blocking_manager {
        let mut app_state = app_state;
        app_state.blocking_manager = Some(manager);
        app_state
    } else {
        app_state
    };

    // Initialize usage limiter if authentication is enabled
    let app_state = if matches!(
        app_state.authentication_info,
        AuthenticationInfo::Enabled(_)
    ) {
        if let Ok(redis_url_var) = std::env::var("TENSORZERO_REDIS_URL") {
            if !redis_url_var.is_empty() {
                match UsageLimiter::new(redis_url_var.clone(), UsageLimiterConfig::default()).await
                {
                    Ok(usage_limiter) => {
                        tracing::info!("Usage limiter initialized successfully");
                        app_state.with_usage_limiter(Arc::new(usage_limiter))
                    }
                    Err(e) => {
                        tracing::error!("Failed to initialize usage limiter: {}", e);
                        app_state
                    }
                }
            } else {
                tracing::warn!("Authentication is enabled but TENSORZERO_REDIS_URL is empty");
                app_state
            }
        } else {
            tracing::warn!("Authentication is enabled but TENSORZERO_REDIS_URL is not set");
            app_state
        }
    } else {
        tracing::info!("Authentication is disabled, skipping usage limiter initialization");
        app_state
    };

    Ok(app_state)
}

/// Setup the distributed rate limiter with Redis backend
async fn setup_rate_limiter(
    redis_url: &str,
    app_state: &AppStateData,
    config: &Config<'static>,
) -> Result<Arc<DistributedRateLimiter>, Error> {
    tracing::info!("Initializing distributed rate limiter");

    // Create a new Redis client for rate limiting
    let auth = match &app_state.authentication_info {
        AuthenticationInfo::Enabled(auth) => auth.clone(),
        AuthenticationInfo::Disabled => Auth::new(config.api_keys.clone()),
    };

    let rate_limit_redis_client = RedisClient::new(redis_url, app_state.clone(), auth)
        .await
        .map_err(|e| {
            Error::new(ErrorDetails::AppState {
                message: format!("Failed to create Redis client for rate limiting: {e}"),
            })
        })?;

    let rate_limit_redis_client = Arc::new(rate_limit_redis_client);

    // Create the distributed rate limiter
    let rate_limiter = DistributedRateLimiter::new(rate_limit_redis_client)
        .await
        .map_err(|e| {
            Error::new(ErrorDetails::AppState {
                message: format!("Failed to create distributed rate limiter: {e}"),
            })
        })?;

    let rate_limiter = Arc::new(rate_limiter);

    // Load model rate limit configurations
    let models = config.models.read().await;
    for (model_name, model_config) in models.iter() {
        if let Some(model_rate_config) = &model_config.rate_limits {
            rate_limiter.update_model_config(model_name.to_string(), model_rate_config.clone());
            tracing::debug!("Configured rate limits for model {}", model_name);
        }
    }
    drop(models); // Release the read lock

    // Start background sync for distributed rate limiting
    rate_limiter.start_background_sync().await;
    tracing::info!("Started background sync for distributed rate limiting");

    // Start pub/sub listener for dynamic configuration updates
    if let Err(e) = rate_limiter.start_pubsub_listener() {
        tracing::warn!(
            "Failed to start pub/sub listener for rate limit updates: {}",
            e
        );
    }

    Ok(rate_limiter)
}

/// Custom Axum extractor that validates the JSON body and deserializes it into a custom type
///
/// When this extractor is present, we don't check if the `Content-Type` header is `application/json`,
/// and instead simply assume that the request body is a JSON object.
pub struct StructuredJson<T>(pub T);

impl<S, T> FromRequest<S> for StructuredJson<T>
where
    Json<T>: FromRequest<S, Rejection = JsonRejection>,
    S: Send + Sync,
    T: Send + Sync + DeserializeOwned,
{
    type Rejection = Error;

    #[instrument(skip_all, level = "trace", name = "StructuredJson::from_request")]
    async fn from_request(req: Request, state: &S) -> Result<Self, Self::Rejection> {
        // Retrieve the request body as Bytes before deserializing it
        let bytes = bytes::Bytes::from_request(req, state).await.map_err(|e| {
            Error::new(ErrorDetails::JsonRequest {
                message: format!("{} ({})", e, e.status()),
            })
        })?;

        // Convert the entire body into `serde_json::Value`
        let value = Json::<serde_json::Value>::from_bytes(&bytes)
            .map_err(|e| {
                Error::new(ErrorDetails::JsonRequest {
                    message: format!("{} ({})", e, e.status()),
                })
            })?
            .0;

        // Now use `serde_path_to_error::deserialize` to attempt deserialization into `T`
        let deserialized: T = serde_path_to_error::deserialize(&value).map_err(|e| {
            Error::new(ErrorDetails::JsonRequest {
                message: e.to_string(),
            })
        })?;

        Ok(StructuredJson(deserialized))
    }
}

// This is set high enough that it should never be hit for a normal model response.
// In the future, we may want to allow overriding this at the model provider level.
<<<<<<< HEAD
pub const DEFAULT_HTTP_CLIENT_TIMEOUT: std::time::Duration = std::time::Duration::from_secs(5 * 60);
=======
const DEFAULT_HTTP_CLIENT_TIMEOUT: std::time::Duration = std::time::Duration::from_secs(20 * 60);
>>>>>>> 72b2babd

pub fn setup_http_client() -> Result<Client, Error> {
    let mut http_client_builder = Client::builder().timeout(DEFAULT_HTTP_CLIENT_TIMEOUT);

    if cfg!(feature = "e2e_tests") {
        if let Ok(proxy_url) = std::env::var("TENSORZERO_E2E_PROXY") {
            tracing::info!("Using proxy URL from TENSORZERO_E2E_PROXY: {proxy_url}");
            http_client_builder = http_client_builder
                .proxy(Proxy::all(proxy_url).map_err(|e| {
                    Error::new(ErrorDetails::AppState {
                        message: format!("Invalid proxy URL: {e}"),
                    })
                })?)
                // When running e2e tests, we use `provider-proxy` as an MITM proxy
                // for caching, so we need to accept the invalid (self-signed) cert.
                .danger_accept_invalid_certs(true);
        }
    }

    http_client_builder.build().map_err(|e| {
        Error::new(ErrorDetails::AppState {
            message: format!("Failed to build HTTP client: {e}"),
        })
    })
}

pub struct ShutdownHandle {
    #[expect(dead_code)]
    sender: Sender<()>,
}

/// Starts a new HTTP TensorZero gateway on an unused port, with only the openai-compatible endpoint enabled.
/// This is used in by `patch_openai_client` in the Python client to allow pointing the OpenAI client
/// at a local gateway (via `base_url`).
///
/// Returns the address the gateway is listening on, and a future resolves (after the gateway starts up)
/// to a `ShutdownHandle` which shuts down the gateway when dropped.
pub async fn start_openai_compatible_gateway(
    config_file: Option<String>,
    clickhouse_url: Option<String>,
) -> Result<(SocketAddr, ShutdownHandle), Error> {
    let listener = tokio::net::TcpListener::bind("127.0.0.1:0")
        .await
        .map_err(|e| {
            Error::new(ErrorDetails::InternalError {
                message: format!("Failed to bind to a port: {e}"),
            })
        })?;
    let bind_addr = listener.local_addr().map_err(|e| {
        Error::new(ErrorDetails::InternalError {
            message: format!("Failed to get local address: {e}"),
        })
    })?;

    let config = if let Some(config_file) = config_file {
        Arc::new(Config::load_and_verify_from_path(Path::new(&config_file)).await?)
    } else {
        Arc::new(Config::default())
    };
    let app_state = AppStateData::new_with_clickhouse(config, clickhouse_url).await?;

    let router = Router::new()
        .route(
            "/openai/v1/chat/completions",
            post(endpoints::openai_compatible::inference_handler),
        )
        .fallback(endpoints::fallback::handle_404)
        .with_state(app_state);

    let (sender, recv) = tokio::sync::oneshot::channel::<()>();
    let shutdown_fut = async move {
        let _ = recv.await;
    };

    tokio::spawn(
        axum::serve(listener, router)
            .with_graceful_shutdown(shutdown_fut)
            .into_future(),
    );
    Ok((bind_addr, ShutdownHandle { sender }))
}

#[cfg(test)]
mod tests {
    use tracing_test::traced_test;

    use super::*;
    use crate::config_parser::{
        AnalyticsConfig, AuthenticationConfig, BlockingConfig, GatewayConfig, ObservabilityConfig,
    };
    use secrecy::SecretString;
    use std::collections::HashMap;
    use std::sync::RwLock;

    #[tokio::test]
    #[traced_test]
    async fn test_setup_clickhouse() {
        // Disabled observability
        let gateway_config = GatewayConfig {
            observability: ObservabilityConfig {
                enabled: Some(false),
                async_writes: false,
                kafka: None,
            },
            authentication: AuthenticationConfig::default(),
            bind_address: None,
            debug: false,
            enable_template_filesystem_access: false,
            export: Default::default(),
            rate_limits: None,
            analytics: AnalyticsConfig {
                enabled: false,
                geoip_db_path: None,
            },
            blocking: BlockingConfig { enabled: false },
        };

        let config = Box::leak(Box::new(Config {
            gateway: gateway_config,
            ..Default::default()
        }));

        let clickhouse_connection_info = setup_clickhouse(config, None, false).await.unwrap();
        assert!(matches!(
            clickhouse_connection_info,
            ClickHouseConnectionInfo::Disabled
        ));
        assert!(!logs_contain(
            "Missing environment variable TENSORZERO_CLICKHOUSE_URL"
        ));

        // Default observability and no ClickHouse URL
        let gateway_config = GatewayConfig {
            observability: ObservabilityConfig {
                enabled: None,
                async_writes: false,
                kafka: None,
            },
            authentication: AuthenticationConfig::default(),
            ..Default::default()
        };
        let config = Box::leak(Box::new(Config {
            gateway: gateway_config,
            ..Default::default()
        }));
        let clickhouse_connection_info = setup_clickhouse(config, None, false).await.unwrap();
        assert!(matches!(
            clickhouse_connection_info,
            ClickHouseConnectionInfo::Disabled
        ));
        assert!(!logs_contain(
            "Missing environment variable TENSORZERO_CLICKHOUSE_URL"
        ));
        assert!(logs_contain("Disabling observability: `gateway.observability.enabled` is not explicitly specified in config and `TENSORZERO_CLICKHOUSE_URL` is not set."));

        // We do not test the case where a ClickHouse URL is provided but observability is default,
        // as this would require a working ClickHouse and we don't have one in unit tests.

        // Observability enabled but ClickHouse URL is missing
        let gateway_config = GatewayConfig {
            observability: ObservabilityConfig {
                enabled: Some(true),
                async_writes: false,
                kafka: None,
            },
            authentication: AuthenticationConfig::default(),
            bind_address: None,
            debug: false,
            enable_template_filesystem_access: false,
            export: Default::default(),
            rate_limits: None,
            analytics: AnalyticsConfig {
                enabled: false,
                geoip_db_path: None,
            },
            blocking: BlockingConfig { enabled: false },
        };

        let config = Box::leak(Box::new(Config {
            gateway: gateway_config,
            ..Default::default()
        }));

        let err = setup_clickhouse(config, None, false).await.unwrap_err();
        assert!(err
            .to_string()
            .contains("Missing environment variable TENSORZERO_CLICKHOUSE_URL"));

        // Bad URL
        let gateway_config = GatewayConfig {
            observability: ObservabilityConfig {
                enabled: Some(true),
                async_writes: false,
                kafka: None,
            },
            authentication: AuthenticationConfig::default(),
            bind_address: None,
            debug: false,
            enable_template_filesystem_access: false,
            export: Default::default(),
            rate_limits: None,
            analytics: AnalyticsConfig {
                enabled: false,
                geoip_db_path: None,
            },
            blocking: BlockingConfig { enabled: false },
        };
        let config = Box::leak(Box::new(Config {
            gateway: gateway_config,
            ..Default::default()
        }));
        setup_clickhouse(config, Some("bad_url".to_string()), false)
            .await
            .expect_err("ClickHouse setup should fail given a bad URL");
        assert!(logs_contain("Invalid ClickHouse database URL"));
    }

    #[test]
    fn test_setup_authentication() {
        // Test explicitly disabled authentication
        let gateway_config = GatewayConfig {
            authentication: AuthenticationConfig {
                enabled: Some(false),
            },
            ..Default::default()
        };
        let config = Config {
            gateway: gateway_config,
            api_keys: HashMap::from([("test_key".to_string(), HashMap::new())]),
            ..Default::default()
        };

        let auth_info = setup_authentication(&config);
        assert!(matches!(auth_info, AuthenticationInfo::Disabled));

        // Test explicitly enabled authentication with API keys
        let gateway_config = GatewayConfig {
            authentication: AuthenticationConfig {
                enabled: Some(true),
            },
            ..Default::default()
        };
        let config = Config {
            gateway: gateway_config,
            api_keys: HashMap::from([("test_key".to_string(), HashMap::new())]),
            ..Default::default()
        };

        let auth_info = setup_authentication(&config);
        assert!(matches!(auth_info, AuthenticationInfo::Enabled(_)));

        // Test explicitly enabled authentication without API keys (should still enable)
        let gateway_config = GatewayConfig {
            authentication: AuthenticationConfig {
                enabled: Some(true),
            },
            ..Default::default()
        };
        let config = Config {
            gateway: gateway_config,
            api_keys: HashMap::new(),
            ..Default::default()
        };

        let auth_info = setup_authentication(&config);
        assert!(matches!(auth_info, AuthenticationInfo::Enabled(_)));

        // Test default authentication (None) with API keys (should enable)
        let gateway_config = GatewayConfig {
            authentication: AuthenticationConfig { enabled: None },
            ..Default::default()
        };
        let config = Config {
            gateway: gateway_config,
            api_keys: HashMap::from([("test_key".to_string(), HashMap::new())]),
            ..Default::default()
        };

        let auth_info = setup_authentication(&config);
        assert!(matches!(auth_info, AuthenticationInfo::Enabled(_)));

        // Test default authentication (None) without API keys (should still enable for backward compatibility)
        let gateway_config = GatewayConfig {
            authentication: AuthenticationConfig { enabled: None },
            ..Default::default()
        };
        let config = Config {
            gateway: gateway_config,
            api_keys: HashMap::new(),
            ..Default::default()
        };

        let auth_info = setup_authentication(&config);
        assert!(matches!(auth_info, AuthenticationInfo::Enabled(_)));
    }

    #[tokio::test]
    #[cfg(feature = "e2e_tests")]
    async fn test_model_credential_store_initialization() {
        let config = Arc::new(Config::default());
        let app_state = AppStateData::new_with_clickhouse(config, None)
            .await
            .unwrap();

        // Verify credential store is initialized empty
        let store = app_state.model_credential_store.read().unwrap(); // Test code can panic
        assert!(store.is_empty());
    }

    #[tokio::test]
    #[cfg(feature = "e2e_tests")]
    async fn test_model_credential_store_operations() {
        let config = Arc::new(Config::default());
        let app_state = AppStateData::new_with_clickhouse(config, None)
            .await
            .unwrap();

        // Add a credential
        {
            let mut store = app_state.model_credential_store.write().unwrap(); // Test code can panic
            store.insert(
                "store_test-model".to_string(),
                SecretString::from("test-api-key"),
            );
        }

        // Verify credential exists
        {
            let store = app_state.model_credential_store.read().unwrap(); // Test code can panic
            assert!(store.contains_key("store_test-model"));
            assert_eq!(store.len(), 1);
        }

        // Remove credential when model is deleted
        app_state.remove_model_table("test-model").await;

        // Verify credential was removed
        {
            let store = app_state.model_credential_store.read().unwrap(); // Test code can panic
            assert!(!store.contains_key("store_test-model"));
            assert!(store.is_empty());
        }
    }

    #[tokio::test]
    async fn test_credential_store_thread_safety() {
        let store = Arc::new(RwLock::new(HashMap::<String, SecretString>::new()));
        let store_clone1 = Arc::clone(&store);
        let store_clone2 = Arc::clone(&store);

        // Spawn multiple tasks to test concurrent access
        let handle1 = tokio::spawn(async move {
            for i in 0..10 {
                let mut s = store_clone1.write().unwrap(); // Test code can panic
                s.insert(
                    format!("key1_{i}"),
                    SecretString::from(format!("value1_{i}")),
                );
            }
        });

        let handle2 = tokio::spawn(async move {
            for i in 0..10 {
                let mut s = store_clone2.write().unwrap(); // Test code can panic
                s.insert(
                    format!("key2_{i}"),
                    SecretString::from(format!("value2_{i}")),
                );
            }
        });

        handle1.await.unwrap();
        handle2.await.unwrap();

        // Verify all keys were inserted
        let final_store = store.read().unwrap(); // Test code can panic
        assert_eq!(final_store.len(), 20);
        for i in 0..10 {
            assert!(final_store.contains_key(&format!("key1_{i}")));
            assert!(final_store.contains_key(&format!("key2_{i}")));
        }
    }

    #[tokio::test]
    #[traced_test]
    async fn test_unhealthy_clickhouse() {
        // Sensible URL that doesn't point to ClickHouse
        let gateway_config = GatewayConfig {
            observability: ObservabilityConfig {
                enabled: Some(true),
                async_writes: false,
                kafka: None,
            },
            authentication: AuthenticationConfig::default(),
            bind_address: None,
            debug: false,
            enable_template_filesystem_access: false,
            export: Default::default(),
            rate_limits: None,
            analytics: AnalyticsConfig {
                enabled: false,
                geoip_db_path: None,
            },
            blocking: BlockingConfig { enabled: false },
        };
        let config = Config {
            gateway: gateway_config,
            ..Default::default()
        };
        setup_clickhouse(
            &config,
            Some("https://tensorzero.invalid:8123".to_string()),
            false,
        )
        .await
        .expect_err("ClickHouse setup should fail given a URL that doesn't point to ClickHouse");
        assert!(logs_contain(
            "Error connecting to ClickHouse: ClickHouse is not healthy"
        ));
        // We do not test the case where a ClickHouse URL is provided and observability is on,
        // as this would require a working ClickHouse and we don't have one in unit tests.
    }
}<|MERGE_RESOLUTION|>--- conflicted
+++ resolved
@@ -555,11 +555,7 @@
 
 // This is set high enough that it should never be hit for a normal model response.
 // In the future, we may want to allow overriding this at the model provider level.
-<<<<<<< HEAD
-pub const DEFAULT_HTTP_CLIENT_TIMEOUT: std::time::Duration = std::time::Duration::from_secs(5 * 60);
-=======
-const DEFAULT_HTTP_CLIENT_TIMEOUT: std::time::Duration = std::time::Duration::from_secs(20 * 60);
->>>>>>> 72b2babd
+pub const DEFAULT_HTTP_CLIENT_TIMEOUT: std::time::Duration = std::time::Duration::from_secs(20 * 60);
 
 pub fn setup_http_client() -> Result<Client, Error> {
     let mut http_client_builder = Client::builder().timeout(DEFAULT_HTTP_CLIENT_TIMEOUT);
