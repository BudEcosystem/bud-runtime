use futures::StreamExt;
use reqwest::Client;
use secrecy::SecretString;
use std::borrow::Cow;
use std::collections::{HashMap, HashSet};
use std::sync::{Arc, OnceLock};
use std::time::Duration;
use std::{env, fs};
use strum::VariantNames;
use tensorzero_derive::TensorZeroDeserialize;
use tracing::{instrument, span, Level, Span};
use tracing_futures::{Instrument, Instrumented};
use url::Url;

use crate::cache::{
    cache_lookup, cache_lookup_streaming, start_cache_write, start_cache_write_streaming,
    CacheData, ModelProviderRequest, NonStreamingCacheData, StreamingCacheData,
};
use crate::config_parser::{skip_credential_validation, ProviderTypesConfig};
use crate::endpoints::capability::{default_capabilities, EndpointCapability};
use crate::endpoints::inference::InferenceClients;
use crate::inference::providers::aws_sagemaker::AWSSagemakerProvider;
#[cfg(any(test, feature = "e2e_tests"))]
use crate::inference::providers::dummy::DummyProvider;
use crate::inference::providers::google_ai_studio_gemini::GoogleAIStudioGeminiProvider;

use crate::inference::providers::helpers::peek_first_chunk;
use crate::inference::providers::hyperbolic::HyperbolicProvider;
use crate::inference::providers::provider_trait::WrappedProvider;
use crate::inference::providers::sglang::SGLangProvider;
use crate::inference::providers::tgi::TGIProvider;
use crate::inference::types::batch::{
    BatchRequestRow, PollBatchInferenceResponse, StartBatchModelInferenceResponse,
    StartBatchProviderInferenceResponse,
};
use crate::inference::types::extra_body::ExtraBodyConfig;
use crate::inference::types::extra_headers::ExtraHeadersConfig;
use crate::inference::types::{
    current_timestamp, ContentBlock, PeekableProviderInferenceResponseStream,
    ProviderInferenceResponseChunk, ProviderInferenceResponseStreamInner, RequestMessage, Usage,
};
use crate::model_table::{BaseModelTable, CowNoClone, ShorthandModelConfig};
use crate::{
    endpoints::inference::InferenceCredentials,
    error::{Error, ErrorDetails},
    inference::{
        providers::{
            anthropic::AnthropicProvider, aws_bedrock::AWSBedrockProvider, azure::AzureProvider,
            deepseek::DeepSeekProvider, fireworks::FireworksProvider,
            gcp_vertex_anthropic::GCPVertexAnthropicProvider,
            gcp_vertex_gemini::GCPVertexGeminiProvider, mistral::MistralProvider,
            openai::OpenAIProvider, openrouter::OpenRouterProvider,
            provider_trait::InferenceProvider, together::TogetherProvider, vllm::VLLMProvider,
            xai::XAIProvider,
        },
        types::{ModelInferenceRequest, ModelInferenceResponse, ProviderInferenceResponse},
    },
};
use serde::Deserialize;

#[derive(Debug)]
pub struct ModelConfig {
    pub routing: Vec<Arc<str>>, // [provider name A, provider name B, ...]
    pub providers: HashMap<Arc<str>, ModelProvider>, // provider name => provider config
    pub endpoints: HashSet<EndpointCapability>, // supported endpoint capabilities
}

#[derive(Debug, Deserialize)]
#[serde(deny_unknown_fields)]
pub(crate) struct UninitializedModelConfig {
    pub routing: Vec<Arc<str>>, // [provider name A, provider name B, ...]
    pub providers: HashMap<Arc<str>, UninitializedModelProvider>, // provider name => provider config
    #[serde(default = "default_capabilities")]
    pub endpoints: HashSet<EndpointCapability>, // supported endpoint capabilities
}

/// Determine endpoint capabilities based on model name patterns
fn determine_capabilities_from_model_name(model_name: &str) -> HashSet<EndpointCapability> {
    let mut capabilities = HashSet::new();

    // Check if this is an embedding model by name patterns
    let embedding_patterns = [
        "embedding",
        "embed",
        "text-embedding",
        "text-embed",
        "text_embedding",
        "text_embed",
    ];

    let lower_name = model_name.to_lowercase();
    if embedding_patterns
        .iter()
        .any(|pattern| lower_name.contains(pattern))
    {
        capabilities.insert(EndpointCapability::Embedding);
    } else {
        // Default to chat capability for non-embedding models
        capabilities.insert(EndpointCapability::Chat);
    }

    capabilities
}

impl ModelConfig {
    /// Check if this model supports a specific endpoint capability
    pub fn supports_endpoint(&self, capability: EndpointCapability) -> bool {
        self.endpoints.contains(&capability)
    }

    /// Embedding inference method (when model supports embeddings capability)
    #[instrument(skip_all)]
    pub async fn embed(
        &self,
        request: &crate::embeddings::EmbeddingRequest,
        model_name: &str,
        clients: &crate::endpoints::inference::InferenceClients<'_>,
    ) -> Result<crate::embeddings::EmbeddingResponse, Error> {
        // Verify this model supports embeddings
        if !self.supports_endpoint(EndpointCapability::Embedding) {
            return Err(Error::new(ErrorDetails::CapabilityNotSupported {
                capability: EndpointCapability::Embedding.as_str().to_string(),
                provider: model_name.to_string(),
            }));
        }

        let mut provider_errors: HashMap<String, Error> = HashMap::new();
        for provider_name in &self.routing {
            let provider = self.providers.get(provider_name).ok_or_else(|| {
                Error::new(ErrorDetails::ProviderNotFound {
                    provider_name: provider_name.to_string(),
                })
            })?;

            // Use the provider's embed method
            let response = provider
                .embed(request, clients.http_client, clients.credentials)
                .await;

            match response {
                Ok(response) => {
                    // TODO: Add caching support here
                    let embedding_response =
                        crate::embeddings::EmbeddingResponse::new(response, provider_name.clone());
                    return Ok(embedding_response);
                }
                Err(error) => {
                    provider_errors.insert(provider_name.to_string(), error);
                }
            }
        }
        Err(ErrorDetails::ModelProvidersExhausted { provider_errors }.into())
    }

    /// Audio transcription method (when model supports audio transcription capability)
    #[instrument(skip_all)]
    pub async fn transcribe(
        &self,
        request: &crate::audio::AudioTranscriptionRequest,
        model_name: &str,
        clients: &crate::endpoints::inference::InferenceClients<'_>,
    ) -> Result<crate::audio::AudioTranscriptionResponse, Error> {
        // Verify this model supports audio transcription
        if !self.supports_endpoint(EndpointCapability::AudioTranscription) {
            return Err(Error::new(ErrorDetails::CapabilityNotSupported {
                capability: EndpointCapability::AudioTranscription.as_str().to_string(),
                provider: model_name.to_string(),
            }));
        }

        let mut provider_errors: HashMap<String, Error> = HashMap::new();
        for provider_name in &self.routing {
            let provider = self.providers.get(provider_name).ok_or_else(|| {
                Error::new(ErrorDetails::ProviderNotFound {
                    provider_name: provider_name.to_string(),
                })
            })?;

            let response = provider
                .transcribe(request, clients.http_client, clients.credentials)
                .await;
            match response {
                Ok(response) => {
                    // TODO: Add caching support here
                    let transcription_response = crate::audio::AudioTranscriptionResponse {
                        id: response.id,
                        text: response.text,
                        language: response.language,
                        duration: response.duration,
                        words: response.words,
                        segments: response.segments,
                        created: response.created,
                        raw_request: response.raw_request,
                        raw_response: response.raw_response,
                        usage: response.usage,
                        latency: response.latency,
                    };
                    return Ok(transcription_response);
                }
                Err(error) => {
                    provider_errors.insert(provider_name.to_string(), error);
                }
            }
        }
        Err(ErrorDetails::ModelProvidersExhausted { provider_errors }.into())
    }

    /// Audio translation method (when model supports audio translation capability)
    #[instrument(skip_all)]
    pub async fn translate(
        &self,
        request: &crate::audio::AudioTranslationRequest,
        model_name: &str,
        clients: &crate::endpoints::inference::InferenceClients<'_>,
    ) -> Result<crate::audio::AudioTranslationResponse, Error> {
        // Verify this model supports audio translation
        if !self.supports_endpoint(EndpointCapability::AudioTranslation) {
            return Err(Error::new(ErrorDetails::CapabilityNotSupported {
                capability: EndpointCapability::AudioTranslation.as_str().to_string(),
                provider: model_name.to_string(),
            }));
        }

        let mut provider_errors: HashMap<String, Error> = HashMap::new();
        for provider_name in &self.routing {
            let provider = self.providers.get(provider_name).ok_or_else(|| {
                Error::new(ErrorDetails::ProviderNotFound {
                    provider_name: provider_name.to_string(),
                })
            })?;

            let response = provider
                .translate(request, clients.http_client, clients.credentials)
                .await;
            match response {
                Ok(response) => {
                    // TODO: Add caching support here
                    let translation_response = crate::audio::AudioTranslationResponse {
                        id: response.id,
                        text: response.text,
                        created: response.created,
                        raw_request: response.raw_request,
                        raw_response: response.raw_response,
                        usage: response.usage,
                        latency: response.latency,
                    };
                    return Ok(translation_response);
                }
                Err(error) => {
                    provider_errors.insert(provider_name.to_string(), error);
                }
            }
        }
        Err(ErrorDetails::ModelProvidersExhausted { provider_errors }.into())
    }

    /// Text-to-speech method (when model supports text-to-speech capability)
    #[instrument(skip_all)]
    pub async fn generate_speech(
        &self,
        request: &crate::audio::TextToSpeechRequest,
        model_name: &str,
        clients: &crate::endpoints::inference::InferenceClients<'_>,
    ) -> Result<crate::audio::TextToSpeechResponse, Error> {
        // Verify this model supports text-to-speech
        if !self.supports_endpoint(EndpointCapability::TextToSpeech) {
            return Err(Error::new(ErrorDetails::CapabilityNotSupported {
                capability: EndpointCapability::TextToSpeech.as_str().to_string(),
                provider: model_name.to_string(),
            }));
        }

        let mut provider_errors: HashMap<String, Error> = HashMap::new();
        for provider_name in &self.routing {
            let provider = self.providers.get(provider_name).ok_or_else(|| {
                Error::new(ErrorDetails::ProviderNotFound {
                    provider_name: provider_name.to_string(),
                })
            })?;

            let response = provider
                .generate_speech(request, clients.http_client, clients.credentials)
                .await;
            match response {
                Ok(response) => {
                    // TODO: Add caching support here
                    let tts_response = crate::audio::TextToSpeechResponse {
                        id: response.id,
                        audio_data: response.audio_data,
                        format: response.format,
                        created: response.created,
                        raw_request: response.raw_request,
                        usage: response.usage,
                        latency: response.latency,
                    };
                    return Ok(tts_response);
                }
                Err(error) => {
                    provider_errors.insert(provider_name.to_string(), error);
                }
            }
        }
        Err(ErrorDetails::ModelProvidersExhausted { provider_errors }.into())
    }

    /// Image generation method (when model supports image generation capability)
    #[instrument(skip_all)]
    pub async fn generate_image(
        &self,
        request: &crate::images::ImageGenerationRequest,
        model_name: &str,
        clients: &crate::endpoints::inference::InferenceClients<'_>,
    ) -> Result<crate::images::ImageGenerationResponse, Error> {
        // Verify this model supports image generation
        if !self.supports_endpoint(EndpointCapability::ImageGeneration) {
            return Err(Error::new(ErrorDetails::CapabilityNotSupported {
                capability: EndpointCapability::ImageGeneration.as_str().to_string(),
                provider: model_name.to_string(),
            }));
        }

        let mut provider_errors: HashMap<String, Error> = HashMap::new();
        for provider_name in &self.routing {
            let provider = self.providers.get(provider_name).ok_or_else(|| {
                Error::new(ErrorDetails::ProviderNotFound {
                    provider_name: provider_name.to_string(),
                })
            })?;

            let response = provider
                .generate_image(request, clients.http_client, clients.credentials)
                .await;
            match response {
                Ok(response) => {
                    let image_response = crate::images::ImageGenerationResponse {
                        id: response.id,
                        created: response.created,
                        data: response.data,
                        raw_request: response.raw_request,
                        raw_response: response.raw_response,
                        usage: response.usage,
                        latency: response.latency,
                    };
                    return Ok(image_response);
                }
                Err(error) => {
                    provider_errors.insert(provider_name.to_string(), error);
                }
            }
        }
        Err(ErrorDetails::ModelProvidersExhausted { provider_errors }.into())
    }

    /// Image editing method (when model supports image editing capability)
    #[instrument(skip_all)]
    pub async fn edit_image(
        &self,
        request: &crate::images::ImageEditRequest,
        model_name: &str,
        clients: &crate::endpoints::inference::InferenceClients<'_>,
    ) -> Result<crate::images::ImageEditResponse, Error> {
        // Verify this model supports image editing
        if !self.supports_endpoint(EndpointCapability::ImageEdit) {
            return Err(Error::new(ErrorDetails::CapabilityNotSupported {
                capability: EndpointCapability::ImageEdit.as_str().to_string(),
                provider: model_name.to_string(),
            }));
        }

        let mut provider_errors: HashMap<String, Error> = HashMap::new();
        for provider_name in &self.routing {
            let provider = self.providers.get(provider_name).ok_or_else(|| {
                Error::new(ErrorDetails::ProviderNotFound {
                    provider_name: provider_name.to_string(),
                })
            })?;

            let response = provider
                .edit_image(request, clients.http_client, clients.credentials)
                .await;
            match response {
                Ok(response) => {
                    let image_response = crate::images::ImageEditResponse {
                        id: response.id,
                        created: response.created,
                        data: response.data,
                        raw_request: response.raw_request,
                        raw_response: response.raw_response,
                        usage: response.usage,
                        latency: response.latency,
                    };
                    return Ok(image_response);
                }
                Err(error) => {
                    provider_errors.insert(provider_name.to_string(), error);
                }
            }
        }
        Err(ErrorDetails::ModelProvidersExhausted { provider_errors }.into())
    }

    /// Image variation method (when model supports image variation capability)
    #[instrument(skip_all)]
    pub async fn create_image_variation(
        &self,
        request: &crate::images::ImageVariationRequest,
        model_name: &str,
        clients: &crate::endpoints::inference::InferenceClients<'_>,
    ) -> Result<crate::images::ImageVariationResponse, Error> {
        // Verify this model supports image variation
        if !self.supports_endpoint(EndpointCapability::ImageVariation) {
            return Err(Error::new(ErrorDetails::CapabilityNotSupported {
                capability: EndpointCapability::ImageVariation.as_str().to_string(),
                provider: model_name.to_string(),
            }));
        }

        let mut provider_errors: HashMap<String, Error> = HashMap::new();
        for provider_name in &self.routing {
            let provider = self.providers.get(provider_name).ok_or_else(|| {
                Error::new(ErrorDetails::ProviderNotFound {
                    provider_name: provider_name.to_string(),
                })
            })?;

            let response = provider
                .create_image_variation(request, clients.http_client, clients.credentials)
                .await;
            match response {
                Ok(response) => {
                    let image_response = crate::images::ImageVariationResponse {
                        id: response.id,
                        created: response.created,
                        data: response.data,
                        raw_request: response.raw_request,
                        raw_response: response.raw_response,
                        usage: response.usage,
                        latency: response.latency,
                    };
                    return Ok(image_response);
                }
                Err(error) => {
                    provider_errors.insert(provider_name.to_string(), error);
                }
            }
        }
        Err(ErrorDetails::ModelProvidersExhausted { provider_errors }.into())
    }

    /// Realtime session creation method (when model supports realtime session capability)
    #[instrument(skip_all)]
    pub async fn create_realtime_session(
        &self,
        request: &crate::realtime::RealtimeSessionRequest,
        model_name: &str,
        clients: &crate::endpoints::inference::InferenceClients<'_>,
    ) -> Result<crate::realtime::RealtimeSessionResponse, Error> {
        // Verify this model supports realtime sessions
        if !self.supports_endpoint(EndpointCapability::RealtimeSession) {
            return Err(Error::new(ErrorDetails::CapabilityNotSupported {
                capability: EndpointCapability::RealtimeSession.as_str().to_string(),
                provider: model_name.to_string(),
            }));
        }

        let mut provider_errors: HashMap<String, Error> = HashMap::new();
        for provider_name in &self.routing {
            let provider = self.providers.get(provider_name).ok_or_else(|| {
                Error::new(ErrorDetails::ProviderNotFound {
                    provider_name: provider_name.to_string(),
                })
            })?;

            let response = provider
                .create_realtime_session(request, clients.http_client, clients.credentials)
                .await;
            match response {
                Ok(response) => {
                    // No caching for realtime sessions
                    return Ok(response);
                }
                Err(error) => {
                    provider_errors.insert(provider_name.to_string(), error);
                }
            }
        }
        Err(ErrorDetails::ModelProvidersExhausted { provider_errors }.into())
    }

    /// Realtime transcription session creation method (when model supports realtime transcription capability)
    #[instrument(skip_all)]
    pub async fn create_realtime_transcription_session(
        &self,
        request: &crate::realtime::RealtimeTranscriptionRequest,
        model_name: &str,
        clients: &crate::endpoints::inference::InferenceClients<'_>,
    ) -> Result<crate::realtime::RealtimeTranscriptionResponse, Error> {
        // Verify this model supports realtime transcription
        if !self.supports_endpoint(EndpointCapability::RealtimeTranscription) {
            return Err(Error::new(ErrorDetails::CapabilityNotSupported {
                capability: EndpointCapability::RealtimeTranscription
                    .as_str()
                    .to_string(),
                provider: model_name.to_string(),
            }));
        }

        let mut provider_errors: HashMap<String, Error> = HashMap::new();
        for provider_name in &self.routing {
            let provider = self.providers.get(provider_name).ok_or_else(|| {
                Error::new(ErrorDetails::ProviderNotFound {
                    provider_name: provider_name.to_string(),
                })
            })?;

            let response = provider
                .create_realtime_transcription_session(
                    request,
                    clients.http_client,
                    clients.credentials,
                )
                .await;
            match response {
                Ok(response) => {
                    // No caching for realtime sessions
                    return Ok(response);
                }
                Err(error) => {
                    provider_errors.insert(provider_name.to_string(), error);
                }
            }
        }
        Err(ErrorDetails::ModelProvidersExhausted { provider_errors }.into())
    }
}

impl UninitializedModelConfig {
    pub fn load(
        self,
        model_name: &str,
        provider_types: &ProviderTypesConfig,
    ) -> Result<ModelConfig, Error> {
        // We want `ModelProvider` to know its own name (from the 'providers' config section).
        // We first deserialize to `HashMap<Arc<str>, UninitializedModelProvider>`, and then
        // build `ModelProvider`s using the name keys from the map.
        let providers = self
            .providers
            .into_iter()
            .map(|(name, provider)| {
                Ok((
                    name.clone(),
                    ModelProvider {
                        name: name.clone(),
                        config: provider.config.load(provider_types).map_err(|e| {
                            Error::new(ErrorDetails::Config {
                                message: format!("models.{model_name}.providers.{name}: {e}"),
                            })
                        })?,
                        extra_body: provider.extra_body,
                        extra_headers: provider.extra_headers,
                    },
                ))
            })
            .collect::<Result<HashMap<_, _>, Error>>()?;
        Ok(ModelConfig {
            routing: self.routing,
            providers,
            endpoints: self.endpoints,
        })
    }
}

pub struct StreamResponse {
    pub stream: Instrumented<PeekableProviderInferenceResponseStream>,
    pub raw_request: String,
    pub model_provider_name: Arc<str>,
    pub cached: bool,
}

impl StreamResponse {
    pub fn from_cache(
        cache_lookup: CacheData<StreamingCacheData>,
        model_provider_name: Arc<str>,
    ) -> Self {
        let chunks = cache_lookup.output.chunks;
        let chunks_len = chunks.len();

        Self {
            stream: (Box::pin(futures::stream::iter(chunks.into_iter().enumerate().map(
                move |(index, c)| {
                    Ok(ProviderInferenceResponseChunk {
                        content: c.content,
                        raw_response: c.raw_response,
                        // We intentionally don't cache and re-use these values from the original
                        // request:
                        // The new result was 'created' now
                        created: current_timestamp(),
                        // Only include usage in the last chunk, None for all others
                        usage: if index == chunks_len - 1 {
                            Some(Usage {
                                input_tokens: cache_lookup.input_tokens,
                                output_tokens: cache_lookup.output_tokens,
                            })
                        } else {
                            None
                        },
                        // We didn't make any network calls to the model provider, so the latency is 0
                        latency: Duration::from_secs(0),
                        // For all chunks but the last one, the finish reason is None
                        // For the last chunk, the finish reason is the same as the cache lookup
                        finish_reason: if index == chunks_len - 1 {
                            cache_lookup.finish_reason.clone()
                        } else {
                            None
                        },
                    })
                },
            ))) as ProviderInferenceResponseStreamInner)
                .peekable()
                .instrument(tracing::info_span!(
                    "stream_from_cache",
                    otel.name = "stream_from_cache"
                )),
            raw_request: cache_lookup.raw_request,
            model_provider_name,
            cached: true,
        }
    }
}

/// Creates a fully-qualified name from a model and provider name, suitable for using
/// in `ContentBlock::Unknown.model_provider_name`
/// Note that 'model_name' is a name from `[models]`, which is not necessarily
/// the same as the underlying name passed to a specific provider api
pub fn fully_qualified_name(model_name: &str, provider_name: &str) -> String {
    format!("tensorzero::model_name::{model_name}::provider_name::{provider_name}")
}

impl ModelConfig {
    fn filter_content_blocks<'a>(
        &self,
        request: &'a ModelInferenceRequest<'a>,
        model_name: &str,
        provider_name: &str,
    ) -> Cow<'a, ModelInferenceRequest<'a>> {
        let name = fully_qualified_name(model_name, provider_name);
        let needs_filter = request.messages.iter().any(|m| {
            m.content.iter().any(|c| {
                if let ContentBlock::Unknown {
                    model_provider_name,
                    data: _,
                } = c
                {
                    model_provider_name.as_ref().is_some_and(|n| n != &name)
                } else {
                    false
                }
            })
        });
        if needs_filter {
            let new_messages = request
                .messages
                .iter()
                .map(|m| RequestMessage {
                    content: m
                        .content
                        .iter()
                        .flat_map(|c| {
                            if let ContentBlock::Unknown {
                                model_provider_name,
                                data: _,
                            } = c
                            {
                                if model_provider_name.as_ref().is_some_and(|n| n != &name) {
                                    None
                                } else {
                                    Some(c.clone())
                                }
                            } else {
                                Some(c.clone())
                            }
                        })
                        .collect(),
                    ..m.clone()
                })
                .collect();
            Cow::Owned(ModelInferenceRequest {
                messages: new_messages,
                ..request.clone()
            })
        } else {
            Cow::Borrowed(request)
        }
    }
    #[tracing::instrument(skip_all, fields(model_name = model_name, otel.name = "model_inference", stream = false))]
    pub async fn infer<'request>(
        &self,
        request: &'request ModelInferenceRequest<'request>,
        clients: &'request InferenceClients<'request>,
        model_name: &'request str,
    ) -> Result<ModelInferenceResponse, Error> {
        let mut provider_errors: HashMap<String, Error> = HashMap::new();
        for provider_name in &self.routing {
            let request = self.filter_content_blocks(request, model_name, provider_name);
            let model_provider_request = ModelProviderRequest {
                request: &request,
                model_name,
                provider_name,
            };
            let cache_key = model_provider_request.get_cache_key()?;
            // TODO: think about how to best handle errors here
            if clients.cache_options.enabled.read() {
                let cache_lookup = cache_lookup(
                    clients.clickhouse_connection_info,
                    model_provider_request,
                    clients.cache_options.max_age_s,
                )
                .await
                .ok()
                .flatten();
                if let Some(cache_lookup) = cache_lookup {
                    return Ok(cache_lookup);
                }
            }
            let provider = self.providers.get(provider_name).ok_or_else(|| {
                Error::new(ErrorDetails::ProviderNotFound {
                    provider_name: provider_name.to_string(),
                })
            })?;
            let response = provider
                .infer(
                    model_provider_request,
                    clients.http_client,
                    clients.credentials,
                )
                .instrument(span!(
                    Level::INFO,
                    "infer",
                    provider_name = &**provider_name
                ))
                .await;

            match response {
                Ok(response) => {
                    if clients.cache_options.enabled.write() {
                        let _ = start_cache_write(
                            clients.clickhouse_connection_info,
                            cache_key,
                            NonStreamingCacheData {
                                blocks: response.output.clone(),
                            },
                            &response.raw_request,
                            &response.raw_response,
                            &response.usage,
                            response.finish_reason.as_ref(),
                        );
                    }
                    // We already checked the cache above (and returned early if it was a hit), so this response was not from the cache
                    let model_inference_response =
                        ModelInferenceResponse::new(response, provider_name.clone(), false);

                    return Ok(model_inference_response);
                }
                Err(error) => {
                    provider_errors.insert(provider_name.to_string(), error);
                }
            }
        }
        let err = Error::new(ErrorDetails::ModelProvidersExhausted { provider_errors });
        Err(err)
    }

    #[tracing::instrument(skip_all, fields(model_name = model_name, otel.name = "model_inference", stream = true))]
    pub async fn infer_stream<'request>(
        &self,
        request: &'request ModelInferenceRequest<'request>,
        clients: &'request InferenceClients<'request>,
        model_name: &'request str,
    ) -> Result<(StreamResponse, Vec<RequestMessage>), Error> {
        let mut provider_errors: HashMap<String, Error> = HashMap::new();
        for provider_name in &self.routing {
            let request = self.filter_content_blocks(request, model_name, provider_name);
            let model_provider_request = ModelProviderRequest {
                request: &request,
                model_name,
                provider_name,
            };
            // TODO: think about how to best handle errors here
            if clients.cache_options.enabled.read() {
                let cache_lookup = cache_lookup_streaming(
                    clients.clickhouse_connection_info,
                    model_provider_request,
                    clients.cache_options.max_age_s,
                )
                .await
                .ok()
                .flatten();
                if let Some(cache_lookup) = cache_lookup {
                    return Ok((cache_lookup, request.messages.clone()));
                }
            }

            let provider = self.providers.get(provider_name).ok_or_else(|| {
                Error::new(ErrorDetails::ProviderNotFound {
                    provider_name: provider_name.to_string(),
                })
            })?;
            let response = provider
                .infer_stream(
                    model_provider_request,
                    clients.http_client,
                    clients.credentials,
                )
                .await;
            match response {
                Ok(response) => {
                    let (stream, raw_request) = response;
                    // Note - we cache the chunks here so that we store the raw model provider input and response chunks
                    // in the cache. We don't want this logic in `collect_chunks`, which would cause us to cache the result
                    // of higher-level transformations (e.g. dicl)
                    let mut stream = if clients.cache_options.enabled.write() {
                        let span = stream.span().clone();
                        stream_with_cache_write(
                            raw_request.clone(),
                            model_provider_request,
                            clients,
                            stream.into_inner(),
                        )
                        .await?
                        .instrument(span)
                    } else {
                        stream
                    };
                    // Get a single chunk from the stream and make sure it is OK then send to client.
                    // We want to do this here so that we can tell that the request is working.
                    peek_first_chunk(stream.inner_mut(), &raw_request, provider_name).await?;
                    return Ok((
                        StreamResponse {
                            stream,
                            raw_request,
                            model_provider_name: provider_name.clone(),
                            cached: false,
                        },
                        request.messages.clone(),
                    ));
                }
                Err(error) => {
                    provider_errors.insert(provider_name.to_string(), error);
                }
            }
        }
        Err(Error::new(ErrorDetails::ModelProvidersExhausted {
            provider_errors,
        }))
    }

    pub async fn start_batch_inference<'request>(
        &self,
        requests: &'request [ModelInferenceRequest<'request>],
        client: &'request Client,
        api_keys: &'request InferenceCredentials,
    ) -> Result<StartBatchModelInferenceResponse, Error> {
        let mut provider_errors: HashMap<String, Error> = HashMap::new();
        for provider_name in &self.routing {
            let provider = self.providers.get(provider_name).ok_or_else(|| {
                Error::new(ErrorDetails::ProviderNotFound {
                    provider_name: provider_name.to_string(),
                })
            })?;
            let response = provider
                .start_batch_inference(requests, client, api_keys)
                .instrument(span!(
                    Level::INFO,
                    "start_batch_inference",
                    provider_name = &**provider_name
                ))
                .await;
            match response {
                Ok(response) => {
                    return Ok(StartBatchModelInferenceResponse::new(
                        response,
                        provider_name.clone(),
                    ));
                }
                Err(error) => {
                    provider_errors.insert(provider_name.to_string(), error);
                }
            }
        }
        Err(Error::new(ErrorDetails::ModelProvidersExhausted {
            provider_errors,
        }))
    }

    /// Create response method
    #[tracing::instrument(skip_all, fields(model_name = model_name, otel.name = "model_create_response"))]
    pub async fn create_response(
        &self,
        request: &crate::responses::OpenAIResponseCreateParams,
        model_name: &str,
        clients: &InferenceClients<'_>,
    ) -> Result<crate::responses::OpenAIResponse, Error> {
        let mut provider_errors: HashMap<String, Error> = HashMap::new();
        for provider_name in &self.routing {
            let provider = self.providers.get(provider_name).ok_or_else(|| {
                Error::new(ErrorDetails::ProviderNotFound {
                    provider_name: provider_name.to_string(),
                })
            })?;
            let response = provider
                .create_response(request, clients.http_client, clients.credentials)
                .await;
            match response {
                Ok(response) => {
                    return Ok(response);
                }
                Err(error) => {
                    provider_errors.insert(provider_name.to_string(), error);
                }
            }
        }
        Err(Error::new(ErrorDetails::ModelProvidersExhausted {
            provider_errors,
        }))
    }

    /// Stream response method
    #[tracing::instrument(skip_all, fields(model_name = model_name, otel.name = "model_stream_response"))]
    pub async fn stream_response(
        &self,
        request: &crate::responses::OpenAIResponseCreateParams,
        model_name: &str,
        clients: &InferenceClients<'_>,
    ) -> Result<
        Box<
            dyn futures::Stream<Item = Result<crate::responses::ResponseStreamEvent, Error>>
                + Send
                + Unpin,
        >,
        Error,
    > {
        let mut provider_errors: HashMap<String, Error> = HashMap::new();
        for provider_name in &self.routing {
            let provider = self.providers.get(provider_name).ok_or_else(|| {
                Error::new(ErrorDetails::ProviderNotFound {
                    provider_name: provider_name.to_string(),
                })
            })?;
            let response = provider
                .stream_response(request, clients.http_client, clients.credentials)
                .await;
            match response {
                Ok(response) => {
                    return Ok(response);
                }
                Err(error) => {
                    provider_errors.insert(provider_name.to_string(), error);
                }
            }
        }
        Err(Error::new(ErrorDetails::ModelProvidersExhausted {
            provider_errors,
        }))
    }

    #[tracing::instrument(skip_all, fields(model_name = model_name, response_id = response_id, otel.name = "model_retrieve_response"))]
    pub async fn retrieve_response(
        &self,
        response_id: &str,
        model_name: &str,
        clients: &InferenceClients<'_>,
    ) -> Result<crate::responses::OpenAIResponse, Error> {
        let mut provider_errors = HashMap::new();
        for provider_name in &self.routing {
            let provider = self.providers.get(provider_name).ok_or_else(|| {
                Error::new(ErrorDetails::InvalidModelProvider {
                    model_name: model_name.to_string(),
                    provider_name: provider_name.to_string(),
                })
            })?;
            let response = provider
                .retrieve_response(response_id, clients.http_client, clients.credentials)
                .await;
            match response {
                Ok(response) => {
                    return Ok(response);
                }
                Err(error) => {
                    provider_errors.insert(provider_name.to_string(), error);
                }
            }
        }
        Err(Error::new(ErrorDetails::ModelProvidersExhausted {
            provider_errors,
        }))
    }

    #[tracing::instrument(skip_all, fields(model_name = model_name, response_id = response_id, otel.name = "model_delete_response"))]
    pub async fn delete_response(
        &self,
        response_id: &str,
        model_name: &str,
        clients: &InferenceClients<'_>,
    ) -> Result<serde_json::Value, Error> {
        let mut provider_errors = HashMap::new();
        for provider_name in &self.routing {
            let provider = self.providers.get(provider_name).ok_or_else(|| {
                Error::new(ErrorDetails::InvalidModelProvider {
                    model_name: model_name.to_string(),
                    provider_name: provider_name.to_string(),
                })
            })?;
            let response = provider
                .delete_response(response_id, clients.http_client, clients.credentials)
                .await;
            match response {
                Ok(response) => {
                    return Ok(response);
                }
                Err(error) => {
                    provider_errors.insert(provider_name.to_string(), error);
                }
            }
        }
        Err(Error::new(ErrorDetails::ModelProvidersExhausted {
            provider_errors,
        }))
    }

    #[tracing::instrument(skip_all, fields(model_name = model_name, response_id = response_id, otel.name = "model_cancel_response"))]
    pub async fn cancel_response(
        &self,
        response_id: &str,
        model_name: &str,
        clients: &InferenceClients<'_>,
    ) -> Result<crate::responses::OpenAIResponse, Error> {
        let mut provider_errors = HashMap::new();
        for provider_name in &self.routing {
            let provider = self.providers.get(provider_name).ok_or_else(|| {
                Error::new(ErrorDetails::InvalidModelProvider {
                    model_name: model_name.to_string(),
                    provider_name: provider_name.to_string(),
                })
            })?;
            let response = provider
                .cancel_response(response_id, clients.http_client, clients.credentials)
                .await;
            match response {
                Ok(response) => {
                    return Ok(response);
                }
                Err(error) => {
                    provider_errors.insert(provider_name.to_string(), error);
                }
            }
        }
        Err(Error::new(ErrorDetails::ModelProvidersExhausted {
            provider_errors,
        }))
    }

    #[tracing::instrument(skip_all, fields(model_name = model_name, response_id = response_id, otel.name = "model_list_response_input_items"))]
    pub async fn list_response_input_items(
        &self,
        response_id: &str,
        model_name: &str,
        clients: &InferenceClients<'_>,
    ) -> Result<crate::responses::ResponseInputItemsList, Error> {
        let mut provider_errors = HashMap::new();
        for provider_name in &self.routing {
            let provider = self.providers.get(provider_name).ok_or_else(|| {
                Error::new(ErrorDetails::InvalidModelProvider {
                    model_name: model_name.to_string(),
                    provider_name: provider_name.to_string(),
                })
            })?;
            let response = provider
                .list_response_input_items(response_id, clients.http_client, clients.credentials)
                .await;
            match response {
                Ok(response) => {
                    return Ok(response);
                }
                Err(error) => {
                    provider_errors.insert(provider_name.to_string(), error);
                }
            }
        }
        Err(Error::new(ErrorDetails::ModelProvidersExhausted {
            provider_errors,
        }))
    }

    /// Batch file upload method (when model supports batch capability)
    #[instrument(skip_all)]
    pub async fn upload_batch_file(
        &self,
        content: Vec<u8>,
        filename: String,
        purpose: String,
        model_name: &str,
        clients: &InferenceClients<'_>,
    ) -> Result<crate::openai_batch::OpenAIFileObject, Error> {
        // Verify this model supports batch operations
        if !self.supports_endpoint(EndpointCapability::Batch) {
            return Err(Error::new(ErrorDetails::CapabilityNotSupported {
                capability: EndpointCapability::Batch.as_str().to_string(),
                provider: model_name.to_string(),
            }));
        }

        let mut provider_errors: HashMap<String, Error> = HashMap::new();
        for provider_name in &self.routing {
            let provider = self.providers.get(provider_name).ok_or_else(|| {
                Error::new(ErrorDetails::ProviderNotFound {
                    provider_name: provider_name.to_string(),
                })
            })?;

            let response = provider
                .upload_batch_file(content.clone(), filename.clone(), purpose.clone(), clients.http_client, clients.credentials)
                .await;
            match response {
                Ok(response) => {
                    return Ok(response);
                }
                Err(error) => {
                    provider_errors.insert(provider_name.to_string(), error);
                }
            }
        }
        Err(ErrorDetails::ModelProvidersExhausted { provider_errors }.into())
    }

    /// Batch creation method (when model supports batch capability)
    #[instrument(skip_all)]
    pub async fn create_batch(
        &self,
        input_file_id: String,
        endpoint: String,
        completion_window: String,
        metadata: Option<HashMap<String, String>>,
        model_name: &str,
        clients: &InferenceClients<'_>,
    ) -> Result<crate::openai_batch::OpenAIBatchObject, Error> {
        // Verify this model supports batch operations
        if !self.supports_endpoint(EndpointCapability::Batch) {
            return Err(Error::new(ErrorDetails::CapabilityNotSupported {
                capability: EndpointCapability::Batch.as_str().to_string(),
                provider: model_name.to_string(),
            }));
        }

        let mut provider_errors: HashMap<String, Error> = HashMap::new();
        for provider_name in &self.routing {
            let provider = self.providers.get(provider_name).ok_or_else(|| {
                Error::new(ErrorDetails::ProviderNotFound {
                    provider_name: provider_name.to_string(),
                })
            })?;

            let response = provider
                .create_batch(input_file_id.clone(), endpoint.clone(), completion_window.clone(), metadata.clone(), clients.http_client, clients.credentials)
                .await;
            match response {
                Ok(response) => {
                    return Ok(response);
                }
                Err(error) => {
                    provider_errors.insert(provider_name.to_string(), error);
                }
            }
        }
        Err(ErrorDetails::ModelProvidersExhausted { provider_errors }.into())
    }

    /// Get batch status method (when model supports batch capability)
    #[instrument(skip_all)]
    pub async fn get_batch(
        &self,
        batch_id: &str,
        model_name: &str,
        clients: &InferenceClients<'_>,
    ) -> Result<crate::openai_batch::OpenAIBatchObject, Error> {
        // Verify this model supports batch operations
        if !self.supports_endpoint(EndpointCapability::Batch) {
            return Err(Error::new(ErrorDetails::CapabilityNotSupported {
                capability: EndpointCapability::Batch.as_str().to_string(),
                provider: model_name.to_string(),
            }));
        }

        let mut provider_errors: HashMap<String, Error> = HashMap::new();
        for provider_name in &self.routing {
            let provider = self.providers.get(provider_name).ok_or_else(|| {
                Error::new(ErrorDetails::ProviderNotFound {
                    provider_name: provider_name.to_string(),
                })
            })?;

            let response = provider
                .get_batch(batch_id, clients.http_client, clients.credentials)
                .await;
            match response {
                Ok(response) => {
                    return Ok(response);
                }
                Err(error) => {
                    provider_errors.insert(provider_name.to_string(), error);
                }
            }
        }
        Err(ErrorDetails::ModelProvidersExhausted { provider_errors }.into())
    }

    /// Get batch file method (when model supports batch capability)
    #[instrument(skip_all)]
    pub async fn get_batch_file(
        &self,
        file_id: &str,
        model_name: &str,
        clients: &InferenceClients<'_>,
    ) -> Result<crate::openai_batch::OpenAIFileObject, Error> {
        // Verify this model supports batch operations
        if !self.supports_endpoint(EndpointCapability::Batch) {
            return Err(Error::new(ErrorDetails::CapabilityNotSupported {
                capability: EndpointCapability::Batch.as_str().to_string(),
                provider: model_name.to_string(),
            }));
        }

        let mut provider_errors: HashMap<String, Error> = HashMap::new();
        for provider_name in &self.routing {
            let provider = self.providers.get(provider_name).ok_or_else(|| {
                Error::new(ErrorDetails::ProviderNotFound {
                    provider_name: provider_name.to_string(),
                })
            })?;

            let response = provider
                .get_file(file_id, clients.http_client, clients.credentials)
                .await;
            match response {
                Ok(response) => {
                    return Ok(response);
                }
                Err(error) => {
                    provider_errors.insert(provider_name.to_string(), error);
                }
            }
        }
        Err(ErrorDetails::ModelProvidersExhausted { provider_errors }.into())
    }

    /// Get batch file content method (when model supports batch capability)
    #[instrument(skip_all)]
    pub async fn get_batch_file_content(
        &self,
        file_id: &str,
        model_name: &str,
        clients: &InferenceClients<'_>,
    ) -> Result<Vec<u8>, Error> {
        // Verify this model supports batch operations
        if !self.supports_endpoint(EndpointCapability::Batch) {
            return Err(Error::new(ErrorDetails::CapabilityNotSupported {
                capability: EndpointCapability::Batch.as_str().to_string(),
                provider: model_name.to_string(),
            }));
        }

        let mut provider_errors: HashMap<String, Error> = HashMap::new();
        for provider_name in &self.routing {
            let provider = self.providers.get(provider_name).ok_or_else(|| {
                Error::new(ErrorDetails::ProviderNotFound {
                    provider_name: provider_name.to_string(),
                })
            })?;

            let response = provider
                .get_file_content(file_id, clients.http_client, clients.credentials)
                .await;
            match response {
                Ok(response) => {
                    return Ok(response);
                }
                Err(error) => {
                    provider_errors.insert(provider_name.to_string(), error);
                }
            }
        }
        Err(ErrorDetails::ModelProvidersExhausted { provider_errors }.into())
    }

    /// Delete batch file method (when model supports batch capability)
    #[instrument(skip_all)]
    pub async fn delete_batch_file(
        &self,
        file_id: &str,
        model_name: &str,
        clients: &InferenceClients<'_>,
    ) -> Result<crate::openai_batch::OpenAIFileObject, Error> {
        // Verify this model supports batch operations
        if !self.supports_endpoint(EndpointCapability::Batch) {
            return Err(Error::new(ErrorDetails::CapabilityNotSupported {
                capability: EndpointCapability::Batch.as_str().to_string(),
                provider: model_name.to_string(),
            }));
        }

        let mut provider_errors: HashMap<String, Error> = HashMap::new();
        for provider_name in &self.routing {
            let provider = self.providers.get(provider_name).ok_or_else(|| {
                Error::new(ErrorDetails::ProviderNotFound {
                    provider_name: provider_name.to_string(),
                })
            })?;

            let response = provider
                .delete_file(file_id, clients.http_client, clients.credentials)
                .await;
            match response {
                Ok(response) => {
                    return Ok(response);
                }
                Err(error) => {
                    provider_errors.insert(provider_name.to_string(), error);
                }
            }
        }
        Err(ErrorDetails::ModelProvidersExhausted { provider_errors }.into())
    }

    /// List batches method (when model supports batch capability)
    #[instrument(skip_all)]
    pub async fn list_batches(
        &self,
        params: crate::openai_batch::ListBatchesParams,
        model_name: &str,
        clients: &InferenceClients<'_>,
    ) -> Result<crate::openai_batch::ListBatchesResponse, Error> {
        // Verify this model supports batch operations
        if !self.supports_endpoint(EndpointCapability::Batch) {
            return Err(Error::new(ErrorDetails::CapabilityNotSupported {
                capability: EndpointCapability::Batch.as_str().to_string(),
                provider: model_name.to_string(),
            }));
        }

        let mut provider_errors: HashMap<String, Error> = HashMap::new();
        for provider_name in &self.routing {
            let provider = self.providers.get(provider_name).ok_or_else(|| {
                Error::new(ErrorDetails::ProviderNotFound {
                    provider_name: provider_name.to_string(),
                })
            })?;

            let response = provider
                .list_batches(params.clone(), clients.http_client, clients.credentials)
                .await;
            match response {
                Ok(response) => {
                    return Ok(response);
                }
                Err(error) => {
                    provider_errors.insert(provider_name.to_string(), error);
                }
            }
        }
        Err(ErrorDetails::ModelProvidersExhausted { provider_errors }.into())
    }

    /// Cancel batch method (when model supports batch capability)
    #[instrument(skip_all)]
    pub async fn cancel_batch(
        &self,
        batch_id: &str,
        model_name: &str,
        clients: &InferenceClients<'_>,
    ) -> Result<crate::openai_batch::OpenAIBatchObject, Error> {
        // Verify this model supports batch operations
        if !self.supports_endpoint(EndpointCapability::Batch) {
            return Err(Error::new(ErrorDetails::CapabilityNotSupported {
                capability: EndpointCapability::Batch.as_str().to_string(),
                provider: model_name.to_string(),
            }));
        }

        let mut provider_errors: HashMap<String, Error> = HashMap::new();
        for provider_name in &self.routing {
            let provider = self.providers.get(provider_name).ok_or_else(|| {
                Error::new(ErrorDetails::ProviderNotFound {
                    provider_name: provider_name.to_string(),
                })
            })?;

            let response = provider
                .cancel_batch(batch_id, clients.http_client, clients.credentials)
                .await;
            match response {
                Ok(response) => {
                    return Ok(response);
                }
                Err(error) => {
                    provider_errors.insert(provider_name.to_string(), error);
                }
            }
        }
        Err(ErrorDetails::ModelProvidersExhausted { provider_errors }.into())
    }
}

async fn stream_with_cache_write(
    raw_request: String,
    model_request: ModelProviderRequest<'_>,
    clients: &InferenceClients<'_>,
    mut stream: PeekableProviderInferenceResponseStream,
) -> Result<PeekableProviderInferenceResponseStream, Error> {
    let cache_key = model_request.get_cache_key()?;
    let clickhouse_info = clients.clickhouse_connection_info.clone();
    Ok((Box::pin(async_stream::stream! {
        let mut buffer = vec![];
        let mut errored = false;
        while let Some(chunk) = stream.next().await {
            if !errored {
                match chunk.as_ref() {
                    Ok(chunk) => {
                        buffer.push(chunk.clone());
                    }
                    Err(e) => {
                        tracing::warn!("Skipping cache write for stream response due to error in stream: {e}");
                        errored = true;
                    }
                }
            }
            yield chunk;
        }
        if !errored {
            let usage = consolidate_usage(&buffer);
            let _ = start_cache_write_streaming(
                &clickhouse_info,
                cache_key,
                buffer,
                &raw_request,
                &usage,
            );
        }
    }) as ProviderInferenceResponseStreamInner).peekable())
}

fn consolidate_usage(chunks: &[ProviderInferenceResponseChunk]) -> Usage {
    let mut input_tokens = 0;
    let mut output_tokens = 0;
    for chunk in chunks {
        if let Some(usage) = &chunk.usage {
            input_tokens += usage.input_tokens;
            output_tokens += usage.output_tokens;
        }
    }
    Usage {
        input_tokens,
        output_tokens,
    }
}

#[derive(Debug, Deserialize)]
pub(crate) struct UninitializedModelProvider {
    #[serde(flatten)]
    pub config: UninitializedProviderConfig,
    pub extra_body: Option<ExtraBodyConfig>,
    pub extra_headers: Option<ExtraHeadersConfig>,
}

#[derive(Debug)]
pub struct ModelProvider {
    pub name: Arc<str>,
    pub config: ProviderConfig,
    pub extra_headers: Option<ExtraHeadersConfig>,
    pub extra_body: Option<ExtraBodyConfig>,
}

impl ModelProvider {
    /// The name to report in the OTEL `gen_ai.system` attribute
    fn genai_system_name(&self) -> &'static str {
        match &self.config {
            ProviderConfig::Anthropic(_) => "anthropic",
            ProviderConfig::AWSBedrock(_) => "aws_bedrock",
            ProviderConfig::AWSSagemaker(_) => "aws_sagemaker",
            ProviderConfig::Azure(_) => "azure",
            ProviderConfig::Fireworks(_) => "fireworks",
            ProviderConfig::GCPVertexAnthropic(_) => "gcp_vertex_anthropic",
            ProviderConfig::GCPVertexGemini(_) => "gcp_vertex_gemini",
            ProviderConfig::GoogleAIStudioGemini(_) => "google_ai_studio_gemini",
            ProviderConfig::Hyperbolic(_) => "hyperbolic",
            ProviderConfig::Mistral(_) => "mistral",
            ProviderConfig::OpenAI(_) => "openai",
            ProviderConfig::OpenRouter(_) => "openrouter",
            ProviderConfig::Together(_) => "together",
            ProviderConfig::VLLM(_) => "vllm",
            ProviderConfig::XAI(_) => "xai",
            ProviderConfig::TGI(_) => "tgi",
            ProviderConfig::SGLang(_) => "sglang",
            ProviderConfig::DeepSeek(_) => "deepseek",
            #[cfg(any(test, feature = "e2e_tests"))]
            ProviderConfig::Dummy(_) => "dummy",
        }
    }

    /// The model name to report in the OTEL `gen_ai.request.model` attribute
    fn genai_model_name(&self) -> Option<&str> {
        match &self.config {
            ProviderConfig::Anthropic(provider) => Some(provider.model_name()),
            ProviderConfig::AWSBedrock(provider) => Some(provider.model_id()),
            // SageMaker doesn't have a meaningful model name concept, as we just invoke an endpoint
            ProviderConfig::AWSSagemaker(_) => None,
            ProviderConfig::Azure(provider) => Some(provider.deployment_id()),
            ProviderConfig::Fireworks(provider) => Some(provider.model_name()),
            ProviderConfig::GCPVertexAnthropic(provider) => Some(provider.model_id()),
            ProviderConfig::GCPVertexGemini(provider) => Some(provider.model_id()),
            ProviderConfig::GoogleAIStudioGemini(provider) => Some(provider.model_name()),
            ProviderConfig::Hyperbolic(provider) => Some(provider.model_name()),
            ProviderConfig::Mistral(provider) => Some(provider.model_name()),
            ProviderConfig::OpenAI(provider) => Some(provider.model_name()),
            ProviderConfig::OpenRouter(provider) => Some(provider.model_name()),
            ProviderConfig::Together(provider) => Some(provider.model_name()),
            ProviderConfig::VLLM(provider) => Some(provider.model_name()),
            ProviderConfig::XAI(provider) => Some(provider.model_name()),
            // TGI doesn't have a meaningful model name
            ProviderConfig::TGI(_) => None,
            ProviderConfig::SGLang(provider) => Some(provider.model_name()),
            ProviderConfig::DeepSeek(provider) => Some(provider.model_name()),
            #[cfg(any(test, feature = "e2e_tests"))]
            ProviderConfig::Dummy(provider) => Some(provider.model_name()),
        }
    }
}

impl From<&ModelProvider> for ModelProviderRequestInfo {
    fn from(val: &ModelProvider) -> Self {
        ModelProviderRequestInfo {
            provider_name: val.name.clone(),
            extra_headers: val.extra_headers.clone(),
            extra_body: val.extra_body.clone(),
        }
    }
}

#[derive(Clone, Debug)]
pub struct ModelProviderRequestInfo {
    pub provider_name: Arc<str>,
    pub extra_headers: Option<ExtraHeadersConfig>,
    pub extra_body: Option<ExtraBodyConfig>,
}

#[derive(Debug)]
pub enum ProviderConfig {
    Anthropic(AnthropicProvider),
    AWSBedrock(AWSBedrockProvider),
    AWSSagemaker(AWSSagemakerProvider),
    Azure(AzureProvider),
    DeepSeek(DeepSeekProvider),
    Fireworks(FireworksProvider),
    GCPVertexAnthropic(GCPVertexAnthropicProvider),
    GCPVertexGemini(GCPVertexGeminiProvider),
    GoogleAIStudioGemini(GoogleAIStudioGeminiProvider),
    Hyperbolic(HyperbolicProvider),
    Mistral(MistralProvider),
    OpenAI(OpenAIProvider),
    OpenRouter(OpenRouterProvider),
    SGLang(SGLangProvider),
    TGI(TGIProvider),
    Together(TogetherProvider),
    VLLM(VLLMProvider),
    XAI(XAIProvider),
    #[cfg(any(test, feature = "e2e_tests"))]
    Dummy(DummyProvider),
}

/// Contains all providers which implement `SelfHostedProvider` - these providers
/// can be used as the target provider hosted by AWS Sagemaker
#[derive(Debug, Deserialize)]
#[serde(rename_all = "lowercase")]
#[serde(deny_unknown_fields)]
pub enum HostedProviderKind {
    OpenAI,
    TGI,
}

#[derive(Debug, TensorZeroDeserialize, VariantNames)]
#[strum(serialize_all = "lowercase")]
#[serde(tag = "type")]
#[serde(rename_all = "lowercase")]
#[serde(deny_unknown_fields)]
pub(super) enum UninitializedProviderConfig {
    Anthropic {
        model_name: String,
        api_key_location: Option<CredentialLocation>,
    },
    #[strum(serialize = "aws_bedrock")]
    #[serde(rename = "aws_bedrock")]
    AWSBedrock {
        model_id: String,
        region: Option<String>,
        #[serde(default)]
        allow_auto_detect_region: bool,
    },
    #[strum(serialize = "aws_sagemaker")]
    #[serde(rename = "aws_sagemaker")]
    AWSSagemaker {
        endpoint_name: String,
        model_name: String,
        region: Option<String>,
        #[serde(default)]
        allow_auto_detect_region: bool,
        hosted_provider: HostedProviderKind,
    },
    Azure {
        deployment_id: String,
        endpoint: Url,
        api_key_location: Option<CredentialLocation>,
    },
    #[strum(serialize = "gcp_vertex_anthropic")]
    #[serde(rename = "gcp_vertex_anthropic")]
    GCPVertexAnthropic {
        model_id: String,
        location: String,
        project_id: String,
        credential_location: Option<CredentialLocation>,
    },
    #[strum(serialize = "gcp_vertex_gemini")]
    #[serde(rename = "gcp_vertex_gemini")]
    GCPVertexGemini {
        model_id: String,
        location: String,
        project_id: String,
        credential_location: Option<CredentialLocation>,
    },
    #[strum(serialize = "google_ai_studio_gemini")]
    #[serde(rename = "google_ai_studio_gemini")]
    GoogleAIStudioGemini {
        model_name: String,
        api_key_location: Option<CredentialLocation>,
    },
    Hyperbolic {
        model_name: String,
        api_key_location: Option<CredentialLocation>,
    },
    #[strum(serialize = "fireworks")]
    #[serde(rename = "fireworks")]
    Fireworks {
        model_name: String,
        api_key_location: Option<CredentialLocation>,
        #[serde(default = "crate::inference::providers::fireworks::default_parse_think_blocks")]
        parse_think_blocks: bool,
    },
    Mistral {
        model_name: String,
        api_key_location: Option<CredentialLocation>,
    },
    OpenAI {
        model_name: String,
        api_base: Option<Url>,
        api_key_location: Option<CredentialLocation>,
    },
    OpenRouter {
        model_name: String,
        api_base: Option<Url>,
        api_key_location: Option<CredentialLocation>,
    },
    Together {
        model_name: String,
        api_key_location: Option<CredentialLocation>,
        #[serde(default = "crate::inference::providers::together::default_parse_think_blocks")]
        parse_think_blocks: bool,
    },
    #[expect(clippy::upper_case_acronyms)]
    VLLM {
        model_name: String,
        api_base: Url,
        api_key_location: Option<CredentialLocation>,
    },
    #[expect(clippy::upper_case_acronyms)]
    XAI {
        model_name: String,
        api_key_location: Option<CredentialLocation>,
    },
    #[expect(clippy::upper_case_acronyms)]
    TGI {
        api_base: Url,
        api_key_location: Option<CredentialLocation>,
    },
    SGLang {
        model_name: String,
        api_base: Url,
        api_key_location: Option<CredentialLocation>,
    },
    DeepSeek {
        model_name: String,
        api_key_location: Option<CredentialLocation>,
    },
    #[cfg(any(test, feature = "e2e_tests"))]
    Dummy {
        model_name: String,
        api_key_location: Option<CredentialLocation>,
    },
}

impl UninitializedProviderConfig {
    pub fn load(self, provider_types: &ProviderTypesConfig) -> Result<ProviderConfig, Error> {
        Ok(match self {
            UninitializedProviderConfig::Anthropic {
                model_name,
                api_key_location,
            } => ProviderConfig::Anthropic(AnthropicProvider::new(model_name, api_key_location)?),
            UninitializedProviderConfig::AWSBedrock {
                model_id,
                region,
                allow_auto_detect_region,
            } => {
                let region = region.map(aws_types::region::Region::new);
                if region.is_none() && !allow_auto_detect_region {
                    return Err(Error::new(ErrorDetails::Config { message: "AWS bedrock provider requires a region to be provided, or `allow_auto_detect_region = true`.".to_string() }));
                }

                // NB: We need to make an async call here to initialize the AWS Bedrock client.

                let provider = tokio::task::block_in_place(move || {
                    tokio::runtime::Handle::current()
                        .block_on(async { AWSBedrockProvider::new(model_id, region).await })
                })?;

                ProviderConfig::AWSBedrock(provider)
            }
            UninitializedProviderConfig::AWSSagemaker {
                endpoint_name,
                region,
                allow_auto_detect_region,
                model_name,
                hosted_provider,
            } => {
                let region = region.map(aws_types::region::Region::new);
                if region.is_none() && !allow_auto_detect_region {
                    return Err(Error::new(ErrorDetails::Config { message: "AWS Sagemaker provider requires a region to be provided, or `allow_auto_detect_region = true`.".to_string() }));
                }

                let self_hosted: Box<dyn WrappedProvider + Send + Sync + 'static> =
                    match hosted_provider {
                        HostedProviderKind::OpenAI => Box::new(OpenAIProvider::new(
                            model_name,
                            None,
                            Some(CredentialLocation::None),
                        )?),
                        HostedProviderKind::TGI => Box::new(TGIProvider::new(
                            Url::parse("http://tensorzero-unreachable-domain-please-file-a-bug-report.invalid").map_err(|e| {
                                Error::new(ErrorDetails::InternalError { message: format!("Failed to parse fake TGI endpoint: `{e}`. This should never happen. Please file a bug report: https://github.com/tensorzero/tensorzero/issues/new") })
                            })?,
                            Some(CredentialLocation::None),
                        )?),
                    };
                // NB: We need to make an async call here to initialize the AWS Sagemaker client.

                let provider = tokio::task::block_in_place(move || {
                    tokio::runtime::Handle::current().block_on(async {
                        AWSSagemakerProvider::new(endpoint_name, self_hosted, region).await
                    })
                })?;

                ProviderConfig::AWSSagemaker(provider)
            }
            UninitializedProviderConfig::Azure {
                deployment_id,
                endpoint,
                api_key_location,
            } => ProviderConfig::Azure(AzureProvider::new(
                deployment_id,
                endpoint,
                api_key_location,
            )?),
            UninitializedProviderConfig::Fireworks {
                model_name,
                api_key_location,
                parse_think_blocks,
            } => ProviderConfig::Fireworks(FireworksProvider::new(
                model_name,
                api_key_location,
                parse_think_blocks,
            )?),
            UninitializedProviderConfig::GCPVertexAnthropic {
                model_id,
                location,
                project_id,
                credential_location: api_key_location,
            } => ProviderConfig::GCPVertexAnthropic(tokio::task::block_in_place(move || {
                tokio::runtime::Handle::current().block_on(async {
                    GCPVertexAnthropicProvider::new(
                        model_id,
                        location,
                        project_id,
                        api_key_location,
                    )
                    .await
                })
            })?),
            UninitializedProviderConfig::GCPVertexGemini {
                model_id,
                location,
                project_id,
                credential_location: api_key_location,
            } => ProviderConfig::GCPVertexGemini(tokio::task::block_in_place(move || {
                tokio::runtime::Handle::current().block_on(async {
                    GCPVertexGeminiProvider::new(
                        model_id,
                        location,
                        project_id,
                        api_key_location,
                        provider_types,
                    )
                    .await
                })
            })?),
            UninitializedProviderConfig::GoogleAIStudioGemini {
                model_name,
                api_key_location,
            } => ProviderConfig::GoogleAIStudioGemini(GoogleAIStudioGeminiProvider::new(
                model_name,
                api_key_location,
            )?),
            UninitializedProviderConfig::Hyperbolic {
                model_name,
                api_key_location,
            } => ProviderConfig::Hyperbolic(HyperbolicProvider::new(model_name, api_key_location)?),
            UninitializedProviderConfig::Mistral {
                model_name,
                api_key_location,
            } => ProviderConfig::Mistral(MistralProvider::new(model_name, api_key_location)?),
            UninitializedProviderConfig::OpenAI {
                model_name,
                api_base,
                api_key_location,
            } => {
                ProviderConfig::OpenAI(OpenAIProvider::new(model_name, api_base, api_key_location)?)
            }
            UninitializedProviderConfig::OpenRouter {
                model_name,
                api_base,
                api_key_location,
            } => ProviderConfig::OpenRouter(OpenRouterProvider::new(
                model_name,
                api_base,
                api_key_location,
            )?),
            UninitializedProviderConfig::Together {
                model_name,
                api_key_location,
                parse_think_blocks,
            } => ProviderConfig::Together(TogetherProvider::new(
                model_name,
                api_key_location,
                parse_think_blocks,
            )?),
            UninitializedProviderConfig::VLLM {
                model_name,
                api_base,
                api_key_location,
            } => ProviderConfig::VLLM(VLLMProvider::new(model_name, api_base, api_key_location)?),
            UninitializedProviderConfig::XAI {
                model_name,
                api_key_location,
            } => ProviderConfig::XAI(XAIProvider::new(model_name, api_key_location)?),
            UninitializedProviderConfig::SGLang {
                model_name,
                api_base,
                api_key_location,
            } => {
                ProviderConfig::SGLang(SGLangProvider::new(model_name, api_base, api_key_location)?)
            }
            UninitializedProviderConfig::TGI {
                api_base,
                api_key_location,
            } => ProviderConfig::TGI(TGIProvider::new(api_base, api_key_location)?),
            UninitializedProviderConfig::DeepSeek {
                model_name,
                api_key_location,
            } => ProviderConfig::DeepSeek(DeepSeekProvider::new(model_name, api_key_location)?),
            #[cfg(any(test, feature = "e2e_tests"))]
            UninitializedProviderConfig::Dummy {
                model_name,
                api_key_location,
            } => ProviderConfig::Dummy(DummyProvider::new(model_name, api_key_location)?),
        })
    }
}

impl ModelProvider {
    #[tracing::instrument(skip_all, fields(provider_name = &*self.name, otel.name = "model_provider_inference",
        gen_ai.operation.name = "chat",
        gen_ai.system = self.genai_system_name(),
        gen_ai.request.model = self.genai_model_name(),
    stream = false))]
    async fn infer(
        &self,
        request: ModelProviderRequest<'_>,
        client: &Client,
        api_keys: &InferenceCredentials,
    ) -> Result<ProviderInferenceResponse, Error> {
        match &self.config {
            ProviderConfig::Anthropic(provider) => {
                provider.infer(request, client, api_keys, self).await
            }
            ProviderConfig::AWSBedrock(provider) => {
                provider.infer(request, client, api_keys, self).await
            }
            ProviderConfig::AWSSagemaker(provider) => {
                provider.infer(request, client, api_keys, self).await
            }
            ProviderConfig::Azure(provider) => {
                provider.infer(request, client, api_keys, self).await
            }
            ProviderConfig::Fireworks(provider) => {
                provider.infer(request, client, api_keys, self).await
            }
            ProviderConfig::GCPVertexAnthropic(provider) => {
                provider.infer(request, client, api_keys, self).await
            }
            ProviderConfig::GCPVertexGemini(provider) => {
                provider.infer(request, client, api_keys, self).await
            }
            ProviderConfig::GoogleAIStudioGemini(provider) => {
                provider.infer(request, client, api_keys, self).await
            }
            ProviderConfig::Hyperbolic(provider) => {
                provider.infer(request, client, api_keys, self).await
            }
            ProviderConfig::Mistral(provider) => {
                provider.infer(request, client, api_keys, self).await
            }
            ProviderConfig::OpenAI(provider) => {
                provider.infer(request, client, api_keys, self).await
            }
            ProviderConfig::OpenRouter(provider) => {
                provider.infer(request, client, api_keys, self).await
            }
            ProviderConfig::Together(provider) => {
                provider.infer(request, client, api_keys, self).await
            }
            ProviderConfig::SGLang(provider) => {
                provider.infer(request, client, api_keys, self).await
            }
            ProviderConfig::VLLM(provider) => provider.infer(request, client, api_keys, self).await,
            ProviderConfig::XAI(provider) => provider.infer(request, client, api_keys, self).await,
            ProviderConfig::TGI(provider) => provider.infer(request, client, api_keys, self).await,
            ProviderConfig::DeepSeek(provider) => {
                provider.infer(request, client, api_keys, self).await
            }
            #[cfg(any(test, feature = "e2e_tests"))]
            ProviderConfig::Dummy(provider) => {
                provider.infer(request, client, api_keys, self).await
            }
        }
    }

    #[tracing::instrument(skip_all, fields(provider_name = &*self.name, otel.name = "model_provider_inference",
        gen_ai.operation.name = "chat",
        gen_ai.system = self.genai_system_name(),
        gen_ai.request.model = self.genai_model_name(),
    stream = true))]
    async fn infer_stream(
        &self,
        request: ModelProviderRequest<'_>,
        client: &Client,
        api_keys: &InferenceCredentials,
    ) -> Result<
        (
            tracing_futures::Instrumented<PeekableProviderInferenceResponseStream>,
            String,
        ),
        Error,
    > {
        let (stream, raw_request) = match &self.config {
            ProviderConfig::Anthropic(provider) => {
                provider.infer_stream(request, client, api_keys, self).await
            }
            ProviderConfig::AWSBedrock(provider) => {
                provider.infer_stream(request, client, api_keys, self).await
            }
            ProviderConfig::AWSSagemaker(provider) => {
                provider.infer_stream(request, client, api_keys, self).await
            }
            ProviderConfig::Azure(provider) => {
                provider.infer_stream(request, client, api_keys, self).await
            }
            ProviderConfig::Fireworks(provider) => {
                provider.infer_stream(request, client, api_keys, self).await
            }
            ProviderConfig::GCPVertexAnthropic(provider) => {
                provider.infer_stream(request, client, api_keys, self).await
            }
            ProviderConfig::GCPVertexGemini(provider) => {
                provider.infer_stream(request, client, api_keys, self).await
            }
            ProviderConfig::GoogleAIStudioGemini(provider) => {
                provider.infer_stream(request, client, api_keys, self).await
            }
            ProviderConfig::Hyperbolic(provider) => {
                provider.infer_stream(request, client, api_keys, self).await
            }
            ProviderConfig::Mistral(provider) => {
                provider.infer_stream(request, client, api_keys, self).await
            }
            ProviderConfig::OpenAI(provider) => {
                provider.infer_stream(request, client, api_keys, self).await
            }
            ProviderConfig::OpenRouter(provider) => {
                provider.infer_stream(request, client, api_keys, self).await
            }
            ProviderConfig::Together(provider) => {
                provider.infer_stream(request, client, api_keys, self).await
            }
            ProviderConfig::SGLang(provider) => {
                provider.infer_stream(request, client, api_keys, self).await
            }
            ProviderConfig::XAI(provider) => {
                provider.infer_stream(request, client, api_keys, self).await
            }
            ProviderConfig::VLLM(provider) => {
                provider.infer_stream(request, client, api_keys, self).await
            }
            ProviderConfig::TGI(provider) => {
                provider.infer_stream(request, client, api_keys, self).await
            }
            ProviderConfig::DeepSeek(provider) => {
                provider.infer_stream(request, client, api_keys, self).await
            }
            #[cfg(any(test, feature = "e2e_tests"))]
            ProviderConfig::Dummy(provider) => {
                provider.infer_stream(request, client, api_keys, self).await
            }
        }?;

        // Attach the current `model_provider_inference` span to the stream.
        // This will cause the span to be entered every time the stream is polled,
        // extending the lifetime of the span in OpenTelemetry to include the entire
        // duration of the response stream.
        Ok((stream.instrument(Span::current()), raw_request))
    }

    async fn start_batch_inference<'a>(
        &self,
        requests: &'a [ModelInferenceRequest<'a>],
        client: &'a Client,
        api_keys: &'a InferenceCredentials,
    ) -> Result<StartBatchProviderInferenceResponse, Error> {
        match &self.config {
            ProviderConfig::Anthropic(provider) => {
                provider
                    .start_batch_inference(requests, client, api_keys)
                    .await
            }
            ProviderConfig::AWSBedrock(provider) => {
                provider
                    .start_batch_inference(requests, client, api_keys)
                    .await
            }
            ProviderConfig::AWSSagemaker(provider) => {
                provider
                    .start_batch_inference(requests, client, api_keys)
                    .await
            }
            ProviderConfig::Azure(provider) => {
                provider
                    .start_batch_inference(requests, client, api_keys)
                    .await
            }
            ProviderConfig::Fireworks(provider) => {
                provider
                    .start_batch_inference(requests, client, api_keys)
                    .await
            }
            ProviderConfig::GCPVertexAnthropic(provider) => {
                provider
                    .start_batch_inference(requests, client, api_keys)
                    .await
            }
            ProviderConfig::GCPVertexGemini(provider) => {
                provider
                    .start_batch_inference(requests, client, api_keys)
                    .await
            }
            ProviderConfig::GoogleAIStudioGemini(provider) => {
                provider
                    .start_batch_inference(requests, client, api_keys)
                    .await
            }
            ProviderConfig::Hyperbolic(provider) => {
                provider
                    .start_batch_inference(requests, client, api_keys)
                    .await
            }
            ProviderConfig::Mistral(provider) => {
                provider
                    .start_batch_inference(requests, client, api_keys)
                    .await
            }
            ProviderConfig::OpenAI(provider) => {
                provider
                    .start_batch_inference(requests, client, api_keys)
                    .await
            }
            ProviderConfig::OpenRouter(provider) => {
                provider
                    .start_batch_inference(requests, client, api_keys)
                    .await
            }
            ProviderConfig::Together(provider) => {
                provider
                    .start_batch_inference(requests, client, api_keys)
                    .await
            }
            ProviderConfig::SGLang(provider) => {
                provider
                    .start_batch_inference(requests, client, api_keys)
                    .await
            }
            ProviderConfig::VLLM(provider) => {
                provider
                    .start_batch_inference(requests, client, api_keys)
                    .await
            }
            ProviderConfig::XAI(provider) => {
                provider
                    .start_batch_inference(requests, client, api_keys)
                    .await
            }
            ProviderConfig::DeepSeek(provider) => {
                provider
                    .start_batch_inference(requests, client, api_keys)
                    .await
            }
            ProviderConfig::TGI(provider) => {
                provider
                    .start_batch_inference(requests, client, api_keys)
                    .await
            }
            #[cfg(any(test, feature = "e2e_tests"))]
            ProviderConfig::Dummy(provider) => {
                provider
                    .start_batch_inference(requests, client, api_keys)
                    .await
            }
        }
    }

    pub async fn poll_batch_inference<'a>(
        &self,
        batch_request: &'a BatchRequestRow<'_>,
        http_client: &'a reqwest::Client,
        dynamic_api_keys: &'a InferenceCredentials,
    ) -> Result<PollBatchInferenceResponse, Error> {
        match &self.config {
            ProviderConfig::Anthropic(provider) => {
                provider
                    .poll_batch_inference(batch_request, http_client, dynamic_api_keys)
                    .await
            }
            ProviderConfig::AWSBedrock(provider) => {
                provider
                    .poll_batch_inference(batch_request, http_client, dynamic_api_keys)
                    .await
            }
            ProviderConfig::AWSSagemaker(provider) => {
                provider
                    .poll_batch_inference(batch_request, http_client, dynamic_api_keys)
                    .await
            }
            ProviderConfig::Azure(provider) => {
                provider
                    .poll_batch_inference(batch_request, http_client, dynamic_api_keys)
                    .await
            }
            ProviderConfig::Fireworks(provider) => {
                provider
                    .poll_batch_inference(batch_request, http_client, dynamic_api_keys)
                    .await
            }
            ProviderConfig::GCPVertexAnthropic(provider) => {
                provider
                    .poll_batch_inference(batch_request, http_client, dynamic_api_keys)
                    .await
            }
            ProviderConfig::GCPVertexGemini(provider) => {
                provider
                    .poll_batch_inference(batch_request, http_client, dynamic_api_keys)
                    .await
            }
            ProviderConfig::GoogleAIStudioGemini(provider) => {
                provider
                    .poll_batch_inference(batch_request, http_client, dynamic_api_keys)
                    .await
            }
            ProviderConfig::Hyperbolic(provider) => {
                provider
                    .poll_batch_inference(batch_request, http_client, dynamic_api_keys)
                    .await
            }
            ProviderConfig::Mistral(provider) => {
                provider
                    .poll_batch_inference(batch_request, http_client, dynamic_api_keys)
                    .await
            }
            ProviderConfig::OpenAI(provider) => {
                provider
                    .poll_batch_inference(batch_request, http_client, dynamic_api_keys)
                    .await
            }
            ProviderConfig::OpenRouter(provider) => {
                provider
                    .poll_batch_inference(batch_request, http_client, dynamic_api_keys)
                    .await
            }
            ProviderConfig::TGI(provider) => {
                provider
                    .poll_batch_inference(batch_request, http_client, dynamic_api_keys)
                    .await
            }
            ProviderConfig::Together(provider) => {
                provider
                    .poll_batch_inference(batch_request, http_client, dynamic_api_keys)
                    .await
            }
            ProviderConfig::SGLang(provider) => {
                provider
                    .poll_batch_inference(batch_request, http_client, dynamic_api_keys)
                    .await
            }
            ProviderConfig::VLLM(provider) => {
                provider
                    .poll_batch_inference(batch_request, http_client, dynamic_api_keys)
                    .await
            }
            ProviderConfig::XAI(provider) => {
                provider
                    .poll_batch_inference(batch_request, http_client, dynamic_api_keys)
                    .await
            }
            ProviderConfig::DeepSeek(provider) => {
                provider
                    .poll_batch_inference(batch_request, http_client, dynamic_api_keys)
                    .await
            }
            #[cfg(any(test, feature = "e2e_tests"))]
            ProviderConfig::Dummy(provider) => {
                provider
                    .poll_batch_inference(batch_request, http_client, dynamic_api_keys)
                    .await
            }
        }
    }

    /// Embedding inference method
    #[tracing::instrument(skip_all, fields(provider_name = &*self.name, otel.name = "model_provider_embedding"))]
    pub async fn embed(
        &self,
        request: &crate::embeddings::EmbeddingRequest,
        client: &Client,
        dynamic_api_keys: &InferenceCredentials,
    ) -> Result<crate::embeddings::EmbeddingProviderResponse, Error> {
        use crate::embeddings::EmbeddingProvider;

        match &self.config {
            ProviderConfig::OpenAI(provider) => {
                provider.embed(request, client, dynamic_api_keys).await
            }
            ProviderConfig::VLLM(provider) => {
                provider.embed(request, client, dynamic_api_keys).await
            }
            #[cfg(any(test, feature = "e2e_tests"))]
            ProviderConfig::Dummy(provider) => {
                provider.embed(request, client, dynamic_api_keys).await
            }
            // Other providers don't support embeddings yet
            _ => Err(Error::new(ErrorDetails::CapabilityNotSupported {
                capability: EndpointCapability::Embedding.as_str().to_string(),
                provider: self.name.to_string(),
            })),
        }
    }

    /// Audio transcription method
    #[tracing::instrument(skip_all, fields(provider_name = &*self.name, otel.name = "model_provider_audio_transcription"))]
    pub async fn transcribe(
        &self,
        request: &crate::audio::AudioTranscriptionRequest,
        client: &Client,
        dynamic_api_keys: &InferenceCredentials,
    ) -> Result<crate::audio::AudioTranscriptionProviderResponse, Error> {
        use crate::audio::AudioTranscriptionProvider;

        match &self.config {
            ProviderConfig::OpenAI(provider) => {
                provider.transcribe(request, client, dynamic_api_keys).await
            }
            #[cfg(any(test, feature = "e2e_tests"))]
            ProviderConfig::Dummy(provider) => {
                provider.transcribe(request, client, dynamic_api_keys).await
            }
            // Other providers don't support audio transcription yet
            _ => Err(Error::new(ErrorDetails::CapabilityNotSupported {
                capability: EndpointCapability::AudioTranscription.as_str().to_string(),
                provider: self.name.to_string(),
            })),
        }
    }

    /// Audio translation method
    #[tracing::instrument(skip_all, fields(provider_name = &*self.name, otel.name = "model_provider_audio_translation"))]
    pub async fn translate(
        &self,
        request: &crate::audio::AudioTranslationRequest,
        client: &Client,
        dynamic_api_keys: &InferenceCredentials,
    ) -> Result<crate::audio::AudioTranslationProviderResponse, Error> {
        use crate::audio::AudioTranslationProvider;

        match &self.config {
            ProviderConfig::OpenAI(provider) => {
                provider.translate(request, client, dynamic_api_keys).await
            }
            #[cfg(any(test, feature = "e2e_tests"))]
            ProviderConfig::Dummy(provider) => {
                provider.translate(request, client, dynamic_api_keys).await
            }
            // Other providers don't support audio translation yet
            _ => Err(Error::new(ErrorDetails::CapabilityNotSupported {
                capability: EndpointCapability::AudioTranslation.as_str().to_string(),
                provider: self.name.to_string(),
            })),
        }
    }

    /// Text-to-speech method
    #[tracing::instrument(skip_all, fields(provider_name = &*self.name, otel.name = "model_provider_text_to_speech"))]
    pub async fn generate_speech(
        &self,
        request: &crate::audio::TextToSpeechRequest,
        client: &Client,
        dynamic_api_keys: &InferenceCredentials,
    ) -> Result<crate::audio::TextToSpeechProviderResponse, Error> {
        use crate::audio::TextToSpeechProvider;

        match &self.config {
            ProviderConfig::OpenAI(provider) => {
                provider
                    .generate_speech(request, client, dynamic_api_keys)
                    .await
            }
            #[cfg(any(test, feature = "e2e_tests"))]
            ProviderConfig::Dummy(provider) => {
                provider
                    .generate_speech(request, client, dynamic_api_keys)
                    .await
            }
            // Other providers don't support text-to-speech yet
            _ => Err(Error::new(ErrorDetails::CapabilityNotSupported {
                capability: EndpointCapability::TextToSpeech.as_str().to_string(),
                provider: self.name.to_string(),
            })),
        }
    }

    /// Image generation method
    #[tracing::instrument(skip_all, fields(provider_name = &*self.name, otel.name = "model_provider_image_generation"))]
    pub async fn generate_image(
        &self,
        request: &crate::images::ImageGenerationRequest,
        client: &Client,
        dynamic_api_keys: &InferenceCredentials,
    ) -> Result<crate::images::ImageGenerationProviderResponse, Error> {
        use crate::images::ImageGenerationProvider;

        match &self.config {
            ProviderConfig::OpenAI(provider) => {
                provider
                    .generate_image(request, client, dynamic_api_keys)
                    .await
            }
            #[cfg(any(test, feature = "e2e_tests"))]
            ProviderConfig::Dummy(provider) => {
                provider
                    .generate_image(request, client, dynamic_api_keys)
                    .await
            }
            // Other providers don't support image generation yet
            _ => Err(Error::new(ErrorDetails::CapabilityNotSupported {
                capability: EndpointCapability::ImageGeneration.as_str().to_string(),
                provider: self.name.to_string(),
            })),
        }
    }

    /// Image edit method
    #[tracing::instrument(skip_all, fields(provider_name = &*self.name, otel.name = "model_provider_image_edit"))]
    pub async fn edit_image(
        &self,
        request: &crate::images::ImageEditRequest,
        client: &Client,
        dynamic_api_keys: &InferenceCredentials,
    ) -> Result<crate::images::ImageEditProviderResponse, Error> {
        use crate::images::ImageEditProvider;

        match &self.config {
            ProviderConfig::OpenAI(provider) => {
                provider.edit_image(request, client, dynamic_api_keys).await
            }
            #[cfg(any(test, feature = "e2e_tests"))]
            ProviderConfig::Dummy(provider) => {
                provider.edit_image(request, client, dynamic_api_keys).await
            }
            // Other providers don't support image editing yet
            _ => Err(Error::new(ErrorDetails::CapabilityNotSupported {
                capability: EndpointCapability::ImageEdit.as_str().to_string(),
                provider: self.name.to_string(),
            })),
        }
    }

    /// Image variation method
    #[tracing::instrument(skip_all, fields(provider_name = &*self.name, otel.name = "model_provider_image_variation"))]
    pub async fn create_image_variation(
        &self,
        request: &crate::images::ImageVariationRequest,
        client: &Client,
        dynamic_api_keys: &InferenceCredentials,
    ) -> Result<crate::images::ImageVariationProviderResponse, Error> {
        use crate::images::ImageVariationProvider;

        match &self.config {
            ProviderConfig::OpenAI(provider) => {
                provider
                    .create_image_variation(request, client, dynamic_api_keys)
                    .await
            }
            #[cfg(any(test, feature = "e2e_tests"))]
            ProviderConfig::Dummy(provider) => {
                provider
                    .create_image_variation(request, client, dynamic_api_keys)
                    .await
            }
            // Other providers don't support image variations yet
            _ => Err(Error::new(ErrorDetails::CapabilityNotSupported {
                capability: EndpointCapability::ImageVariation.as_str().to_string(),
                provider: self.name.to_string(),
            })),
        }
    }

    /// Create response method
    #[tracing::instrument(skip_all, fields(provider_name = &*self.name, otel.name = "model_provider_create_response"))]
    pub async fn create_response(
        &self,
        request: &crate::responses::OpenAIResponseCreateParams,
        client: &Client,
        dynamic_api_keys: &InferenceCredentials,
    ) -> Result<crate::responses::OpenAIResponse, Error> {
        use crate::responses::ResponseProvider;

        match &self.config {
            ProviderConfig::OpenAI(provider) => {
                provider
                    .create_response(request, client, dynamic_api_keys)
                    .await
            }
            #[cfg(any(test, feature = "e2e_tests"))]
            ProviderConfig::Dummy(provider) => {
                provider
                    .create_response(request, client, dynamic_api_keys)
                    .await
            }
            // Other providers don't support responses yet
            _ => Err(Error::new(ErrorDetails::CapabilityNotSupported {
                capability: EndpointCapability::Responses.as_str().to_string(),
                provider: self.name.to_string(),
            })),
        }
    }

    /// Stream response method
    #[tracing::instrument(skip_all, fields(provider_name = &*self.name, otel.name = "model_provider_stream_response"))]
    pub async fn stream_response(
        &self,
        request: &crate::responses::OpenAIResponseCreateParams,
        client: &Client,
        dynamic_api_keys: &InferenceCredentials,
    ) -> Result<
        Box<
            dyn futures::Stream<Item = Result<crate::responses::ResponseStreamEvent, Error>>
                + Send
                + Unpin,
        >,
        Error,
    > {
        use crate::responses::ResponseProvider;

        match &self.config {
            ProviderConfig::OpenAI(provider) => {
                provider
                    .stream_response(request, client, dynamic_api_keys)
                    .await
            }
            #[cfg(any(test, feature = "e2e_tests"))]
            ProviderConfig::Dummy(provider) => {
                provider
                    .stream_response(request, client, dynamic_api_keys)
                    .await
            }
            // Other providers don't support responses yet
            _ => Err(Error::new(ErrorDetails::CapabilityNotSupported {
                capability: EndpointCapability::Responses.as_str().to_string(),
                provider: self.name.to_string(),
            })),
        }
    }

    #[tracing::instrument(skip_all, fields(provider_name = &*self.name, response_id = response_id, otel.name = "model_provider_retrieve_response"))]
    pub async fn retrieve_response(
        &self,
        response_id: &str,
        client: &reqwest::Client,
        dynamic_api_keys: &InferenceCredentials,
    ) -> Result<crate::responses::OpenAIResponse, Error> {
        use crate::responses::ResponseProvider;
        match &self.config {
            ProviderConfig::OpenAI(provider) => {
                provider
                    .retrieve_response(response_id, client, dynamic_api_keys)
                    .await
            }
            #[cfg(any(test, feature = "e2e_tests"))]
            ProviderConfig::Dummy(provider) => {
                provider
                    .retrieve_response(response_id, client, dynamic_api_keys)
                    .await
            }
            // Other providers don't support responses yet
            _ => Err(Error::new(ErrorDetails::CapabilityNotSupported {
                capability: EndpointCapability::Responses.as_str().to_string(),
                provider: self.name.to_string(),
            })),
        }
    }

    #[tracing::instrument(skip_all, fields(provider_name = &*self.name, response_id = response_id, otel.name = "model_provider_delete_response"))]
    pub async fn delete_response(
        &self,
        response_id: &str,
        client: &reqwest::Client,
        dynamic_api_keys: &InferenceCredentials,
    ) -> Result<serde_json::Value, Error> {
        use crate::responses::ResponseProvider;
        match &self.config {
            ProviderConfig::OpenAI(provider) => {
                provider
                    .delete_response(response_id, client, dynamic_api_keys)
                    .await
            }
            #[cfg(any(test, feature = "e2e_tests"))]
            ProviderConfig::Dummy(provider) => {
                provider
                    .delete_response(response_id, client, dynamic_api_keys)
                    .await
            }
            // Other providers don't support responses yet
            _ => Err(Error::new(ErrorDetails::CapabilityNotSupported {
                capability: EndpointCapability::Responses.as_str().to_string(),
                provider: self.name.to_string(),
            })),
        }
    }

    #[tracing::instrument(skip_all, fields(provider_name = &*self.name, response_id = response_id, otel.name = "model_provider_cancel_response"))]
    pub async fn cancel_response(
        &self,
        response_id: &str,
        client: &reqwest::Client,
        dynamic_api_keys: &InferenceCredentials,
    ) -> Result<crate::responses::OpenAIResponse, Error> {
        use crate::responses::ResponseProvider;
        match &self.config {
            ProviderConfig::OpenAI(provider) => {
                provider
                    .cancel_response(response_id, client, dynamic_api_keys)
                    .await
            }
            #[cfg(any(test, feature = "e2e_tests"))]
            ProviderConfig::Dummy(provider) => {
                provider
                    .cancel_response(response_id, client, dynamic_api_keys)
                    .await
            }
            // Other providers don't support responses yet
            _ => Err(Error::new(ErrorDetails::CapabilityNotSupported {
                capability: EndpointCapability::Responses.as_str().to_string(),
                provider: self.name.to_string(),
            })),
        }
    }

    #[tracing::instrument(skip_all, fields(provider_name = &*self.name, response_id = response_id, otel.name = "model_provider_list_response_input_items"))]
    pub async fn list_response_input_items(
        &self,
        response_id: &str,
        client: &reqwest::Client,
        dynamic_api_keys: &InferenceCredentials,
    ) -> Result<crate::responses::ResponseInputItemsList, Error> {
        use crate::responses::ResponseProvider;
        match &self.config {
            ProviderConfig::OpenAI(provider) => {
                provider
                    .list_response_input_items(response_id, client, dynamic_api_keys)
                    .await
            }
            #[cfg(any(test, feature = "e2e_tests"))]
            ProviderConfig::Dummy(provider) => {
                provider
                    .list_response_input_items(response_id, client, dynamic_api_keys)
                    .await
            }
            // Other providers don't support responses yet
            _ => Err(Error::new(ErrorDetails::CapabilityNotSupported {
                capability: EndpointCapability::Responses.as_str().to_string(),
                provider: self.name.to_string(),
            })),
        }
    }

<<<<<<< HEAD
    /// Upload batch file method
    #[tracing::instrument(skip_all, fields(provider_name = &*self.name, otel.name = "model_provider_upload_batch_file"))]
    pub async fn upload_batch_file(
        &self,
        content: Vec<u8>,
        filename: String,
        purpose: String,
        client: &Client,
        dynamic_api_keys: &InferenceCredentials,
    ) -> Result<crate::openai_batch::OpenAIFileObject, Error> {
        use crate::inference::providers::batch::BatchProvider;
=======
    /// Realtime session creation method
    #[tracing::instrument(skip_all, fields(provider_name = &*self.name, otel.name = "model_provider_create_realtime_session"))]
    pub async fn create_realtime_session(
        &self,
        request: &crate::realtime::RealtimeSessionRequest,
        client: &Client,
        dynamic_api_keys: &InferenceCredentials,
    ) -> Result<crate::realtime::RealtimeSessionResponse, Error> {
        use crate::realtime::RealtimeSessionProvider;
>>>>>>> 54e6fa86b9865cdd5cc65c70e0f4dd3c6423b6fc

        match &self.config {
            ProviderConfig::OpenAI(provider) => {
                provider
<<<<<<< HEAD
                    .upload_file(content, filename, purpose, client, dynamic_api_keys)
=======
                    .create_session(request, client, dynamic_api_keys)
>>>>>>> 54e6fa86b9865cdd5cc65c70e0f4dd3c6423b6fc
                    .await
            }
            #[cfg(any(test, feature = "e2e_tests"))]
            ProviderConfig::Dummy(provider) => {
                provider
<<<<<<< HEAD
                    .upload_file(content, filename, purpose, client, dynamic_api_keys)
                    .await
            }
            // Other providers don't support batch operations yet
            _ => Err(Error::new(ErrorDetails::CapabilityNotSupported {
                capability: EndpointCapability::Batch.as_str().to_string(),
=======
                    .create_session(request, client, dynamic_api_keys)
                    .await
            }
            // Other providers don't support realtime sessions yet
            _ => Err(Error::new(ErrorDetails::CapabilityNotSupported {
                capability: EndpointCapability::RealtimeSession.as_str().to_string(),
>>>>>>> 54e6fa86b9865cdd5cc65c70e0f4dd3c6423b6fc
                provider: self.name.to_string(),
            })),
        }
    }

<<<<<<< HEAD
    /// Create batch method
    #[tracing::instrument(skip_all, fields(provider_name = &*self.name, otel.name = "model_provider_create_batch"))]
    pub async fn create_batch(
        &self,
        input_file_id: String,
        endpoint: String,
        completion_window: String,
        metadata: Option<HashMap<String, String>>,
        client: &Client,
        dynamic_api_keys: &InferenceCredentials,
    ) -> Result<crate::openai_batch::OpenAIBatchObject, Error> {
        use crate::inference::providers::batch::BatchProvider;
=======
    /// Realtime transcription session creation method
    #[tracing::instrument(skip_all, fields(provider_name = &*self.name, otel.name = "model_provider_create_realtime_transcription_session"))]
    pub async fn create_realtime_transcription_session(
        &self,
        request: &crate::realtime::RealtimeTranscriptionRequest,
        client: &Client,
        dynamic_api_keys: &InferenceCredentials,
    ) -> Result<crate::realtime::RealtimeTranscriptionResponse, Error> {
        use crate::realtime::RealtimeTranscriptionProvider;
>>>>>>> 54e6fa86b9865cdd5cc65c70e0f4dd3c6423b6fc

        match &self.config {
            ProviderConfig::OpenAI(provider) => {
                provider
<<<<<<< HEAD
                    .create_batch(input_file_id, endpoint, completion_window, metadata, client, dynamic_api_keys)
=======
                    .create_transcription_session(request, client, dynamic_api_keys)
>>>>>>> 54e6fa86b9865cdd5cc65c70e0f4dd3c6423b6fc
                    .await
            }
            #[cfg(any(test, feature = "e2e_tests"))]
            ProviderConfig::Dummy(provider) => {
                provider
<<<<<<< HEAD
                    .create_batch(input_file_id, endpoint, completion_window, metadata, client, dynamic_api_keys)
                    .await
            }
            // Other providers don't support batch operations yet
            _ => Err(Error::new(ErrorDetails::CapabilityNotSupported {
                capability: EndpointCapability::Batch.as_str().to_string(),
                provider: self.name.to_string(),
            })),
        }
    }

    /// Get batch method
    #[tracing::instrument(skip_all, fields(provider_name = &*self.name, batch_id = batch_id, otel.name = "model_provider_get_batch"))]
    pub async fn get_batch(
        &self,
        batch_id: &str,
        client: &Client,
        dynamic_api_keys: &InferenceCredentials,
    ) -> Result<crate::openai_batch::OpenAIBatchObject, Error> {
        use crate::inference::providers::batch::BatchProvider;

        match &self.config {
            ProviderConfig::OpenAI(provider) => {
                provider
                    .get_batch(batch_id, client, dynamic_api_keys)
                    .await
            }
            #[cfg(any(test, feature = "e2e_tests"))]
            ProviderConfig::Dummy(provider) => {
                provider
                    .get_batch(batch_id, client, dynamic_api_keys)
                    .await
            }
            // Other providers don't support batch operations yet
            _ => Err(Error::new(ErrorDetails::CapabilityNotSupported {
                capability: EndpointCapability::Batch.as_str().to_string(),
                provider: self.name.to_string(),
            })),
        }
    }

    /// Get file method
    #[tracing::instrument(skip_all, fields(provider_name = &*self.name, file_id = file_id, otel.name = "model_provider_get_file"))]
    pub async fn get_file(
        &self,
        file_id: &str,
        client: &Client,
        dynamic_api_keys: &InferenceCredentials,
    ) -> Result<crate::openai_batch::OpenAIFileObject, Error> {
        use crate::inference::providers::batch::BatchProvider;

        match &self.config {
            ProviderConfig::OpenAI(provider) => {
                provider
                    .get_file(file_id, client, dynamic_api_keys)
                    .await
            }
            #[cfg(any(test, feature = "e2e_tests"))]
            ProviderConfig::Dummy(provider) => {
                provider
                    .get_file(file_id, client, dynamic_api_keys)
                    .await
            }
            // Other providers don't support batch operations yet
            _ => Err(Error::new(ErrorDetails::CapabilityNotSupported {
                capability: EndpointCapability::Batch.as_str().to_string(),
                provider: self.name.to_string(),
            })),
        }
    }

    /// Get file content method
    #[tracing::instrument(skip_all, fields(provider_name = &*self.name, file_id = file_id, otel.name = "model_provider_get_file_content"))]
    pub async fn get_file_content(
        &self,
        file_id: &str,
        client: &Client,
        dynamic_api_keys: &InferenceCredentials,
    ) -> Result<Vec<u8>, Error> {
        use crate::inference::providers::batch::BatchProvider;

        match &self.config {
            ProviderConfig::OpenAI(provider) => {
                provider
                    .get_file_content(file_id, client, dynamic_api_keys)
                    .await
            }
            #[cfg(any(test, feature = "e2e_tests"))]
            ProviderConfig::Dummy(provider) => {
                provider
                    .get_file_content(file_id, client, dynamic_api_keys)
                    .await
            }
            // Other providers don't support batch operations yet
            _ => Err(Error::new(ErrorDetails::CapabilityNotSupported {
                capability: EndpointCapability::Batch.as_str().to_string(),
                provider: self.name.to_string(),
            })),
        }
    }

    /// Delete file method
    #[tracing::instrument(skip_all, fields(provider_name = &*self.name, file_id = file_id, otel.name = "model_provider_delete_file"))]
    pub async fn delete_file(
        &self,
        file_id: &str,
        client: &Client,
        dynamic_api_keys: &InferenceCredentials,
    ) -> Result<crate::openai_batch::OpenAIFileObject, Error> {
        use crate::inference::providers::batch::BatchProvider;

        match &self.config {
            ProviderConfig::OpenAI(provider) => {
                provider
                    .delete_file(file_id, client, dynamic_api_keys)
                    .await
            }
            #[cfg(any(test, feature = "e2e_tests"))]
            ProviderConfig::Dummy(provider) => {
                provider
                    .delete_file(file_id, client, dynamic_api_keys)
                    .await
            }
            // Other providers don't support batch operations yet
            _ => Err(Error::new(ErrorDetails::CapabilityNotSupported {
                capability: EndpointCapability::Batch.as_str().to_string(),
                provider: self.name.to_string(),
            })),
        }
    }

    /// List batches method
    #[tracing::instrument(skip_all, fields(provider_name = &*self.name, otel.name = "model_provider_list_batches"))]
    pub async fn list_batches(
        &self,
        params: crate::openai_batch::ListBatchesParams,
        client: &Client,
        dynamic_api_keys: &InferenceCredentials,
    ) -> Result<crate::openai_batch::ListBatchesResponse, Error> {
        use crate::inference::providers::batch::BatchProvider;

        match &self.config {
            ProviderConfig::OpenAI(provider) => {
                provider
                    .list_batches(params, client, dynamic_api_keys)
                    .await
            }
            #[cfg(any(test, feature = "e2e_tests"))]
            ProviderConfig::Dummy(provider) => {
                provider
                    .list_batches(params, client, dynamic_api_keys)
                    .await
            }
            // Other providers don't support batch operations yet
            _ => Err(Error::new(ErrorDetails::CapabilityNotSupported {
                capability: EndpointCapability::Batch.as_str().to_string(),
                provider: self.name.to_string(),
            })),
        }
    }

    /// Cancel batch method
    #[tracing::instrument(skip_all, fields(provider_name = &*self.name, batch_id = batch_id, otel.name = "model_provider_cancel_batch"))]
    pub async fn cancel_batch(
        &self,
        batch_id: &str,
        client: &Client,
        dynamic_api_keys: &InferenceCredentials,
    ) -> Result<crate::openai_batch::OpenAIBatchObject, Error> {
        use crate::inference::providers::batch::BatchProvider;

        match &self.config {
            ProviderConfig::OpenAI(provider) => {
                provider
                    .cancel_batch(batch_id, client, dynamic_api_keys)
                    .await
            }
            #[cfg(any(test, feature = "e2e_tests"))]
            ProviderConfig::Dummy(provider) => {
                provider
                    .cancel_batch(batch_id, client, dynamic_api_keys)
                    .await
            }
            // Other providers don't support batch operations yet
            _ => Err(Error::new(ErrorDetails::CapabilityNotSupported {
                capability: EndpointCapability::Batch.as_str().to_string(),
=======
                    .create_transcription_session(request, client, dynamic_api_keys)
                    .await
            }
            // Other providers don't support realtime transcription yet
            _ => Err(Error::new(ErrorDetails::CapabilityNotSupported {
                capability: EndpointCapability::RealtimeTranscription
                    .as_str()
                    .to_string(),
>>>>>>> 54e6fa86b9865cdd5cc65c70e0f4dd3c6423b6fc
                provider: self.name.to_string(),
            })),
        }
    }
}

#[derive(Clone, Debug)]
pub enum CredentialLocation {
    /// Environment variable containing the actual credential
    Env(String),
    /// Environment variable containing the path to a credential file
    PathFromEnv(String),
    /// For dynamic credential resolution
    Dynamic(String),
    /// Direct path to a credential file
    Path(String),
    /// Use a provider-specific SDK to determine credentials
    Sdk,
    None,
}

impl<'de> Deserialize<'de> for CredentialLocation {
    fn deserialize<D>(deserializer: D) -> Result<Self, D::Error>
    where
        D: serde::Deserializer<'de>,
    {
        let s = String::deserialize(deserializer)?;
        if let Some(inner) = s.strip_prefix("env::") {
            Ok(CredentialLocation::Env(inner.to_string()))
        } else if let Some(inner) = s.strip_prefix("path_from_env::") {
            Ok(CredentialLocation::PathFromEnv(inner.to_string()))
        } else if let Some(inner) = s.strip_prefix("dynamic::") {
            Ok(CredentialLocation::Dynamic(inner.to_string()))
        } else if let Some(inner) = s.strip_prefix("path::") {
            Ok(CredentialLocation::Path(inner.to_string()))
        } else if s == "sdk" {
            Ok(CredentialLocation::Sdk)
        } else if s == "none" {
            Ok(CredentialLocation::None)
        } else {
            Err(serde::de::Error::custom(format!(
                "Invalid ApiKeyLocation format: {s}"
            )))
        }
    }
}

#[derive(Clone)]
pub enum Credential {
    Static(SecretString),
    FileContents(SecretString),
    Dynamic(String),
    Sdk,
    None,
    Missing,
}

/// Builds a credential type from the provided `CredentialLocation` and default location.
/// This is a convenience function that calls `get_creds_with_cache_and_fn` using
/// the `TryFrom<Credential>` implementation for `T`.
///
/// Most providers should be able to use this function to build their credentials,
/// unless they have special requirements (e.g. calling an `async fn`)
pub fn build_creds_caching_default<T: Clone + TryFrom<Credential, Error = Error>>(
    location: Option<CredentialLocation>,
    default_location: CredentialLocation,
    provider_type: &str,
    cache: &OnceLock<T>,
) -> Result<T, Error> {
    build_creds_caching_default_with_fn(location, default_location, provider_type, cache, |creds| {
        T::try_from(creds)
    })
}

/// Builds a credential type from the provided `CredentialLocation` and default location.
/// If the location is `None`, we'll use the provided `OnceLock` to cache the result
/// of `f(default_location)`.
/// Otherwise, we'll call `f(location)` without caching the result.
///
/// **NOTE** - `f` may be run multiple times in parallel even when `default_location` is used,
/// due to a limitation of the current `OnceLock` api.
pub fn build_creds_caching_default_with_fn<T: Clone, F: FnOnce(Credential) -> Result<T, Error>>(
    location: Option<CredentialLocation>,
    default_location: CredentialLocation,
    provider_type: &str,
    cache: &OnceLock<T>,
    f: F,
) -> Result<T, Error> {
    let make_creds = |location| {
        let creds = Credential::try_from((location, provider_type))?;
        let provider_creds = f(creds)?;
        Ok(provider_creds)
    };
    if let Some(location) = location {
        make_creds(location)
    } else {
        racy_get_or_try_init(cache, || make_creds(default_location))
    }
}

/// Gets the value from a `OnceLock` or initializes it with the result of `f`
/// If this is called simultaneously from multiple threads, it may call `f` multiple times
/// If `f` returns an error, the `OnceLock` will remain uninitialized
fn racy_get_or_try_init<T: Clone, E>(
    once_lock: &OnceLock<T>,
    f: impl FnOnce() -> Result<T, E>,
) -> Result<T, E> {
    if let Some(val) = once_lock.get() {
        Ok(val.clone())
    } else {
        let val = f()?;
        // We don't care if the value was est
        let _ = once_lock.set(val.clone());
        Ok(val)
    }
}

impl TryFrom<(CredentialLocation, &str)> for Credential {
    type Error = Error;

    fn try_from(
        (location, provider_type): (CredentialLocation, &str),
    ) -> Result<Self, Self::Error> {
        match location {
            CredentialLocation::Env(key_name) => match env::var(key_name) {
                Ok(value) => Ok(Credential::Static(SecretString::from(value))),
                Err(_) => {
                    if skip_credential_validation() {
                        #[cfg(any(test, feature = "e2e_tests"))]
                        {
                            tracing::warn!(
                            "You are missing the credentials required for a model provider of type {}, so the associated tests will likely fail.",
                            provider_type
                        );
                        }
                        Ok(Credential::Missing)
                    } else {
                        Err(Error::new(ErrorDetails::ApiKeyMissing {
                            provider_name: provider_type.to_string(),
                        }))
                    }
                }
            },
            CredentialLocation::PathFromEnv(env_key) => {
                // First get the path from environment variable
                let path = match env::var(&env_key) {
                    Ok(path) => path,
                    Err(_) => {
                        if skip_credential_validation() {
                            #[cfg(any(test, feature = "e2e_tests"))]
                            {
                                tracing::warn!(
                                "Environment variable {} is required for a model provider of type {} but is missing, so the associated tests will likely fail.",
                                env_key, provider_type

                            );
                            }
                            return Ok(Credential::Missing);
                        } else {
                            return Err(Error::new(ErrorDetails::ApiKeyMissing {
                                provider_name: format!(
                                    "{provider_type}: Environment variable {env_key} for credentials path is missing"
                                ),
                            }));
                        }
                    }
                };
                // Then read the file contents
                match fs::read_to_string(path) {
                    Ok(contents) => Ok(Credential::FileContents(SecretString::from(contents))),
                    Err(e) => {
                        if skip_credential_validation() {
                            #[cfg(any(test, feature = "e2e_tests"))]
                            {
                                tracing::warn!(
                                "Failed to read credentials file for a model provider of type {}, so the associated tests will likely fail: {}",
                                provider_type, e
                            );
                            }
                            Ok(Credential::Missing)
                        } else {
                            Err(Error::new(ErrorDetails::ApiKeyMissing {
                                provider_name: format!(
                                    "{provider_type}: Failed to read credentials file - {e}"
                                ),
                            }))
                        }
                    }
                }
            }
            CredentialLocation::Path(path) => match fs::read_to_string(path) {
                Ok(contents) => Ok(Credential::FileContents(SecretString::from(contents))),
                Err(e) => {
                    if skip_credential_validation() {
                        #[cfg(any(test, feature = "e2e_tests"))]
                        {
                            tracing::warn!(
                                "Failed to read credentials file for a model provider of type {}, so the associated tests will likely fail: {}",
                            provider_type, e
                        );
                        }
                        Ok(Credential::Missing)
                    } else {
                        Err(Error::new(ErrorDetails::ApiKeyMissing {
                            provider_name: format!(
                                "{provider_type}: Failed to read credentials file - {e}"
                            ),
                        }))
                    }
                }
            },
            CredentialLocation::Dynamic(key_name) => Ok(Credential::Dynamic(key_name.clone())),
            CredentialLocation::Sdk => Ok(Credential::Sdk),
            CredentialLocation::None => Ok(Credential::None),
        }
    }
}

const SHORTHAND_MODEL_PREFIXES: &[&str] = &[
    "anthropic::",
    "deepseek::",
    "fireworks::",
    "google_ai_studio_gemini::",
    "gcp_vertex_gemini::",
    "gcp_vertex_anthropic::",
    "hyperbolic::",
    "mistral::",
    "openai::",
    "openrouter::",
    "together::",
    "xai::",
    "dummy::",
];

pub type ModelTable = BaseModelTable<ModelConfig>;

/// Extension trait for ModelTable to add capability-based filtering
pub trait ModelTableExt {
    /// Get models that support a specific endpoint capability
    fn get_models_for_capability(
        &self,
        capability: EndpointCapability,
    ) -> Vec<(&Arc<str>, &ModelConfig)>;

    /// Get a model by name, but only if it supports the specified capability
    async fn get_with_capability(
        &self,
        key: &str,
        capability: EndpointCapability,
    ) -> Result<Option<CowNoClone<'_, ModelConfig>>, Error>;
}

impl ModelTableExt for ModelTable {
    fn get_models_for_capability(
        &self,
        capability: EndpointCapability,
    ) -> Vec<(&Arc<str>, &ModelConfig)> {
        self.iter_static_models()
            .filter(|(_, model)| model.supports_endpoint(capability))
            .collect()
    }

    async fn get_with_capability(
        &self,
        key: &str,
        capability: EndpointCapability,
    ) -> Result<Option<CowNoClone<'_, ModelConfig>>, Error> {
        if let Some(model) = self.get(key).await? {
            if model.supports_endpoint(capability) {
                Ok(Some(model))
            } else {
                Err(Error::new(ErrorDetails::CapabilityNotSupported {
                    capability: capability.as_str().to_string(),
                    provider: key.to_string(),
                }))
            }
        } else {
            Ok(None)
        }
    }
}

impl ShorthandModelConfig for ModelConfig {
    const SHORTHAND_MODEL_PREFIXES: &[&str] = SHORTHAND_MODEL_PREFIXES;
    const MODEL_TYPE: &str = "Model";
    async fn from_shorthand(provider_type: &str, model_name: &str) -> Result<Self, Error> {
        let model_name_string = model_name.to_string();
        let endpoints = determine_capabilities_from_model_name(model_name);
        let provider_config = match provider_type {
            "anthropic" => {
                ProviderConfig::Anthropic(AnthropicProvider::new(model_name_string.clone(), None)?)
            }
            "deepseek" => {
                ProviderConfig::DeepSeek(DeepSeekProvider::new(model_name_string.clone(), None)?)
            }
            "fireworks" => ProviderConfig::Fireworks(FireworksProvider::new(
                model_name_string.clone(),
                None,
                crate::inference::providers::fireworks::default_parse_think_blocks(),
            )?),
            "google_ai_studio_gemini" => ProviderConfig::GoogleAIStudioGemini(
                GoogleAIStudioGeminiProvider::new(model_name_string.clone(), None)?,
            ),
            "gcp_vertex_gemini" => ProviderConfig::GCPVertexGemini(
                GCPVertexGeminiProvider::new_shorthand(model_name_string.clone()).await?,
            ),
            "gcp_vertex_anthropic" => ProviderConfig::GCPVertexAnthropic(
                GCPVertexAnthropicProvider::new_shorthand(model_name_string.clone()).await?,
            ),
            "hyperbolic" => ProviderConfig::Hyperbolic(HyperbolicProvider::new(
                model_name_string.clone(),
                None,
            )?),
            "mistral" => {
                ProviderConfig::Mistral(MistralProvider::new(model_name_string.clone(), None)?)
            }
            "openai" => {
                ProviderConfig::OpenAI(OpenAIProvider::new(model_name_string.clone(), None, None)?)
            }
            "together" => ProviderConfig::Together(TogetherProvider::new(
                model_name_string.clone(),
                None,
                crate::inference::providers::together::default_parse_think_blocks(),
            )?),
            "xai" => ProviderConfig::XAI(XAIProvider::new(model_name_string.clone(), None)?),
            #[cfg(any(test, feature = "e2e_tests"))]
            "dummy" => ProviderConfig::Dummy(DummyProvider::new(model_name_string.clone(), None)?),
            _ => {
                return Err(ErrorDetails::Config {
                    message: format!("Invalid provider type: {provider_type}"),
                }
                .into());
            }
        };
        Ok(ModelConfig {
            routing: vec![provider_type.to_string().into()],
            providers: HashMap::from([(
                provider_type.to_string().into(),
                ModelProvider {
                    name: provider_type.into(),
                    config: provider_config,
                    extra_body: Default::default(),
                    extra_headers: Default::default(),
                },
            )]),
            endpoints, // Use pre-computed endpoints based on model name
        })
    }

    fn validate(&self, model_name: &str) -> Result<(), Error> {
        // Ensure that the model has at least one provider
        if self.routing.is_empty() {
            return Err(ErrorDetails::Config {
                message: format!("`models.{model_name}`: `routing` must not be empty"),
            }
            .into());
        }

        // Ensure that routing entries are unique and exist as keys in providers
        let mut seen_providers = std::collections::HashSet::new();
        for provider in &self.routing {
            if provider.starts_with("tensorzero::") {
                return Err(ErrorDetails::Config {
                    message: format!("`models.{model_name}.routing`: Provider name cannot start with 'tensorzero::': {provider}"),
                }
                .into());
            }
            if !seen_providers.insert(provider) {
                return Err(ErrorDetails::Config {
                    message: format!("`models.{model_name}.routing`: duplicate entry `{provider}`"),
                }
                .into());
            }

            if !self.providers.contains_key(provider) {
                return Err(ErrorDetails::Config {
            message: format!(
                "`models.{model_name}`: `routing` contains entry `{provider}` that does not exist in `providers`"
            ),
        }
        .into());
            }
        }

        // Validate each provider
        for provider_name in self.providers.keys() {
            if !seen_providers.contains(provider_name) {
                return Err(ErrorDetails::Config {
                    message: format!(
                "`models.{model_name}`: Provider `{provider_name}` is not listed in `routing`"
            ),
                }
                .into());
            }
        }

        // Validate endpoints
        if self.endpoints.is_empty() {
            return Err(ErrorDetails::Config {
                message: format!("`models.{model_name}`: `endpoints` must not be empty. At least one capability (e.g., 'chat', 'embeddings') must be specified"),
            }
            .into());
        }

        Ok(())
    }
}

#[cfg(test)]
mod tests {
    use std::{borrow::Cow, cell::Cell};

    use crate::cache::CacheEnabledMode;
    use crate::config_parser::SKIP_CREDENTIAL_VALIDATION;
    use crate::tool::{ToolCallConfig, ToolChoice};
    use crate::{
        cache::CacheOptions,
        clickhouse::ClickHouseConnectionInfo,
        inference::{
            providers::dummy::{
                DummyCredentials, DUMMY_INFER_RESPONSE_CONTENT, DUMMY_INFER_RESPONSE_RAW,
                DUMMY_INFER_USAGE, DUMMY_STREAMING_RESPONSE,
            },
            types::{ContentBlockChunk, FunctionType, ModelInferenceRequestJsonMode, TextChunk},
        },
        model_table::RESERVED_MODEL_PREFIXES,
    };
    use secrecy::SecretString;
    use tokio_stream::StreamExt;
    use tracing_test::traced_test;
    use uuid::Uuid;

    use super::*;

    #[tokio::test]
    async fn test_model_config_infer_routing() {
        let good_provider_config = ProviderConfig::Dummy(DummyProvider {
            model_name: "good".into(),
            credentials: DummyCredentials::None,
        });
        let bad_provider_config = ProviderConfig::Dummy(DummyProvider {
            model_name: "error".into(),
            credentials: DummyCredentials::None,
        });
        let model_config = ModelConfig {
            routing: vec!["good_provider".into()],
            providers: HashMap::from([(
                "good_provider".into(),
                ModelProvider {
                    name: "good_provider".into(),
                    config: good_provider_config,
                    extra_body: Default::default(),
                    extra_headers: Default::default(),
                },
            )]),
            endpoints: default_capabilities(),
        };
        let tool_config = ToolCallConfig {
            tools_available: vec![],
            tool_choice: ToolChoice::Auto,
            parallel_tool_calls: None,
        };
        let api_keys = InferenceCredentials::default();
        let http_client = Client::new();
        let clickhouse_connection_info = ClickHouseConnectionInfo::Disabled;
        let clients = InferenceClients {
            http_client: &http_client,
            clickhouse_connection_info: &clickhouse_connection_info,
            credentials: &api_keys,
            cache_options: &CacheOptions {
                max_age_s: None,
                enabled: CacheEnabledMode::WriteOnly,
            },
        };

        // Try inferring the good model only
        let request = ModelInferenceRequest {
            inference_id: Uuid::now_v7(),
            messages: vec![],
            system: None,
            tool_config: Some(Cow::Borrowed(&tool_config)),
            temperature: None,
            top_p: None,
            presence_penalty: None,
            frequency_penalty: None,
            max_tokens: None,
            seed: None,
            stream: false,
            json_mode: ModelInferenceRequestJsonMode::Off,
            function_type: FunctionType::Chat,
            output_schema: None,
            extra_body: Default::default(),
            ..Default::default()
        };
        let model_name = "test model";
        let response = model_config
            .infer(&request, &clients, model_name)
            .await
            .unwrap();
        let content = response.output;
        assert_eq!(
            content,
            vec![DUMMY_INFER_RESPONSE_CONTENT.to_string().into()]
        );
        let raw = response.raw_response;
        assert_eq!(raw, DUMMY_INFER_RESPONSE_RAW);
        let usage = response.usage;
        assert_eq!(usage, DUMMY_INFER_USAGE);
        assert_eq!(&*response.model_provider_name, "good_provider");

        // Try inferring the bad model
        let model_config = ModelConfig {
            routing: vec!["error".into()],
            providers: HashMap::from([(
                "error".into(),
                ModelProvider {
                    name: "error".into(),
                    config: bad_provider_config,
                    extra_body: Default::default(),
                    extra_headers: Default::default(),
                },
            )]),
            endpoints: default_capabilities(),
        };
        let response = model_config
            .infer(&request, &clients, model_name)
            .await
            .unwrap_err();
        assert_eq!(
            response,
            ErrorDetails::ModelProvidersExhausted {
                provider_errors: HashMap::from([(
                    "error".to_string(),
                    ErrorDetails::InferenceClient {
                        message: "Error sending request to Dummy provider for model 'error'."
                            .to_string(),
                        status_code: None,
                        provider_type: "dummy".to_string(),
                        raw_request: Some("raw request".to_string()),
                        raw_response: None,
                    }
                    .into()
                )])
            }
            .into()
        );
    }

    #[tokio::test]
    #[traced_test]
    async fn test_model_config_infer_routing_fallback() {
        // Test that fallback works with bad --> good model provider

        let good_provider_config = ProviderConfig::Dummy(DummyProvider {
            model_name: "good".into(),
            credentials: DummyCredentials::None,
        });
        let bad_provider_config = ProviderConfig::Dummy(DummyProvider {
            model_name: "error".into(),
            credentials: DummyCredentials::None,
        });
        let api_keys = InferenceCredentials::default();
        let http_client = Client::new();
        let clickhouse_connection_info = ClickHouseConnectionInfo::Disabled;
        let clients = InferenceClients {
            http_client: &http_client,
            clickhouse_connection_info: &clickhouse_connection_info,
            credentials: &api_keys,
            cache_options: &CacheOptions {
                max_age_s: None,
                enabled: CacheEnabledMode::WriteOnly,
            },
        };
        // Try inferring the good model only
        let request = ModelInferenceRequest {
            inference_id: Uuid::now_v7(),
            messages: vec![],
            system: None,
            tool_config: None,
            temperature: None,
            top_p: None,
            presence_penalty: None,
            frequency_penalty: None,
            max_tokens: None,
            seed: None,
            stream: false,
            json_mode: ModelInferenceRequestJsonMode::Off,
            function_type: FunctionType::Chat,
            output_schema: None,
            extra_body: Default::default(),
            ..Default::default()
        };

        let model_config = ModelConfig {
            routing: vec![
                "error_provider".to_string().into(),
                "good_provider".to_string().into(),
            ],
            providers: HashMap::from([
                (
                    "error_provider".to_string().into(),
                    ModelProvider {
                        name: "error_provider".into(),
                        config: bad_provider_config,
                        extra_body: Default::default(),
                        extra_headers: Default::default(),
                    },
                ),
                (
                    "good_provider".to_string().into(),
                    ModelProvider {
                        name: "good_provider".into(),
                        config: good_provider_config,
                        extra_body: Default::default(),
                        extra_headers: Default::default(),
                    },
                ),
            ]),
            endpoints: default_capabilities(),
        };

        let model_name = "test model";
        let response = model_config
            .infer(&request, &clients, model_name)
            .await
            .unwrap();
        // Ensure that the error for the bad provider was logged, but the request worked nonetheless
        assert!(logs_contain(
            "Error sending request to Dummy provider for model 'error'."
        ));
        let content = response.output;
        assert_eq!(
            content,
            vec![DUMMY_INFER_RESPONSE_CONTENT.to_string().into()]
        );
        let raw = response.raw_response;
        assert_eq!(raw, DUMMY_INFER_RESPONSE_RAW);
        let usage = response.usage;
        assert_eq!(usage, DUMMY_INFER_USAGE);
        assert_eq!(&*response.model_provider_name, "good_provider");
    }

    #[tokio::test]
    async fn test_model_config_infer_stream_routing() {
        let good_provider_config = ProviderConfig::Dummy(DummyProvider {
            model_name: "good".into(),
            credentials: DummyCredentials::None,
        });
        let bad_provider_config = ProviderConfig::Dummy(DummyProvider {
            model_name: "error".into(),
            credentials: DummyCredentials::None,
        });
        let api_keys = InferenceCredentials::default();
        let request = ModelInferenceRequest {
            inference_id: Uuid::now_v7(),
            messages: vec![],
            system: None,
            tool_config: None,
            temperature: None,
            top_p: None,
            presence_penalty: None,
            frequency_penalty: None,
            max_tokens: None,
            seed: None,
            stream: true,
            json_mode: ModelInferenceRequestJsonMode::Off,
            function_type: FunctionType::Chat,
            output_schema: None,
            extra_body: Default::default(),
            ..Default::default()
        };

        // Test good model
        let model_config = ModelConfig {
            routing: vec!["good_provider".to_string().into()],
            providers: HashMap::from([(
                "good_provider".to_string().into(),
                ModelProvider {
                    name: "good_provider".into(),
                    config: good_provider_config,
                    extra_body: Default::default(),
                    extra_headers: Default::default(),
                },
            )]),
            endpoints: default_capabilities(),
        };
        let (
            StreamResponse {
                mut stream,
                raw_request,
                model_provider_name,
                cached: _,
            },
            _input,
        ) = model_config
            .infer_stream(
                &request,
                &InferenceClients {
                    http_client: &Client::new(),
                    clickhouse_connection_info: &ClickHouseConnectionInfo::Disabled,
                    credentials: &api_keys,
                    cache_options: &CacheOptions {
                        max_age_s: None,
                        enabled: CacheEnabledMode::Off,
                    },
                },
                "my_model",
            )
            .await
            .unwrap();
        let initial_chunk = stream.next().await.unwrap().unwrap();
        assert_eq!(
            initial_chunk.content,
            vec![ContentBlockChunk::Text(TextChunk {
                text: DUMMY_STREAMING_RESPONSE[0].to_string(),
                id: "0".to_string(),
            })],
        );
        assert_eq!(raw_request, "raw request");
        assert_eq!(&*model_provider_name, "good_provider");
        let mut collected_content: Vec<ContentBlockChunk> =
            vec![ContentBlockChunk::Text(TextChunk {
                text: DUMMY_STREAMING_RESPONSE[0].to_string(),
                id: "0".to_string(),
            })];
        let mut stream = Box::pin(stream);
        while let Some(Ok(chunk)) = stream.next().await {
            let mut content = chunk.content;
            assert!(content.len() <= 1);
            if content.len() == 1 {
                collected_content.push(content.pop().unwrap());
            }
        }
        let mut collected_content_str = String::new();
        for content in collected_content {
            match content {
                ContentBlockChunk::Text(text) => collected_content_str.push_str(&text.text),
                _ => panic!("Expected a text content block"),
            }
        }
        assert_eq!(collected_content_str, DUMMY_STREAMING_RESPONSE.join(""));

        // Test bad model
        let model_config = ModelConfig {
            routing: vec!["error".to_string().into()],
            providers: HashMap::from([(
                "error".to_string().into(),
                ModelProvider {
                    name: "error".to_string().into(),
                    config: bad_provider_config,
                    extra_body: Default::default(),
                    extra_headers: Default::default(),
                },
            )]),
            endpoints: default_capabilities(),
        };
        let response = model_config
            .infer_stream(
                &request,
                &InferenceClients {
                    http_client: &Client::new(),
                    clickhouse_connection_info: &ClickHouseConnectionInfo::Disabled,
                    credentials: &api_keys,
                    cache_options: &CacheOptions {
                        max_age_s: None,
                        enabled: CacheEnabledMode::Off,
                    },
                },
                "my_model",
            )
            .await;
        assert!(response.is_err());
        let error = match response {
            Err(error) => error,
            Ok(_) => panic!("Expected error, got Ok(_)"),
        };
        assert_eq!(
            error,
            ErrorDetails::ModelProvidersExhausted {
                provider_errors: HashMap::from([(
                    "error".to_string(),
                    ErrorDetails::InferenceClient {
                        message: "Error sending request to Dummy provider for model 'error'."
                            .to_string(),
                        status_code: None,
                        provider_type: "dummy".to_string(),
                        raw_request: Some("raw request".to_string()),
                        raw_response: None,
                    }
                    .into()
                )])
            }
            .into()
        );
    }

    #[tokio::test]
    #[traced_test]
    async fn test_model_config_infer_stream_routing_fallback() {
        // Test that fallback works with bad --> good model provider (streaming)

        let good_provider_config = ProviderConfig::Dummy(DummyProvider {
            model_name: "good".into(),
            credentials: DummyCredentials::None,
        });
        let bad_provider_config = ProviderConfig::Dummy(DummyProvider {
            model_name: "error".into(),
            credentials: DummyCredentials::None,
        });
        let api_keys = InferenceCredentials::default();
        let request = ModelInferenceRequest {
            inference_id: Uuid::now_v7(),
            messages: vec![],
            system: None,
            tool_config: None,
            temperature: None,
            top_p: None,
            presence_penalty: None,
            frequency_penalty: None,
            max_tokens: None,
            seed: None,
            stream: true,
            json_mode: ModelInferenceRequestJsonMode::Off,
            function_type: FunctionType::Chat,
            output_schema: None,
            extra_body: Default::default(),
            ..Default::default()
        };

        // Test fallback
        let model_config = ModelConfig {
            routing: vec!["error_provider".into(), "good_provider".into()],
            providers: HashMap::from([
                (
                    "error_provider".to_string().into(),
                    ModelProvider {
                        name: "error_provider".to_string().into(),
                        config: bad_provider_config,
                        extra_body: Default::default(),
                        extra_headers: Default::default(),
                    },
                ),
                (
                    "good_provider".to_string().into(),
                    ModelProvider {
                        name: "good_provider".to_string().into(),
                        config: good_provider_config,
                        extra_body: Default::default(),
                        extra_headers: Default::default(),
                    },
                ),
            ]),
            endpoints: default_capabilities(),
        };
        let (
            StreamResponse {
                mut stream,
                raw_request,
                model_provider_name,
                cached: _,
            },
            _input,
        ) = model_config
            .infer_stream(
                &request,
                &InferenceClients {
                    http_client: &Client::new(),
                    clickhouse_connection_info: &ClickHouseConnectionInfo::Disabled,
                    credentials: &api_keys,
                    cache_options: &CacheOptions {
                        max_age_s: None,
                        enabled: CacheEnabledMode::Off,
                    },
                },
                "my_model",
            )
            .await
            .unwrap();
        let initial_chunk = stream.next().await.unwrap().unwrap();
        assert_eq!(&*model_provider_name, "good_provider");
        // Ensure that the error for the bad provider was logged, but the request worked nonetheless
        assert!(logs_contain(
            "Error sending request to Dummy provider for model 'error'"
        ));
        assert_eq!(raw_request, "raw request");

        assert_eq!(
            initial_chunk.content,
            vec![ContentBlockChunk::Text(TextChunk {
                text: DUMMY_STREAMING_RESPONSE[0].to_string(),
                id: "0".to_string(),
            })],
        );

        let mut collected_content = initial_chunk.content;
        let mut stream = Box::pin(stream);
        while let Some(Ok(chunk)) = stream.next().await {
            let mut content = chunk.content;
            assert!(content.len() <= 1);
            if content.len() == 1 {
                collected_content.push(content.pop().unwrap());
            }
        }
        let mut collected_content_str = String::new();
        for content in collected_content {
            match content {
                ContentBlockChunk::Text(text) => collected_content_str.push_str(&text.text),
                _ => panic!("Expected a text content block"),
            }
        }
        assert_eq!(collected_content_str, DUMMY_STREAMING_RESPONSE.join(""));
    }

    #[tokio::test]
    async fn test_dynamic_api_keys() {
        let provider_config = ProviderConfig::Dummy(DummyProvider {
            model_name: "test_key".into(),
            credentials: DummyCredentials::Dynamic("TEST_KEY".to_string()),
        });
        let model_config = ModelConfig {
            routing: vec!["model".into()],
            providers: HashMap::from([(
                "model".into(),
                ModelProvider {
                    name: "model".into(),
                    config: provider_config,
                    extra_body: Default::default(),
                    extra_headers: Default::default(),
                },
            )]),
            endpoints: default_capabilities(),
        };
        let tool_config = ToolCallConfig {
            tools_available: vec![],
            tool_choice: ToolChoice::Auto,
            parallel_tool_calls: None,
        };
        let api_keys = InferenceCredentials::default();
        let http_client = Client::new();
        let clickhouse_connection_info = ClickHouseConnectionInfo::Disabled;
        let clients = InferenceClients {
            http_client: &http_client,
            clickhouse_connection_info: &clickhouse_connection_info,
            credentials: &api_keys,
            cache_options: &CacheOptions {
                max_age_s: None,
                enabled: CacheEnabledMode::WriteOnly,
            },
        };

        let request = ModelInferenceRequest {
            inference_id: Uuid::now_v7(),
            messages: vec![],
            system: None,
            tool_config: Some(Cow::Borrowed(&tool_config)),
            temperature: None,
            top_p: None,
            presence_penalty: None,
            frequency_penalty: None,
            max_tokens: None,
            seed: None,
            stream: false,
            json_mode: ModelInferenceRequestJsonMode::Off,
            function_type: FunctionType::Chat,
            output_schema: None,
            extra_body: Default::default(),
            ..Default::default()
        };
        let model_name = "test model";
        let error = model_config
            .infer(&request, &clients, model_name)
            .await
            .unwrap_err();
        assert_eq!(
            error,
            ErrorDetails::ModelProvidersExhausted {
                provider_errors: HashMap::from([(
                    "model".to_string(),
                    ErrorDetails::ApiKeyMissing {
                        provider_name: "Dummy".to_string()
                    }
                    .into()
                )])
            }
            .into()
        );

        let api_keys = HashMap::from([(
            "TEST_KEY".to_string(),
            SecretString::from("notgoodkey".to_string()),
        )]);
        let clients = InferenceClients {
            http_client: &http_client,
            clickhouse_connection_info: &clickhouse_connection_info,
            credentials: &api_keys,
            cache_options: &CacheOptions {
                max_age_s: None,
                enabled: CacheEnabledMode::WriteOnly,
            },
        };
        let response = model_config
            .infer(&request, &clients, model_name)
            .await
            .unwrap_err();
        assert_eq!(
            response,
            ErrorDetails::ModelProvidersExhausted {
                provider_errors: HashMap::from([(
                    "model".to_string(),
                    ErrorDetails::InferenceClient {
                        message: "Invalid API key for Dummy provider".to_string(),
                        status_code: None,
                        provider_type: "dummy".to_string(),
                        raw_request: Some("raw request".to_string()),
                        raw_response: None,
                    }
                    .into()
                )])
            }
            .into()
        );

        let provider_config = ProviderConfig::Dummy(DummyProvider {
            model_name: "test_key".into(),
            credentials: DummyCredentials::Dynamic("TEST_KEY".to_string()),
        });
        let model_config = ModelConfig {
            routing: vec!["model".to_string().into()],
            providers: HashMap::from([(
                "model".to_string().into(),
                ModelProvider {
                    name: "model".to_string().into(),
                    config: provider_config,
                    extra_body: Default::default(),
                    extra_headers: Default::default(),
                },
            )]),
            endpoints: default_capabilities(),
        };
        let tool_config = ToolCallConfig {
            tools_available: vec![],
            tool_choice: ToolChoice::Auto,
            parallel_tool_calls: None,
        };
        let api_keys = InferenceCredentials::default();
        let http_client = Client::new();
        let clickhouse_connection_info = ClickHouseConnectionInfo::Disabled;
        let clients = InferenceClients {
            http_client: &http_client,
            clickhouse_connection_info: &clickhouse_connection_info,
            credentials: &api_keys,
            cache_options: &CacheOptions {
                max_age_s: None,
                enabled: CacheEnabledMode::WriteOnly,
            },
        };

        let request = ModelInferenceRequest {
            messages: vec![],
            inference_id: Uuid::now_v7(),
            system: None,
            tool_config: Some(Cow::Borrowed(&tool_config)),
            temperature: None,
            top_p: None,
            presence_penalty: None,
            frequency_penalty: None,
            max_tokens: None,
            seed: None,
            stream: false,
            json_mode: ModelInferenceRequestJsonMode::Off,
            function_type: FunctionType::Chat,
            output_schema: None,
            extra_body: Default::default(),
            ..Default::default()
        };
        let error = model_config
            .infer(&request, &clients, model_name)
            .await
            .unwrap_err();
        assert_eq!(
            error,
            ErrorDetails::ModelProvidersExhausted {
                provider_errors: HashMap::from([(
                    "model".to_string(),
                    ErrorDetails::ApiKeyMissing {
                        provider_name: "Dummy".to_string()
                    }
                    .into()
                )])
            }
            .into()
        );

        let api_keys = HashMap::from([(
            "TEST_KEY".to_string(),
            SecretString::from("good_key".to_string()),
        )]);
        let clients = InferenceClients {
            http_client: &http_client,
            clickhouse_connection_info: &clickhouse_connection_info,
            credentials: &api_keys,
            cache_options: &CacheOptions {
                max_age_s: None,
                enabled: CacheEnabledMode::WriteOnly,
            },
        };
        let response = model_config
            .infer(&request, &clients, model_name)
            .await
            .unwrap();
        assert_eq!(
            response.output,
            vec![DUMMY_INFER_RESPONSE_CONTENT.to_string().into()]
        );
    }

    #[tokio::test]
    async fn test_validate_or_create_model_config() {
        let model_table = ModelTable::default();
        // Test that we can get or create a model config
        model_table.validate("dummy::gpt-4o").unwrap();
        // Shorthand models are not added to the model table
        assert_eq!(model_table.static_model_len(), 0);
        let model_config = model_table
            .get("dummy::gpt-4o")
            .await
            .unwrap()
            .expect("Missing dummy model");
        assert_eq!(model_config.routing, vec!["dummy".into()]);
        let provider_config = &model_config.providers.get("dummy").unwrap().config;
        match provider_config {
            ProviderConfig::Dummy(provider) => assert_eq!(&*provider.model_name, "gpt-4o"),
            _ => panic!("Expected Dummy provider"),
        }

        // Test that it fails if the model is not well-formed
        let model_config = model_table.validate("foo::bar");
        assert!(model_config.is_err());
        assert_eq!(
            model_config.unwrap_err(),
            ErrorDetails::Config {
                message: "Model name 'foo::bar' not found in model table".to_string()
            }
            .into()
        );
        // Test that it works with an initialized model
        let anthropic_provider_config = SKIP_CREDENTIAL_VALIDATION.sync_scope((), || {
            ProviderConfig::Anthropic(AnthropicProvider::new("claude".to_string(), None).unwrap())
        });
        let anthropic_model_config = ModelConfig {
            routing: vec!["anthropic".into()],
            providers: HashMap::from([(
                "anthropic".into(),
                ModelProvider {
                    name: "anthropic".into(),
                    config: anthropic_provider_config,
                    extra_body: Default::default(),
                    extra_headers: Default::default(),
                },
            )]),
            endpoints: default_capabilities(),
        };
        let model_table: ModelTable = HashMap::from([("claude".into(), anthropic_model_config)])
            .try_into()
            .unwrap();

        model_table.validate("dummy::claude").unwrap();
    }

    #[test]
    fn test_shorthand_prefixes_subset_of_reserved() {
        for &shorthand in SHORTHAND_MODEL_PREFIXES {
            assert!(
                RESERVED_MODEL_PREFIXES.contains(&shorthand.to_string()),
                "Shorthand prefix '{shorthand}' is not in RESERVED_MODEL_PREFIXES"
            );
        }
    }

    #[test]
    fn test_racy_get_or_try_init() {
        let lock: OnceLock<bool> = OnceLock::new();

        // If the closure returns an error, `racy_get_or_try_init` should return an error
        racy_get_or_try_init(&lock, || {
            Err::<_, Box<dyn std::error::Error>>("Test error".into())
        })
        .expect_err("Test error");
        assert!(
            lock.get().is_none(),
            "OnceLock was initialized after an error"
        );

        racy_get_or_try_init(&lock, || Ok::<_, Box<dyn std::error::Error>>(true))
            .expect("racy_get_or_try_init should succeed with successful closure");

        assert_eq!(lock.get(), Some(&true));
    }

    #[test]
    fn test_cache_default_creds() {
        let make_creds_call_count = Cell::new(0);
        let make_creds = |_| {
            make_creds_call_count.set(make_creds_call_count.get() + 1);
            Ok(())
        };

        let cache = OnceLock::new();

        build_creds_caching_default_with_fn(
            None,
            CredentialLocation::None,
            "test",
            &cache,
            make_creds,
        )
        .expect("Failed to build creds");
        // The first call should initialize the OnceLock, and call `make_creds`
        assert_eq!(make_creds_call_count.get(), 1);
        assert_eq!(cache.get(), Some(&()));

        // Subsequent calls should not call `make_creds`
        build_creds_caching_default_with_fn(
            None,
            CredentialLocation::None,
            "test",
            &cache,
            make_creds,
        )
        .expect("Failed to build creds");
        assert_eq!(make_creds_call_count.get(), 1);
    }

    #[test]
    fn test_dont_cache_non_default_creds() {
        let make_creds_call_count = Cell::new(0);
        let make_creds = |_| {
            make_creds_call_count.set(make_creds_call_count.get() + 1);
            Ok(())
        };

        let cache = OnceLock::new();

        // When we provide a `Some(credential_location)`, we should not cache the creds.
        build_creds_caching_default_with_fn(
            Some(CredentialLocation::None),
            CredentialLocation::None,
            "test",
            &cache,
            make_creds,
        )
        .expect("Failed to build creds");

        assert_eq!(cache.get(), None);
        assert_eq!(make_creds_call_count.get(), 1);
    }

    // Tests for unified model configuration with endpoint capabilities

    #[test]
    fn test_model_supports_endpoint() {
        let mut endpoints = HashSet::new();
        endpoints.insert(EndpointCapability::Chat);
        endpoints.insert(EndpointCapability::Embedding);

        let model = ModelConfig {
            routing: vec!["test".into()],
            providers: HashMap::new(),
            endpoints,
        };

        assert!(model.supports_endpoint(EndpointCapability::Chat));
        assert!(model.supports_endpoint(EndpointCapability::Embedding));
    }

    #[test]
    fn test_model_config_validates_endpoints() {
        // Test that empty endpoints fails validation
        let model = ModelConfig {
            routing: vec!["test".into()],
            providers: HashMap::from([(
                "test".into(),
                ModelProvider {
                    name: "test".into(),
                    config: ProviderConfig::Dummy(DummyProvider {
                        model_name: "test".into(),
                        credentials: DummyCredentials::None,
                    }),
                    extra_body: None,
                    extra_headers: None,
                },
            )]),
            endpoints: HashSet::new(), // Empty endpoints
        };

        let result = model.validate("test_model");
        assert!(result.is_err());
        assert!(result
            .unwrap_err()
            .to_string()
            .contains("endpoints` must not be empty"));
    }

    #[test]
    fn test_model_config_default_endpoints() {
        // Test that default_capabilities returns chat endpoint
        let default_caps = default_capabilities();
        assert_eq!(default_caps.len(), 1);
        assert!(default_caps.contains(&EndpointCapability::Chat));
    }

    #[tokio::test]
    async fn test_model_table_ext_get_models_for_capability() {
        let mut chat_endpoints = HashSet::new();
        chat_endpoints.insert(EndpointCapability::Chat);

        let mut embedding_endpoints = HashSet::new();
        embedding_endpoints.insert(EndpointCapability::Embedding);

        let mut both_endpoints = HashSet::new();
        both_endpoints.insert(EndpointCapability::Chat);
        both_endpoints.insert(EndpointCapability::Embedding);

        let mut models = HashMap::new();
        models.insert(
            "chat_only".into(),
            ModelConfig {
                routing: vec!["test".into()],
                providers: HashMap::new(),
                endpoints: chat_endpoints,
            },
        );
        models.insert(
            "embedding_only".into(),
            ModelConfig {
                routing: vec!["test".into()],
                providers: HashMap::new(),
                endpoints: embedding_endpoints,
            },
        );
        models.insert(
            "both".into(),
            ModelConfig {
                routing: vec!["test".into()],
                providers: HashMap::new(),
                endpoints: both_endpoints,
            },
        );

        let model_table: ModelTable = models.try_into().unwrap();

        // Test filtering by chat capability
        let chat_models = model_table.get_models_for_capability(EndpointCapability::Chat);
        assert_eq!(chat_models.len(), 2);
        let chat_model_names: HashSet<&str> =
            chat_models.iter().map(|(name, _)| name.as_ref()).collect();
        assert!(chat_model_names.contains("chat_only"));
        assert!(chat_model_names.contains("both"));

        // Test filtering by embeddings capability
        let embedding_models = model_table.get_models_for_capability(EndpointCapability::Embedding);
        assert_eq!(embedding_models.len(), 2);
        let embedding_model_names: HashSet<&str> = embedding_models
            .iter()
            .map(|(name, _)| name.as_ref())
            .collect();
        assert!(embedding_model_names.contains("embedding_only"));
        assert!(embedding_model_names.contains("both"));
    }

    #[tokio::test]
    async fn test_model_table_ext_get_with_capability() {
        SKIP_CREDENTIAL_VALIDATION
            .scope((), async {
                let mut endpoints = HashSet::new();
                endpoints.insert(EndpointCapability::Chat);

                let mut models = HashMap::new();
                models.insert(
                    "chat_model".into(),
                    ModelConfig {
                        routing: vec!["dummy".into()],
                        providers: HashMap::from([(
                            "dummy".into(),
                            ModelProvider {
                                name: "dummy".into(),
                                config: ProviderConfig::Dummy(DummyProvider {
                                    model_name: "test".into(),
                                    credentials: DummyCredentials::None,
                                }),
                                extra_body: None,
                                extra_headers: None,
                            },
                        )]),
                        endpoints,
                    },
                );

                let model_table: ModelTable = models.try_into().unwrap();

                // Test getting model with correct capability
                let result = model_table
                    .get_with_capability("chat_model", EndpointCapability::Chat)
                    .await;
                assert!(result.is_ok());
                assert!(result.unwrap().is_some());

                // Test getting model with wrong capability
                let result = model_table
                    .get_with_capability("chat_model", EndpointCapability::Embedding)
                    .await;
                assert!(result.is_err());
                let error = result.unwrap_err();
                assert!(error.to_string().contains("does not support capability"));

                // Test getting non-existent model
                let result = model_table
                    .get_with_capability("non_existent", EndpointCapability::Chat)
                    .await;
                assert!(result.is_ok());
                assert!(result.unwrap().is_none());
            })
            .await;
    }

    #[tokio::test]
    async fn test_model_config_embed_capability_check() {
        let mut endpoints = HashSet::new();
        endpoints.insert(EndpointCapability::Chat); // Only chat, no embeddings

        let model = ModelConfig {
            routing: vec!["test".into()],
            providers: HashMap::new(),
            endpoints,
        };

        let request = crate::embeddings::EmbeddingRequest {
            input: crate::embeddings::EmbeddingInput::Single("test".to_string()),
            encoding_format: None,
        };

        let http_client = Client::new();
        let credentials = InferenceCredentials::default();
        let clickhouse = ClickHouseConnectionInfo::Disabled;
        let cache_options = CacheOptions {
            max_age_s: None,
            enabled: CacheEnabledMode::Off,
        };

        let clients = InferenceClients {
            http_client: &http_client,
            credentials: &credentials,
            clickhouse_connection_info: &clickhouse,
            cache_options: &cache_options,
        };

        // Test that embed fails when model doesn't support embeddings
        let result = model.embed(&request, "test_model", &clients).await;
        assert!(result.is_err());
        let error = result.unwrap_err();
        assert!(error.to_string().contains("does not support capability"));
    }

    #[traced_test]
    #[tokio::test]
    async fn test_model_provider_embed_dispatch() {
        let provider = ModelProvider {
            name: "test".into(),
            config: ProviderConfig::Dummy(DummyProvider {
                model_name: "embedding_test".into(),
                credentials: DummyCredentials::None,
            }),
            extra_body: None,
            extra_headers: None,
        };

        let request = crate::embeddings::EmbeddingRequest {
            input: crate::embeddings::EmbeddingInput::Single("test input".to_string()),
            encoding_format: None,
        };

        let http_client = Client::new();
        let credentials = InferenceCredentials::default();

        // Test successful embedding with dummy provider
        let result = provider.embed(&request, &http_client, &credentials).await;
        assert!(result.is_ok());
        let response = result.unwrap();
        assert_eq!(
            response.input,
            crate::embeddings::EmbeddingInput::Single("test input".to_string())
        );
        assert!(!response.embeddings.is_empty());
        assert!(!response.embeddings[0].is_empty());
    }

    #[tokio::test]
    async fn test_model_provider_embed_unsupported() {
        // First, let's verify which provider configs support embeddings by checking the embed method
        // According to the embed implementation, only OpenAI, VLLM, and Dummy (in test mode) support embeddings
        // All other providers should return CapabilityNotSupported error

        // We'll create a Fireworks provider for testing (it doesn't support embeddings)
        use crate::inference::providers::fireworks::FireworksProvider;
        use crate::model::CredentialLocation;

        // Create provider with None credentials to avoid API key issues
        let provider_result = FireworksProvider::new(
            "test-model".to_string(),
            Some(CredentialLocation::None),
            false, // parse_think_blocks
        );

        // If we can't create the provider due to missing credentials, skip the test
        let Ok(fireworks_provider) = provider_result else {
            // Alternative: test the error message directly
            let _request = crate::embeddings::EmbeddingRequest {
                input: crate::embeddings::EmbeddingInput::Single("test".to_string()),
                encoding_format: None,
            };

            // Create a mock response that simulates unsupported capability
            let error = Error::new(ErrorDetails::CapabilityNotSupported {
                capability: EndpointCapability::Embedding.as_str().to_string(),
                provider: "test_provider".to_string(),
            });

            assert!(error.to_string().contains("does not support capability"));
            return;
        };

        let provider = ModelProvider {
            name: "fireworks_test".into(),
            config: ProviderConfig::Fireworks(fireworks_provider),
            extra_body: None,
            extra_headers: None,
        };

        let request = crate::embeddings::EmbeddingRequest {
            input: crate::embeddings::EmbeddingInput::Single("test".to_string()),
            encoding_format: None,
        };

        let http_client = Client::new();
        let credentials = InferenceCredentials::default();

        // Test that embed fails for unsupported provider
        let result = provider.embed(&request, &http_client, &credentials).await;
        assert!(result.is_err());
        let error = result.unwrap_err();
        assert!(error.to_string().contains("does not support capability"));
    }

    #[test]
    fn test_endpoint_capability_serialization() {
        // Test that EndpointCapability serializes correctly
        let cap = EndpointCapability::Chat;
        let serialized = serde_json::to_string(&cap).unwrap();
        assert_eq!(serialized, "\"chat\"");

        let cap = EndpointCapability::Embedding;
        let serialized = serde_json::to_string(&cap).unwrap();
        assert_eq!(serialized, "\"embedding\"");

        // Test deserialization
        let deserialized: EndpointCapability = serde_json::from_str("\"chat\"").unwrap();
        assert_eq!(deserialized, EndpointCapability::Chat);

        let deserialized: EndpointCapability = serde_json::from_str("\"embedding\"").unwrap();
        assert_eq!(deserialized, EndpointCapability::Embedding);
    }
}<|MERGE_RESOLUTION|>--- conflicted
+++ resolved
@@ -2631,7 +2631,6 @@
         }
     }
 
-<<<<<<< HEAD
     /// Upload batch file method
     #[tracing::instrument(skip_all, fields(provider_name = &*self.name, otel.name = "model_provider_upload_batch_file"))]
     pub async fn upload_batch_file(
@@ -2643,52 +2642,27 @@
         dynamic_api_keys: &InferenceCredentials,
     ) -> Result<crate::openai_batch::OpenAIFileObject, Error> {
         use crate::inference::providers::batch::BatchProvider;
-=======
-    /// Realtime session creation method
-    #[tracing::instrument(skip_all, fields(provider_name = &*self.name, otel.name = "model_provider_create_realtime_session"))]
-    pub async fn create_realtime_session(
-        &self,
-        request: &crate::realtime::RealtimeSessionRequest,
-        client: &Client,
-        dynamic_api_keys: &InferenceCredentials,
-    ) -> Result<crate::realtime::RealtimeSessionResponse, Error> {
-        use crate::realtime::RealtimeSessionProvider;
->>>>>>> 54e6fa86b9865cdd5cc65c70e0f4dd3c6423b6fc
 
         match &self.config {
             ProviderConfig::OpenAI(provider) => {
                 provider
-<<<<<<< HEAD
                     .upload_file(content, filename, purpose, client, dynamic_api_keys)
-=======
-                    .create_session(request, client, dynamic_api_keys)
->>>>>>> 54e6fa86b9865cdd5cc65c70e0f4dd3c6423b6fc
                     .await
             }
             #[cfg(any(test, feature = "e2e_tests"))]
             ProviderConfig::Dummy(provider) => {
                 provider
-<<<<<<< HEAD
                     .upload_file(content, filename, purpose, client, dynamic_api_keys)
                     .await
             }
             // Other providers don't support batch operations yet
             _ => Err(Error::new(ErrorDetails::CapabilityNotSupported {
                 capability: EndpointCapability::Batch.as_str().to_string(),
-=======
-                    .create_session(request, client, dynamic_api_keys)
-                    .await
-            }
-            // Other providers don't support realtime sessions yet
-            _ => Err(Error::new(ErrorDetails::CapabilityNotSupported {
-                capability: EndpointCapability::RealtimeSession.as_str().to_string(),
->>>>>>> 54e6fa86b9865cdd5cc65c70e0f4dd3c6423b6fc
                 provider: self.name.to_string(),
             })),
         }
     }
 
-<<<<<<< HEAD
     /// Create batch method
     #[tracing::instrument(skip_all, fields(provider_name = &*self.name, otel.name = "model_provider_create_batch"))]
     pub async fn create_batch(
@@ -2701,32 +2675,16 @@
         dynamic_api_keys: &InferenceCredentials,
     ) -> Result<crate::openai_batch::OpenAIBatchObject, Error> {
         use crate::inference::providers::batch::BatchProvider;
-=======
-    /// Realtime transcription session creation method
-    #[tracing::instrument(skip_all, fields(provider_name = &*self.name, otel.name = "model_provider_create_realtime_transcription_session"))]
-    pub async fn create_realtime_transcription_session(
-        &self,
-        request: &crate::realtime::RealtimeTranscriptionRequest,
-        client: &Client,
-        dynamic_api_keys: &InferenceCredentials,
-    ) -> Result<crate::realtime::RealtimeTranscriptionResponse, Error> {
-        use crate::realtime::RealtimeTranscriptionProvider;
->>>>>>> 54e6fa86b9865cdd5cc65c70e0f4dd3c6423b6fc
 
         match &self.config {
             ProviderConfig::OpenAI(provider) => {
                 provider
-<<<<<<< HEAD
                     .create_batch(input_file_id, endpoint, completion_window, metadata, client, dynamic_api_keys)
-=======
-                    .create_transcription_session(request, client, dynamic_api_keys)
->>>>>>> 54e6fa86b9865cdd5cc65c70e0f4dd3c6423b6fc
                     .await
             }
             #[cfg(any(test, feature = "e2e_tests"))]
             ProviderConfig::Dummy(provider) => {
                 provider
-<<<<<<< HEAD
                     .create_batch(input_file_id, endpoint, completion_window, metadata, client, dynamic_api_keys)
                     .await
             }
@@ -2913,16 +2871,6 @@
             // Other providers don't support batch operations yet
             _ => Err(Error::new(ErrorDetails::CapabilityNotSupported {
                 capability: EndpointCapability::Batch.as_str().to_string(),
-=======
-                    .create_transcription_session(request, client, dynamic_api_keys)
-                    .await
-            }
-            // Other providers don't support realtime transcription yet
-            _ => Err(Error::new(ErrorDetails::CapabilityNotSupported {
-                capability: EndpointCapability::RealtimeTranscription
-                    .as_str()
-                    .to_string(),
->>>>>>> 54e6fa86b9865cdd5cc65c70e0f4dd3c6423b6fc
                 provider: self.name.to_string(),
             })),
         }
