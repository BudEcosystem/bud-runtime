--- conflicted
+++ resolved
@@ -28,20 +28,14 @@
 use migrations::migration_0028::Migration0028;
 use migrations::migration_0029::Migration0029;
 use migrations::migration_0030::Migration0030;
-<<<<<<< HEAD
+use migrations::migration_0031::Migration0031;
 use migrations::migration_0032::Migration0032;
 
 /// This must match the number of migrations returned by `make_all_migrations` - the tests
 /// will panic if they don't match.
-/// Note: We have 33 total migrations (0-32), but 8 are banned (0001, 0007, 0010, 0012, 0013, 0014, 0023, 0031)
-=======
-use migrations::migration_0031::Migration0031;
-
-/// This must match the number of migrations returned by `make_all_migrations` - the tests
-/// will panic if they don't match.
-/// Note: We have 32 total migrations (0-31), but 7 are banned (0001, 0007, 0010, 0012, 0013, 0014, 0023)
->>>>>>> 09989893
-pub const NUM_MIGRATIONS: usize = 25;
+/// Note: We have 33 total migrations (0-32), but 7 are banned (0001, 0007, 0010, 0012, 0013, 0014, 0023)
+
+pub const NUM_MIGRATIONS: usize = 26;
 
 /// Constructs (but does not run) a vector of all our database migrations.
 /// This is the single source of truth for all migration - it's used during startup to migrate
@@ -87,12 +81,8 @@
         Box::new(Migration0028 { clickhouse }),
         Box::new(Migration0029 { clickhouse }),
         Box::new(Migration0030 { clickhouse }),
-<<<<<<< HEAD
-        // BANNED: Migration 0031 is used by another branch (feature/50)
+        Box::new(Migration0031 { clickhouse }),
         Box::new(Migration0032 { clickhouse }),
-=======
-        Box::new(Migration0031 { clickhouse }),
->>>>>>> 09989893
     ];
     assert_eq!(
         migrations.len(),
