use backon::{ExponentialBuilder, Retryable};
use futures::StreamExt;
use reqwest::Client;
use secrecy::SecretString;
use serde::{Deserialize, Serialize};
use std::borrow::Cow;
use std::collections::{HashMap, HashSet};
use std::sync::{Arc, OnceLock};
use std::time::Duration;
use std::{env, fs};
use strum::VariantNames;
use tensorzero_derive::TensorZeroDeserialize;
use tracing::{instrument, span, Level, Span};
use tracing_futures::{Instrument, Instrumented};
use url::Url;

use crate::cache::{
    cache_lookup, cache_lookup_streaming, start_cache_write, start_cache_write_streaming,
    CacheData, ModelProviderRequest, NonStreamingCacheData, StreamingCacheData,
};
use crate::config_parser::{skip_credential_validation, ProviderTypesConfig};
use crate::endpoints::capability::{default_capabilities, EndpointCapability};
use crate::endpoints::inference::InferenceClients;
use crate::inference::providers::aws_sagemaker::AWSSagemakerProvider;
#[cfg(any(test, feature = "e2e_tests"))]
use crate::inference::providers::dummy::DummyProvider;
use crate::inference::providers::google_ai_studio_gemini::GoogleAIStudioGeminiProvider;

use crate::inference::providers::buddoc::BudDocProvider;
use crate::inference::providers::helpers::peek_first_chunk;
use crate::inference::providers::hyperbolic::HyperbolicProvider;
use crate::inference::providers::provider_trait::WrappedProvider;
use crate::inference::providers::sglang::SGLangProvider;
use crate::inference::providers::tgi::TGIProvider;
use crate::inference::types::batch::{
    BatchRequestRow, PollBatchInferenceResponse, StartBatchModelInferenceResponse,
    StartBatchProviderInferenceResponse,
};
use crate::inference::types::extra_body::ExtraBodyConfig;
use crate::inference::types::extra_headers::ExtraHeadersConfig;
use crate::inference::types::{
    current_timestamp, ContentBlock, PeekableProviderInferenceResponseStream,
    ProviderInferenceResponseChunk, ProviderInferenceResponseStreamInner, RequestMessage, Usage,
};
use crate::model_table::{BaseModelTable, CowNoClone, ShorthandModelConfig};
use crate::{
    endpoints::inference::InferenceCredentials,
    error::{Error, ErrorDetails},
    inference::{
        providers::{
            anthropic::AnthropicProvider, aws_bedrock::AWSBedrockProvider, azure::AzureProvider,
            azure_content_safety::AzureContentSafetyProvider, deepseek::DeepSeekProvider,
            fireworks::FireworksProvider, gcp_vertex_anthropic::GCPVertexAnthropicProvider,
            gcp_vertex_gemini::GCPVertexGeminiProvider, mistral::MistralProvider,
            openai::OpenAIProvider, openrouter::OpenRouterProvider,
            provider_trait::InferenceProvider, together::TogetherProvider, vllm::VLLMProvider,
            xai::XAIProvider,
        },
        types::{ModelInferenceRequest, ModelInferenceResponse, ProviderInferenceResponse},
    },
};

#[cfg(test)]
#[path = "model_fallback_tests.rs"]
mod fallback_tests;

#[derive(Debug, Deserialize, Copy, Clone)]
pub struct RetryConfig {
    pub num_retries: usize,
    pub max_delay_s: f32,
}

impl Default for RetryConfig {
    fn default() -> Self {
        RetryConfig {
            num_retries: 0,
            max_delay_s: 10.0,
        }
    }
}

impl RetryConfig {
    pub fn get_backoff(&self) -> backon::ExponentialBuilder {
        ExponentialBuilder::default()
            .with_jitter()
            .with_max_delay(Duration::from_secs_f32(self.max_delay_s))
            .with_max_times(self.num_retries)
    }
}

/// Pricing information for a model
#[derive(Debug, Clone, Deserialize, Serialize)]
pub struct ModelPricing {
    pub input_cost: f64,  // Cost per input tokens
    pub output_cost: f64, // Cost per output tokens
    pub currency: String, // Currency code (e.g., "USD")
    pub per_tokens: u32,  // Number of tokens for the pricing unit (e.g., 1000)
}

#[derive(Debug)]
pub struct ModelConfig {
    pub routing: Vec<Arc<str>>, // [provider name A, provider name B, ...]
    pub providers: HashMap<Arc<str>, ModelProvider>, // provider name => provider config
    pub endpoints: HashSet<EndpointCapability>, // supported endpoint capabilities
    pub fallback_models: Option<Vec<Arc<str>>>, // Optional fallback to other models
    pub retry_config: Option<RetryConfig>, // Optional model-level retry configuration
    pub rate_limits: Option<crate::rate_limit::RateLimitConfig>, // rate limiting configuration
    pub pricing: Option<ModelPricing>, // Optional pricing information
    pub guardrail_profile: Option<Arc<str>>, // Optional guardrail profile ID for wrapped inference
}

#[derive(Debug, Deserialize)]
#[serde(deny_unknown_fields)]
pub(crate) struct UninitializedModelConfig {
    pub routing: Vec<Arc<str>>, // [provider name A, provider name B, ...]
    pub providers: HashMap<Arc<str>, UninitializedModelProvider>, // provider name => provider config
    #[serde(default = "default_capabilities")]
    pub endpoints: HashSet<EndpointCapability>, // supported endpoint capabilities
    pub fallback_models: Option<Vec<Arc<str>>>, // Optional fallback to other models
    pub retry_config: Option<RetryConfig>,      // Optional model-level retry configuration
    #[serde(default)]
    pub rate_limits: Option<crate::rate_limit::RateLimitConfig>, // rate limiting configuration
    #[serde(default)]
    pub pricing: Option<ModelPricing>, // Optional pricing information
    pub guardrail_profile: Option<Arc<str>>, // Optional guardrail profile ID for wrapped inference
}

/// Determine endpoint capabilities based on model name patterns
fn determine_capabilities_from_model_name(model_name: &str) -> HashSet<EndpointCapability> {
    let mut capabilities = HashSet::new();

    // Check if this is an embedding model by name patterns
    let embedding_patterns = [
        "embedding",
        "embed",
        "text-embedding",
        "text-embed",
        "text_embedding",
        "text_embed",
    ];

    let lower_name = model_name.to_lowercase();
    if embedding_patterns
        .iter()
        .any(|pattern| lower_name.contains(pattern))
    {
        capabilities.insert(EndpointCapability::Embedding);
    } else {
        // Default to chat capability for non-embedding models
        capabilities.insert(EndpointCapability::Chat);
    }

    capabilities
}

impl ModelConfig {
    /// Check if this model supports a specific endpoint capability
    pub fn supports_endpoint(&self, capability: EndpointCapability) -> bool {
        self.endpoints.contains(&capability)
    }

    /// Embedding inference method (when model supports embeddings capability)
    #[instrument(skip_all)]
    pub async fn embed(
        &self,
        request: &crate::embeddings::EmbeddingRequest,
        model_name: &str,
        clients: &crate::endpoints::inference::InferenceClients<'_>,
    ) -> Result<crate::embeddings::EmbeddingResponse, Error> {
        // Verify this model supports embeddings
        if !self.supports_endpoint(EndpointCapability::Embedding) {
            return Err(Error::new(ErrorDetails::ModelNotConfiguredForCapability {
                model_name: model_name.to_string(),
                capability: EndpointCapability::Embedding.as_str().to_string(),
            }));
        }

        let mut provider_errors: HashMap<String, Error> = HashMap::new();
        for provider_name in &self.routing {
            let provider = self.providers.get(provider_name).ok_or_else(|| {
                Error::new(ErrorDetails::ProviderNotFound {
                    provider_name: provider_name.to_string(),
                })
            })?;

            // Use the provider's embed method
            let response = provider
                .embed(request, clients.http_client, clients.credentials)
                .await;

            match response {
                Ok(response) => {
                    // TODO: Add caching support here
                    let embedding_response =
                        crate::embeddings::EmbeddingResponse::new(response, provider_name.clone());
                    return Ok(embedding_response);
                }
                Err(error) => {
                    provider_errors.insert(provider_name.to_string(), error);
                }
            }
        }
        Err(ErrorDetails::ModelProvidersExhausted { provider_errors }.into())
    }

    /// Audio transcription method (when model supports audio transcription capability)
    #[instrument(skip_all)]
    pub async fn transcribe(
        &self,
        request: &crate::audio::AudioTranscriptionRequest,
        model_name: &str,
        clients: &crate::endpoints::inference::InferenceClients<'_>,
    ) -> Result<crate::audio::AudioTranscriptionResponse, Error> {
        // Verify this model supports audio transcription
        if !self.supports_endpoint(EndpointCapability::AudioTranscription) {
            return Err(Error::new(ErrorDetails::CapabilityNotSupported {
                capability: EndpointCapability::AudioTranscription.as_str().to_string(),
                provider: model_name.to_string(),
            }));
        }

        let mut provider_errors: HashMap<String, Error> = HashMap::new();
        for provider_name in &self.routing {
            let provider = self.providers.get(provider_name).ok_or_else(|| {
                Error::new(ErrorDetails::ProviderNotFound {
                    provider_name: provider_name.to_string(),
                })
            })?;

            let response = provider
                .transcribe(request, clients.http_client, clients.credentials)
                .await;
            match response {
                Ok(response) => {
                    // TODO: Add caching support here
                    let transcription_response = crate::audio::AudioTranscriptionResponse {
                        id: response.id,
                        text: response.text,
                        language: response.language,
                        duration: response.duration,
                        words: response.words,
                        segments: response.segments,
                        created: response.created,
                        raw_request: response.raw_request,
                        raw_response: response.raw_response,
                        usage: response.usage,
                        latency: response.latency,
                    };
                    return Ok(transcription_response);
                }
                Err(error) => {
                    provider_errors.insert(provider_name.to_string(), error);
                }
            }
        }
        Err(ErrorDetails::ModelProvidersExhausted { provider_errors }.into())
    }

    /// Audio translation method (when model supports audio translation capability)
    #[instrument(skip_all)]
    pub async fn translate(
        &self,
        request: &crate::audio::AudioTranslationRequest,
        model_name: &str,
        clients: &crate::endpoints::inference::InferenceClients<'_>,
    ) -> Result<crate::audio::AudioTranslationResponse, Error> {
        // Verify this model supports audio translation
        if !self.supports_endpoint(EndpointCapability::AudioTranslation) {
            return Err(Error::new(ErrorDetails::CapabilityNotSupported {
                capability: EndpointCapability::AudioTranslation.as_str().to_string(),
                provider: model_name.to_string(),
            }));
        }

        let mut provider_errors: HashMap<String, Error> = HashMap::new();
        for provider_name in &self.routing {
            let provider = self.providers.get(provider_name).ok_or_else(|| {
                Error::new(ErrorDetails::ProviderNotFound {
                    provider_name: provider_name.to_string(),
                })
            })?;

            let response = provider
                .translate(request, clients.http_client, clients.credentials)
                .await;
            match response {
                Ok(response) => {
                    // TODO: Add caching support here
                    let translation_response = crate::audio::AudioTranslationResponse {
                        id: response.id,
                        text: response.text,
                        created: response.created,
                        raw_request: response.raw_request,
                        raw_response: response.raw_response,
                        usage: response.usage,
                        latency: response.latency,
                    };
                    return Ok(translation_response);
                }
                Err(error) => {
                    provider_errors.insert(provider_name.to_string(), error);
                }
            }
        }
        Err(ErrorDetails::ModelProvidersExhausted { provider_errors }.into())
    }

    /// Text-to-speech method (when model supports text-to-speech capability)
    #[instrument(skip_all)]
    pub async fn generate_speech(
        &self,
        request: &crate::audio::TextToSpeechRequest,
        model_name: &str,
        clients: &crate::endpoints::inference::InferenceClients<'_>,
    ) -> Result<crate::audio::TextToSpeechResponse, Error> {
        // Verify this model supports text-to-speech
        if !self.supports_endpoint(EndpointCapability::TextToSpeech) {
            return Err(Error::new(ErrorDetails::CapabilityNotSupported {
                capability: EndpointCapability::TextToSpeech.as_str().to_string(),
                provider: model_name.to_string(),
            }));
        }

        let mut provider_errors: HashMap<String, Error> = HashMap::new();
        for provider_name in &self.routing {
            let provider = self.providers.get(provider_name).ok_or_else(|| {
                Error::new(ErrorDetails::ProviderNotFound {
                    provider_name: provider_name.to_string(),
                })
            })?;

            let response = provider
                .generate_speech(request, clients.http_client, clients.credentials)
                .await;
            match response {
                Ok(response) => {
                    // TODO: Add caching support here
                    let tts_response = crate::audio::TextToSpeechResponse {
                        id: response.id,
                        audio_data: response.audio_data,
                        format: response.format,
                        created: response.created,
                        raw_request: response.raw_request,
                        usage: response.usage,
                        latency: response.latency,
                    };
                    return Ok(tts_response);
                }
                Err(error) => {
                    provider_errors.insert(provider_name.to_string(), error);
                }
            }
        }
        Err(ErrorDetails::ModelProvidersExhausted { provider_errors }.into())
    }

    /// Image generation method (when model supports image generation capability)
    #[instrument(skip_all)]
    pub async fn generate_image(
        &self,
        request: &crate::images::ImageGenerationRequest,
        model_name: &str,
        clients: &crate::endpoints::inference::InferenceClients<'_>,
    ) -> Result<crate::images::ImageGenerationResponse, Error> {
        // Verify this model supports image generation
        if !self.supports_endpoint(EndpointCapability::ImageGeneration) {
            return Err(Error::new(ErrorDetails::CapabilityNotSupported {
                capability: EndpointCapability::ImageGeneration.as_str().to_string(),
                provider: model_name.to_string(),
            }));
        }

        let mut provider_errors: HashMap<String, Error> = HashMap::new();
        for provider_name in &self.routing {
            let provider = self.providers.get(provider_name).ok_or_else(|| {
                Error::new(ErrorDetails::ProviderNotFound {
                    provider_name: provider_name.to_string(),
                })
            })?;

            let response = provider
                .generate_image(request, clients.http_client, clients.credentials)
                .await;
            match response {
                Ok(response) => {
                    let image_response = crate::images::ImageGenerationResponse {
                        id: response.id,
                        created: response.created,
                        data: response.data,
                        raw_request: response.raw_request,
                        raw_response: response.raw_response,
                        usage: response.usage,
                        latency: response.latency,
                    };
                    return Ok(image_response);
                }
                Err(error) => {
                    provider_errors.insert(provider_name.to_string(), error);
                }
            }
        }
        Err(ErrorDetails::ModelProvidersExhausted { provider_errors }.into())
    }

    /// Image editing method (when model supports image editing capability)
    #[instrument(skip_all)]
    pub async fn edit_image(
        &self,
        request: &crate::images::ImageEditRequest,
        model_name: &str,
        clients: &crate::endpoints::inference::InferenceClients<'_>,
    ) -> Result<crate::images::ImageEditResponse, Error> {
        // Verify this model supports image editing
        if !self.supports_endpoint(EndpointCapability::ImageEdit) {
            return Err(Error::new(ErrorDetails::CapabilityNotSupported {
                capability: EndpointCapability::ImageEdit.as_str().to_string(),
                provider: model_name.to_string(),
            }));
        }

        let mut provider_errors: HashMap<String, Error> = HashMap::new();
        for provider_name in &self.routing {
            let provider = self.providers.get(provider_name).ok_or_else(|| {
                Error::new(ErrorDetails::ProviderNotFound {
                    provider_name: provider_name.to_string(),
                })
            })?;

            let response = provider
                .edit_image(request, clients.http_client, clients.credentials)
                .await;
            match response {
                Ok(response) => {
                    let image_response = crate::images::ImageEditResponse {
                        id: response.id,
                        created: response.created,
                        data: response.data,
                        raw_request: response.raw_request,
                        raw_response: response.raw_response,
                        usage: response.usage,
                        latency: response.latency,
                    };
                    return Ok(image_response);
                }
                Err(error) => {
                    provider_errors.insert(provider_name.to_string(), error);
                }
            }
        }
        Err(ErrorDetails::ModelProvidersExhausted { provider_errors }.into())
    }

    /// Image variation method (when model supports image variation capability)
    #[instrument(skip_all)]
    pub async fn create_image_variation(
        &self,
        request: &crate::images::ImageVariationRequest,
        model_name: &str,
        clients: &crate::endpoints::inference::InferenceClients<'_>,
    ) -> Result<crate::images::ImageVariationResponse, Error> {
        // Verify this model supports image variation
        if !self.supports_endpoint(EndpointCapability::ImageVariation) {
            return Err(Error::new(ErrorDetails::CapabilityNotSupported {
                capability: EndpointCapability::ImageVariation.as_str().to_string(),
                provider: model_name.to_string(),
            }));
        }

        let mut provider_errors: HashMap<String, Error> = HashMap::new();
        for provider_name in &self.routing {
            let provider = self.providers.get(provider_name).ok_or_else(|| {
                Error::new(ErrorDetails::ProviderNotFound {
                    provider_name: provider_name.to_string(),
                })
            })?;

            let response = provider
                .create_image_variation(request, clients.http_client, clients.credentials)
                .await;
            match response {
                Ok(response) => {
                    let image_response = crate::images::ImageVariationResponse {
                        id: response.id,
                        created: response.created,
                        data: response.data,
                        raw_request: response.raw_request,
                        raw_response: response.raw_response,
                        usage: response.usage,
                        latency: response.latency,
                    };
                    return Ok(image_response);
                }
                Err(error) => {
                    provider_errors.insert(provider_name.to_string(), error);
                }
            }
        }
        Err(ErrorDetails::ModelProvidersExhausted { provider_errors }.into())
    }

    /// Realtime session creation method (when model supports realtime session capability)
    #[instrument(skip_all)]
    pub async fn create_realtime_session(
        &self,
        request: &crate::realtime::RealtimeSessionRequest,
        model_name: &str,
        clients: &crate::endpoints::inference::InferenceClients<'_>,
    ) -> Result<crate::realtime::RealtimeSessionResponse, Error> {
        // Verify this model supports realtime sessions
        if !self.supports_endpoint(EndpointCapability::RealtimeSession) {
            return Err(Error::new(ErrorDetails::CapabilityNotSupported {
                capability: EndpointCapability::RealtimeSession.as_str().to_string(),
                provider: model_name.to_string(),
            }));
        }

        let mut provider_errors: HashMap<String, Error> = HashMap::new();
        for provider_name in &self.routing {
            let provider = self.providers.get(provider_name).ok_or_else(|| {
                Error::new(ErrorDetails::ProviderNotFound {
                    provider_name: provider_name.to_string(),
                })
            })?;

            let response = provider
                .create_realtime_session(request, clients.http_client, clients.credentials)
                .await;
            match response {
                Ok(response) => {
                    // No caching for realtime sessions
                    return Ok(response);
                }
                Err(error) => {
                    provider_errors.insert(provider_name.to_string(), error);
                }
            }
        }
        Err(ErrorDetails::ModelProvidersExhausted { provider_errors }.into())
    }

    /// Realtime transcription session creation method (when model supports realtime transcription capability)
    #[instrument(skip_all)]
    pub async fn create_realtime_transcription_session(
        &self,
        request: &crate::realtime::RealtimeTranscriptionRequest,
        model_name: &str,
        clients: &crate::endpoints::inference::InferenceClients<'_>,
    ) -> Result<crate::realtime::RealtimeTranscriptionResponse, Error> {
        // Verify this model supports realtime transcription
        if !self.supports_endpoint(EndpointCapability::RealtimeTranscription) {
            return Err(Error::new(ErrorDetails::CapabilityNotSupported {
                capability: EndpointCapability::RealtimeTranscription
                    .as_str()
                    .to_string(),
                provider: model_name.to_string(),
            }));
        }

        let mut provider_errors: HashMap<String, Error> = HashMap::new();
        for provider_name in &self.routing {
            let provider = self.providers.get(provider_name).ok_or_else(|| {
                Error::new(ErrorDetails::ProviderNotFound {
                    provider_name: provider_name.to_string(),
                })
            })?;

            let response = provider
                .create_realtime_transcription_session(
                    request,
                    clients.http_client,
                    clients.credentials,
                )
                .await;
            match response {
                Ok(response) => {
                    // No caching for realtime sessions
                    return Ok(response);
                }
                Err(error) => {
                    provider_errors.insert(provider_name.to_string(), error);
                }
            }
        }
        Err(ErrorDetails::ModelProvidersExhausted { provider_errors }.into())
    }

<<<<<<< HEAD
    /// Document processing method (when model supports document capability)
    #[instrument(skip_all)]
    pub async fn process_document(
        &self,
        request: &crate::documents::DocumentProcessingRequest,
        model_name: &str,
        clients: &crate::endpoints::inference::InferenceClients<'_>,
    ) -> Result<crate::documents::DocumentProcessingResponse, Error> {
        // Verify this model supports document processing
        if !self.supports_endpoint(EndpointCapability::Document) {
            return Err(Error::new(ErrorDetails::ModelNotConfiguredForCapability {
                model_name: model_name.to_string(),
                capability: EndpointCapability::Document.as_str().to_string(),
=======
    /// Moderation method (when model supports moderation capability)
    #[instrument(skip_all)]
    pub async fn moderate(
        &self,
        request: &crate::moderation::ModerationRequest,
        model_name: &str,
        clients: &crate::endpoints::inference::InferenceClients<'_>,
    ) -> Result<crate::moderation::ModerationResponse, Error> {
        // Verify this model supports moderation
        if !self.supports_endpoint(EndpointCapability::Moderation) {
            return Err(Error::new(ErrorDetails::ModelNotConfiguredForCapability {
                model_name: model_name.to_string(),
                capability: EndpointCapability::Moderation.as_str().to_string(),
>>>>>>> 9dd13274
            }));
        }

        let mut provider_errors: HashMap<String, Error> = HashMap::new();
        for provider_name in &self.routing {
            let provider = self.providers.get(provider_name).ok_or_else(|| {
                Error::new(ErrorDetails::ProviderNotFound {
                    provider_name: provider_name.to_string(),
                })
            })?;

<<<<<<< HEAD
            // Use the provider's process_document method
            let response = provider
                .process_document(request, clients.http_client, clients.credentials)
                .await;

            match response {
                Ok(response) => {
                    // TODO: Add caching support here if needed
                    let document_response = crate::documents::DocumentProcessingResponse::new(
                        response,
                        provider_name.clone(),
                    );
                    return Ok(document_response);
=======
            let response = provider
                .moderate(request, clients.http_client, clients.credentials)
                .await;
            match response {
                Ok(response) => {
                    // TODO: Add caching support here
                    return Ok(response);
>>>>>>> 9dd13274
                }
                Err(error) => {
                    provider_errors.insert(provider_name.to_string(), error);
                }
            }
        }
        Err(ErrorDetails::ModelProvidersExhausted { provider_errors }.into())
    }
}

impl UninitializedModelConfig {
    pub fn load(
        self,
        model_name: &str,
        provider_types: &ProviderTypesConfig,
    ) -> Result<ModelConfig, Error> {
        // We want `ModelProvider` to know its own name (from the 'providers' config section).
        // We first deserialize to `HashMap<Arc<str>, UninitializedModelProvider>`, and then
        // build `ModelProvider`s using the name keys from the map.
        let providers = self
            .providers
            .into_iter()
            .map(|(name, provider)| {
                Ok((
                    name.clone(),
                    ModelProvider {
                        name: name.clone(),
                        config: provider.config.load(provider_types).map_err(|e| {
                            Error::new(ErrorDetails::Config {
                                message: format!("models.{model_name}.providers.{name}: {e}"),
                            })
                        })?,
                        extra_body: provider.extra_body,
                        extra_headers: provider.extra_headers,
                    },
                ))
            })
            .collect::<Result<HashMap<_, _>, Error>>()?;
        Ok(ModelConfig {
            routing: self.routing,
            providers,
            endpoints: self.endpoints,
            fallback_models: self.fallback_models,
            retry_config: self.retry_config,
            rate_limits: self.rate_limits,
            pricing: self.pricing,
            guardrail_profile: self.guardrail_profile,
        })
    }
}

pub struct StreamResponse {
    pub stream: Instrumented<PeekableProviderInferenceResponseStream>,
    pub raw_request: String,
    pub model_provider_name: Arc<str>,
    pub cached: bool,
}

impl StreamResponse {
    pub fn from_cache(
        cache_lookup: CacheData<StreamingCacheData>,
        model_provider_name: Arc<str>,
    ) -> Self {
        let chunks = cache_lookup.output.chunks;
        let chunks_len = chunks.len();

        Self {
            stream: (Box::pin(futures::stream::iter(chunks.into_iter().enumerate().map(
                move |(index, c)| {
                    Ok(ProviderInferenceResponseChunk {
                        content: c.content,
                        raw_response: c.raw_response,
                        // We intentionally don't cache and re-use these values from the original
                        // request:
                        // The new result was 'created' now
                        created: current_timestamp(),
                        // Only include usage in the last chunk, None for all others
                        usage: if index == chunks_len - 1 {
                            Some(Usage {
                                input_tokens: cache_lookup.input_tokens,
                                output_tokens: cache_lookup.output_tokens,
                            })
                        } else {
                            None
                        },
                        // We didn't make any network calls to the model provider, so the latency is 0
                        latency: Duration::from_secs(0),
                        // For all chunks but the last one, the finish reason is None
                        // For the last chunk, the finish reason is the same as the cache lookup
                        finish_reason: if index == chunks_len - 1 {
                            cache_lookup.finish_reason.clone()
                        } else {
                            None
                        },
                    })
                },
            ))) as ProviderInferenceResponseStreamInner)
                .peekable()
                .instrument(tracing::info_span!(
                    "stream_from_cache",
                    otel.name = "stream_from_cache"
                )),
            raw_request: cache_lookup.raw_request,
            model_provider_name,
            cached: true,
        }
    }
}

/// Creates a fully-qualified name from a model and provider name, suitable for using
/// in `ContentBlock::Unknown.model_provider_name`
/// Note that 'model_name' is a name from `[models]`, which is not necessarily
/// the same as the underlying name passed to a specific provider api
pub fn fully_qualified_name(model_name: &str, provider_name: &str) -> String {
    format!("tensorzero::model_name::{model_name}::provider_name::{provider_name}")
}

impl ModelConfig {
    fn filter_content_blocks<'a>(
        &self,
        request: &'a ModelInferenceRequest<'a>,
        model_name: &str,
        provider_name: &str,
    ) -> Cow<'a, ModelInferenceRequest<'a>> {
        let name = fully_qualified_name(model_name, provider_name);
        let needs_filter = request.messages.iter().any(|m| {
            m.content.iter().any(|c| {
                if let ContentBlock::Unknown {
                    model_provider_name,
                    data: _,
                } = c
                {
                    model_provider_name.as_ref().is_some_and(|n| n != &name)
                } else {
                    false
                }
            })
        });
        if needs_filter {
            let new_messages = request
                .messages
                .iter()
                .map(|m| RequestMessage {
                    content: m
                        .content
                        .iter()
                        .flat_map(|c| {
                            if let ContentBlock::Unknown {
                                model_provider_name,
                                data: _,
                            } = c
                            {
                                if model_provider_name.as_ref().is_some_and(|n| n != &name) {
                                    None
                                } else {
                                    Some(c.clone())
                                }
                            } else {
                                Some(c.clone())
                            }
                        })
                        .collect(),
                    ..m.clone()
                })
                .collect();
            Cow::Owned(ModelInferenceRequest {
                messages: new_messages,
                ..request.clone()
            })
        } else {
            Cow::Borrowed(request)
        }
    }
    #[tracing::instrument(skip_all, fields(model_name = model_name, otel.name = "model_inference", stream = false))]
    pub async fn infer<'request>(
        &self,
        request: &'request ModelInferenceRequest<'request>,
        clients: &'request InferenceClients<'request>,
        model_name: &'request str,
    ) -> Result<ModelInferenceResponse, Error> {
        let mut provider_errors: HashMap<String, Error> = HashMap::new();
        for provider_name in &self.routing {
            let request = self.filter_content_blocks(request, model_name, provider_name);
            let model_provider_request = ModelProviderRequest {
                request: &request,
                model_name,
                provider_name,
            };
            let cache_key = model_provider_request.get_cache_key()?;
            // TODO: think about how to best handle errors here
            if clients.cache_options.enabled.read() {
                let cache_lookup = cache_lookup(
                    clients.clickhouse_connection_info,
                    model_provider_request,
                    clients.cache_options.max_age_s,
                )
                .await
                .ok()
                .flatten();
                if let Some(cache_lookup) = cache_lookup {
                    return Ok(cache_lookup);
                }
            }
            let provider = self.providers.get(provider_name).ok_or_else(|| {
                Error::new(ErrorDetails::ProviderNotFound {
                    provider_name: provider_name.to_string(),
                })
            })?;
            let response = provider
                .infer(
                    model_provider_request,
                    clients.http_client,
                    clients.credentials,
                )
                .instrument(span!(
                    Level::INFO,
                    "infer",
                    provider_name = &**provider_name
                ))
                .await;

            match response {
                Ok(response) => {
                    if clients.cache_options.enabled.write() {
                        let _ = start_cache_write(
                            clients.clickhouse_connection_info,
                            cache_key,
                            NonStreamingCacheData {
                                blocks: response.output.clone(),
                            },
                            &response.raw_request,
                            &response.raw_response,
                            &response.usage,
                            response.finish_reason.as_ref(),
                        );
                    }
                    // We already checked the cache above (and returned early if it was a hit), so this response was not from the cache
                    let model_inference_response =
                        ModelInferenceResponse::new(response, provider_name.clone(), false);

                    return Ok(model_inference_response);
                }
                Err(error) => {
                    provider_errors.insert(provider_name.to_string(), error);
                }
            }
        }
        let err = Error::new(ErrorDetails::ModelProvidersExhausted { provider_errors });
        Err(err)
    }

    /// Helper to execute a closure with retry logic based on retry_config
    async fn execute_with_retry<F, T, Fut>(&self, operation: F) -> Result<T, Error>
    where
        F: Fn() -> Fut,
        Fut: std::future::Future<Output = Result<T, Error>>,
    {
        if let Some(ref retry_config) = self.retry_config {
            if retry_config.num_retries > 0 {
                operation.retry(retry_config.get_backoff()).await
            } else {
                operation().await
            }
        } else {
            operation().await
        }
    }

    /// Inference with model-level fallback chain support
    #[tracing::instrument(skip_all, fields(model_name = model_name, otel.name = "model_chain_inference", stream = false))]
    pub async fn infer_with_fallback_chain<'request>(
        &self,
        request: &'request ModelInferenceRequest<'request>,
        clients: &'request InferenceClients<'request>,
        model_name: &'request str,
        models: &'request ModelTable,
        visited_models: &mut HashSet<Arc<str>>,
    ) -> Result<ModelInferenceResponse, Error> {
        // Prevent infinite recursion by tracking visited models
        if visited_models.contains(model_name) {
            return Err(Error::new(ErrorDetails::CircularFallbackDetected {
                chain: visited_models.iter().map(|s| s.to_string()).collect(),
            }));
        }
        visited_models.insert(model_name.into());

        // Try current model first (all providers) with retry logic
        let current_model_result = self
            .execute_with_retry(|| async { self.infer(request, clients, model_name).await })
            .await;

        match current_model_result {
            Ok(response) => {
                visited_models.remove(model_name);
                Ok(response)
            }
            Err(current_model_error) => {
                // If current model failed, try fallback models
                if let Some(ref fallback_models) = self.fallback_models {
                    let mut model_errors = HashMap::new();
                    model_errors.insert(model_name.to_string(), current_model_error);

                    for fallback_model_name in fallback_models {
                        // Skip if we would create a cycle
                        if visited_models.contains(fallback_model_name) {
                            continue;
                        }

                        // Get the fallback model config
                        let fallback_model = match models.get(fallback_model_name).await {
                            Ok(Some(model)) => model,
                            Ok(None) => {
                                model_errors.insert(
                                    fallback_model_name.to_string(),
                                    Error::new(ErrorDetails::ModelNotFound {
                                        name: fallback_model_name.to_string(),
                                    }),
                                );
                                continue;
                            }
                            Err(err) => {
                                model_errors.insert(fallback_model_name.to_string(), err);
                                continue;
                            }
                        };

                        // Try inference with fallback model (box the recursive call)
                        let fallback_result = Box::pin(fallback_model.infer_with_fallback_chain(
                            request,
                            clients,
                            fallback_model_name,
                            models,
                            visited_models,
                        ))
                        .await;

                        match fallback_result {
                            Ok(response) => {
                                visited_models.remove(model_name);
                                return Ok(response);
                            }
                            Err(fallback_error) => {
                                model_errors
                                    .insert(fallback_model_name.to_string(), fallback_error);
                            }
                        }
                    }

                    visited_models.remove(model_name);
                    Err(Error::new(ErrorDetails::ModelChainExhausted {
                        model_errors,
                    }))
                } else {
                    // No fallback models, return original error
                    visited_models.remove(model_name);
                    Err(current_model_error)
                }
            }
        }
    }

    #[tracing::instrument(skip_all, fields(model_name = model_name, otel.name = "model_inference", stream = true))]
    pub async fn infer_stream<'request>(
        &self,
        request: &'request ModelInferenceRequest<'request>,
        clients: &'request InferenceClients<'request>,
        model_name: &'request str,
    ) -> Result<(StreamResponse, Vec<RequestMessage>), Error> {
        let mut provider_errors: HashMap<String, Error> = HashMap::new();
        for provider_name in &self.routing {
            let request = self.filter_content_blocks(request, model_name, provider_name);
            let model_provider_request = ModelProviderRequest {
                request: &request,
                model_name,
                provider_name,
            };
            // TODO: think about how to best handle errors here
            if clients.cache_options.enabled.read() {
                let cache_lookup = cache_lookup_streaming(
                    clients.clickhouse_connection_info,
                    model_provider_request,
                    clients.cache_options.max_age_s,
                )
                .await
                .ok()
                .flatten();
                if let Some(cache_lookup) = cache_lookup {
                    return Ok((cache_lookup, request.messages.clone()));
                }
            }

            let provider = self.providers.get(provider_name).ok_or_else(|| {
                Error::new(ErrorDetails::ProviderNotFound {
                    provider_name: provider_name.to_string(),
                })
            })?;
            let response = provider
                .infer_stream(
                    model_provider_request,
                    clients.http_client,
                    clients.credentials,
                )
                .await;
            match response {
                Ok(response) => {
                    let (stream, raw_request) = response;
                    // Note - we cache the chunks here so that we store the raw model provider input and response chunks
                    // in the cache. We don't want this logic in `collect_chunks`, which would cause us to cache the result
                    // of higher-level transformations (e.g. dicl)
                    let mut stream = if clients.cache_options.enabled.write() {
                        let span = stream.span().clone();
                        stream_with_cache_write(
                            raw_request.clone(),
                            model_provider_request,
                            clients,
                            stream.into_inner(),
                        )
                        .await?
                        .instrument(span)
                    } else {
                        stream
                    };
                    // Get a single chunk from the stream and make sure it is OK then send to client.
                    // We want to do this here so that we can tell that the request is working.
                    peek_first_chunk(stream.inner_mut(), &raw_request, provider_name).await?;
                    return Ok((
                        StreamResponse {
                            stream,
                            raw_request,
                            model_provider_name: provider_name.clone(),
                            cached: false,
                        },
                        request.messages.clone(),
                    ));
                }
                Err(error) => {
                    provider_errors.insert(provider_name.to_string(), error);
                }
            }
        }
        Err(Error::new(ErrorDetails::ModelProvidersExhausted {
            provider_errors,
        }))
    }

    /// Streaming inference with model-level fallback chain support
    #[tracing::instrument(skip_all, fields(model_name = model_name, otel.name = "model_chain_inference", stream = true))]
    pub async fn infer_stream_with_fallback_chain<'request>(
        &self,
        request: &'request ModelInferenceRequest<'request>,
        clients: &'request InferenceClients<'request>,
        model_name: &'request str,
        models: &'request ModelTable,
        visited_models: &mut HashSet<Arc<str>>,
    ) -> Result<(StreamResponse, Vec<RequestMessage>), Error> {
        // Prevent infinite recursion by tracking visited models
        if visited_models.contains(model_name) {
            return Err(Error::new(ErrorDetails::CircularFallbackDetected {
                chain: visited_models.iter().map(|s| s.to_string()).collect(),
            }));
        }
        visited_models.insert(model_name.into());

        // Try current model first (all providers) with retry logic
        let current_model_result = self
            .execute_with_retry(|| async { self.infer_stream(request, clients, model_name).await })
            .await;

        match current_model_result {
            Ok(response) => {
                visited_models.remove(model_name);
                Ok(response)
            }
            Err(current_model_error) => {
                // If current model failed, try fallback models
                if let Some(ref fallback_models) = self.fallback_models {
                    let mut model_errors = HashMap::new();
                    model_errors.insert(model_name.to_string(), current_model_error);

                    for fallback_model_name in fallback_models {
                        // Skip if we would create a cycle
                        if visited_models.contains(fallback_model_name) {
                            continue;
                        }

                        // Get the fallback model config
                        let fallback_model = match models.get(fallback_model_name).await {
                            Ok(Some(model)) => model,
                            Ok(None) => {
                                model_errors.insert(
                                    fallback_model_name.to_string(),
                                    Error::new(ErrorDetails::ModelNotFound {
                                        name: fallback_model_name.to_string(),
                                    }),
                                );
                                continue;
                            }
                            Err(err) => {
                                model_errors.insert(fallback_model_name.to_string(), err);
                                continue;
                            }
                        };

                        // Try streaming inference with fallback model (box the recursive call)
                        let fallback_result =
                            Box::pin(fallback_model.infer_stream_with_fallback_chain(
                                request,
                                clients,
                                fallback_model_name,
                                models,
                                visited_models,
                            ))
                            .await;

                        match fallback_result {
                            Ok(response) => {
                                visited_models.remove(model_name);
                                return Ok(response);
                            }
                            Err(fallback_error) => {
                                model_errors
                                    .insert(fallback_model_name.to_string(), fallback_error);
                            }
                        }
                    }

                    visited_models.remove(model_name);
                    Err(Error::new(ErrorDetails::ModelChainExhausted {
                        model_errors,
                    }))
                } else {
                    // No fallback models, return original error
                    visited_models.remove(model_name);
                    Err(current_model_error)
                }
            }
        }
    }

    pub async fn start_batch_inference<'request>(
        &self,
        requests: &'request [ModelInferenceRequest<'request>],
        client: &'request Client,
        api_keys: &'request InferenceCredentials,
    ) -> Result<StartBatchModelInferenceResponse, Error> {
        let mut provider_errors: HashMap<String, Error> = HashMap::new();
        for provider_name in &self.routing {
            let provider = self.providers.get(provider_name).ok_or_else(|| {
                Error::new(ErrorDetails::ProviderNotFound {
                    provider_name: provider_name.to_string(),
                })
            })?;
            let response = provider
                .start_batch_inference(requests, client, api_keys)
                .instrument(span!(
                    Level::INFO,
                    "start_batch_inference",
                    provider_name = &**provider_name
                ))
                .await;
            match response {
                Ok(response) => {
                    return Ok(StartBatchModelInferenceResponse::new(
                        response,
                        provider_name.clone(),
                    ));
                }
                Err(error) => {
                    provider_errors.insert(provider_name.to_string(), error);
                }
            }
        }
        Err(Error::new(ErrorDetails::ModelProvidersExhausted {
            provider_errors,
        }))
    }

    /// Create response method
    #[tracing::instrument(skip_all, fields(model_name = model_name, otel.name = "model_create_response"))]
    pub async fn create_response(
        &self,
        request: &crate::responses::OpenAIResponseCreateParams,
        model_name: &str,
        clients: &InferenceClients<'_>,
    ) -> Result<crate::responses::OpenAIResponse, Error> {
        let mut provider_errors: HashMap<String, Error> = HashMap::new();
        for provider_name in &self.routing {
            let provider = self.providers.get(provider_name).ok_or_else(|| {
                Error::new(ErrorDetails::ProviderNotFound {
                    provider_name: provider_name.to_string(),
                })
            })?;
            let response = provider
                .create_response(request, clients.http_client, clients.credentials)
                .await;
            match response {
                Ok(response) => {
                    return Ok(response);
                }
                Err(error) => {
                    provider_errors.insert(provider_name.to_string(), error);
                }
            }
        }
        Err(Error::new(ErrorDetails::ModelProvidersExhausted {
            provider_errors,
        }))
    }

    /// Stream response method
    #[tracing::instrument(skip_all, fields(model_name = model_name, otel.name = "model_stream_response"))]
    pub async fn stream_response(
        &self,
        request: &crate::responses::OpenAIResponseCreateParams,
        model_name: &str,
        clients: &InferenceClients<'_>,
    ) -> Result<
        Box<
            dyn futures::Stream<Item = Result<crate::responses::ResponseStreamEvent, Error>>
                + Send
                + Unpin,
        >,
        Error,
    > {
        let mut provider_errors: HashMap<String, Error> = HashMap::new();
        for provider_name in &self.routing {
            let provider = self.providers.get(provider_name).ok_or_else(|| {
                Error::new(ErrorDetails::ProviderNotFound {
                    provider_name: provider_name.to_string(),
                })
            })?;
            let response = provider
                .stream_response(request, clients.http_client, clients.credentials)
                .await;
            match response {
                Ok(response) => {
                    return Ok(response);
                }
                Err(error) => {
                    provider_errors.insert(provider_name.to_string(), error);
                }
            }
        }
        Err(Error::new(ErrorDetails::ModelProvidersExhausted {
            provider_errors,
        }))
    }

    #[tracing::instrument(skip_all, fields(model_name = model_name, response_id = response_id, otel.name = "model_retrieve_response"))]
    pub async fn retrieve_response(
        &self,
        response_id: &str,
        model_name: &str,
        clients: &InferenceClients<'_>,
    ) -> Result<crate::responses::OpenAIResponse, Error> {
        let mut provider_errors = HashMap::new();
        for provider_name in &self.routing {
            let provider = self.providers.get(provider_name).ok_or_else(|| {
                Error::new(ErrorDetails::InvalidModelProvider {
                    model_name: model_name.to_string(),
                    provider_name: provider_name.to_string(),
                })
            })?;
            let response = provider
                .retrieve_response(response_id, clients.http_client, clients.credentials)
                .await;
            match response {
                Ok(response) => {
                    return Ok(response);
                }
                Err(error) => {
                    provider_errors.insert(provider_name.to_string(), error);
                }
            }
        }
        Err(Error::new(ErrorDetails::ModelProvidersExhausted {
            provider_errors,
        }))
    }

    #[tracing::instrument(skip_all, fields(model_name = model_name, response_id = response_id, otel.name = "model_delete_response"))]
    pub async fn delete_response(
        &self,
        response_id: &str,
        model_name: &str,
        clients: &InferenceClients<'_>,
    ) -> Result<serde_json::Value, Error> {
        let mut provider_errors = HashMap::new();
        for provider_name in &self.routing {
            let provider = self.providers.get(provider_name).ok_or_else(|| {
                Error::new(ErrorDetails::InvalidModelProvider {
                    model_name: model_name.to_string(),
                    provider_name: provider_name.to_string(),
                })
            })?;
            let response = provider
                .delete_response(response_id, clients.http_client, clients.credentials)
                .await;
            match response {
                Ok(response) => {
                    return Ok(response);
                }
                Err(error) => {
                    provider_errors.insert(provider_name.to_string(), error);
                }
            }
        }
        Err(Error::new(ErrorDetails::ModelProvidersExhausted {
            provider_errors,
        }))
    }

    #[tracing::instrument(skip_all, fields(model_name = model_name, response_id = response_id, otel.name = "model_cancel_response"))]
    pub async fn cancel_response(
        &self,
        response_id: &str,
        model_name: &str,
        clients: &InferenceClients<'_>,
    ) -> Result<crate::responses::OpenAIResponse, Error> {
        let mut provider_errors = HashMap::new();
        for provider_name in &self.routing {
            let provider = self.providers.get(provider_name).ok_or_else(|| {
                Error::new(ErrorDetails::InvalidModelProvider {
                    model_name: model_name.to_string(),
                    provider_name: provider_name.to_string(),
                })
            })?;
            let response = provider
                .cancel_response(response_id, clients.http_client, clients.credentials)
                .await;
            match response {
                Ok(response) => {
                    return Ok(response);
                }
                Err(error) => {
                    provider_errors.insert(provider_name.to_string(), error);
                }
            }
        }
        Err(Error::new(ErrorDetails::ModelProvidersExhausted {
            provider_errors,
        }))
    }

    #[tracing::instrument(skip_all, fields(model_name = model_name, response_id = response_id, otel.name = "model_list_response_input_items"))]
    pub async fn list_response_input_items(
        &self,
        response_id: &str,
        model_name: &str,
        clients: &InferenceClients<'_>,
    ) -> Result<crate::responses::ResponseInputItemsList, Error> {
        let mut provider_errors = HashMap::new();
        for provider_name in &self.routing {
            let provider = self.providers.get(provider_name).ok_or_else(|| {
                Error::new(ErrorDetails::InvalidModelProvider {
                    model_name: model_name.to_string(),
                    provider_name: provider_name.to_string(),
                })
            })?;
            let response = provider
                .list_response_input_items(response_id, clients.http_client, clients.credentials)
                .await;
            match response {
                Ok(response) => {
                    return Ok(response);
                }
                Err(error) => {
                    provider_errors.insert(provider_name.to_string(), error);
                }
            }
        }
        Err(Error::new(ErrorDetails::ModelProvidersExhausted {
            provider_errors,
        }))
    }
}

async fn stream_with_cache_write(
    raw_request: String,
    model_request: ModelProviderRequest<'_>,
    clients: &InferenceClients<'_>,
    mut stream: PeekableProviderInferenceResponseStream,
) -> Result<PeekableProviderInferenceResponseStream, Error> {
    let cache_key = model_request.get_cache_key()?;
    let clickhouse_info = clients.clickhouse_connection_info.clone();
    Ok((Box::pin(async_stream::stream! {
        let mut buffer = vec![];
        let mut errored = false;
        while let Some(chunk) = stream.next().await {
            if !errored {
                match chunk.as_ref() {
                    Ok(chunk) => {
                        buffer.push(chunk.clone());
                    }
                    Err(e) => {
                        tracing::warn!("Skipping cache write for stream response due to error in stream: {e}");
                        errored = true;
                    }
                }
            }
            yield chunk;
        }
        if !errored {
            let usage = consolidate_usage(&buffer);
            let _ = start_cache_write_streaming(
                &clickhouse_info,
                cache_key,
                buffer,
                &raw_request,
                &usage,
            );
        }
    }) as ProviderInferenceResponseStreamInner).peekable())
}

fn consolidate_usage(chunks: &[ProviderInferenceResponseChunk]) -> Usage {
    let mut input_tokens = 0;
    let mut output_tokens = 0;
    for chunk in chunks {
        if let Some(usage) = &chunk.usage {
            input_tokens += usage.input_tokens;
            output_tokens += usage.output_tokens;
        }
    }
    Usage {
        input_tokens,
        output_tokens,
    }
}

#[derive(Debug, Deserialize)]
pub(crate) struct UninitializedModelProvider {
    #[serde(flatten)]
    pub config: UninitializedProviderConfig,
    pub extra_body: Option<ExtraBodyConfig>,
    pub extra_headers: Option<ExtraHeadersConfig>,
}

#[derive(Debug)]
pub struct ModelProvider {
    pub name: Arc<str>,
    pub config: ProviderConfig,
    pub extra_headers: Option<ExtraHeadersConfig>,
    pub extra_body: Option<ExtraBodyConfig>,
}

impl ModelProvider {
    /// The name to report in the OTEL `gen_ai.system` attribute
    fn genai_system_name(&self) -> &'static str {
        match &self.config {
            ProviderConfig::Anthropic(_) => "anthropic",
            ProviderConfig::AWSBedrock(_) => "aws_bedrock",
            ProviderConfig::AWSSagemaker(_) => "aws_sagemaker",
            ProviderConfig::Azure(_) => "azure",
<<<<<<< HEAD
            ProviderConfig::BudDoc(_) => "buddoc",
=======
            ProviderConfig::AzureContentSafety(_) => "azure_content_safety",
>>>>>>> 9dd13274
            ProviderConfig::Fireworks(_) => "fireworks",
            ProviderConfig::GCPVertexAnthropic(_) => "gcp_vertex_anthropic",
            ProviderConfig::GCPVertexGemini(_) => "gcp_vertex_gemini",
            ProviderConfig::GoogleAIStudioGemini(_) => "google_ai_studio_gemini",
            ProviderConfig::Hyperbolic(_) => "hyperbolic",
            ProviderConfig::Mistral(_) => "mistral",
            ProviderConfig::OpenAI(_) => "openai",
            ProviderConfig::OpenRouter(_) => "openrouter",
            ProviderConfig::Together(_) => "together",
            ProviderConfig::VLLM(_) => "vllm",
            ProviderConfig::XAI(_) => "xai",
            ProviderConfig::TGI(_) => "tgi",
            ProviderConfig::SGLang(_) => "sglang",
            ProviderConfig::DeepSeek(_) => "deepseek",
            #[cfg(any(test, feature = "e2e_tests"))]
            ProviderConfig::Dummy(_) => "dummy",
        }
    }

    /// The model name to report in the OTEL `gen_ai.request.model` attribute
    fn genai_model_name(&self) -> Option<&str> {
        match &self.config {
            ProviderConfig::Anthropic(provider) => Some(provider.model_name()),
            ProviderConfig::AWSBedrock(provider) => Some(provider.model_id()),
            // SageMaker doesn't have a meaningful model name concept, as we just invoke an endpoint
            ProviderConfig::AWSSagemaker(_) => None,
            ProviderConfig::Azure(provider) => Some(provider.deployment_id()),
            ProviderConfig::AzureContentSafety(_) => None, // Content Safety doesn't have a model name
            ProviderConfig::Fireworks(provider) => Some(provider.model_name()),
            ProviderConfig::GCPVertexAnthropic(provider) => Some(provider.model_id()),
            ProviderConfig::GCPVertexGemini(provider) => Some(provider.model_id()),
            ProviderConfig::GoogleAIStudioGemini(provider) => Some(provider.model_name()),
            ProviderConfig::Hyperbolic(provider) => Some(provider.model_name()),
            ProviderConfig::Mistral(provider) => Some(provider.model_name()),
            ProviderConfig::OpenAI(provider) => Some(provider.model_name()),
            ProviderConfig::OpenRouter(provider) => Some(provider.model_name()),
            ProviderConfig::Together(provider) => Some(provider.model_name()),
            ProviderConfig::VLLM(provider) => Some(provider.model_name()),
            ProviderConfig::XAI(provider) => Some(provider.model_name()),
            // TGI doesn't have a meaningful model name
            ProviderConfig::TGI(_) => None,
            ProviderConfig::SGLang(provider) => Some(provider.model_name()),
            ProviderConfig::DeepSeek(provider) => Some(provider.model_name()),
            ProviderConfig::BudDoc(_) => None, // BudDoc doesn't have a model name in the inference sense
            #[cfg(any(test, feature = "e2e_tests"))]
            ProviderConfig::Dummy(provider) => Some(provider.model_name()),
        }
    }
}

impl From<&ModelProvider> for ModelProviderRequestInfo {
    fn from(val: &ModelProvider) -> Self {
        ModelProviderRequestInfo {
            provider_name: val.name.clone(),
            extra_headers: val.extra_headers.clone(),
            extra_body: val.extra_body.clone(),
        }
    }
}

#[derive(Clone, Debug)]
pub struct ModelProviderRequestInfo {
    pub provider_name: Arc<str>,
    pub extra_headers: Option<ExtraHeadersConfig>,
    pub extra_body: Option<ExtraBodyConfig>,
}

#[derive(Debug)]
pub enum ProviderConfig {
    Anthropic(AnthropicProvider),
    AWSBedrock(AWSBedrockProvider),
    AWSSagemaker(AWSSagemakerProvider),
    Azure(AzureProvider),
<<<<<<< HEAD
    BudDoc(BudDocProvider),
=======
    AzureContentSafety(AzureContentSafetyProvider),
>>>>>>> 9dd13274
    DeepSeek(DeepSeekProvider),
    Fireworks(FireworksProvider),
    GCPVertexAnthropic(GCPVertexAnthropicProvider),
    GCPVertexGemini(GCPVertexGeminiProvider),
    GoogleAIStudioGemini(GoogleAIStudioGeminiProvider),
    Hyperbolic(HyperbolicProvider),
    Mistral(MistralProvider),
    OpenAI(OpenAIProvider),
    OpenRouter(OpenRouterProvider),
    SGLang(SGLangProvider),
    TGI(TGIProvider),
    Together(TogetherProvider),
    VLLM(VLLMProvider),
    XAI(XAIProvider),
    #[cfg(any(test, feature = "e2e_tests"))]
    Dummy(DummyProvider),
}

/// Contains all providers which implement `SelfHostedProvider` - these providers
/// can be used as the target provider hosted by AWS Sagemaker
#[derive(Debug, Deserialize)]
#[serde(rename_all = "lowercase")]
#[serde(deny_unknown_fields)]
pub enum HostedProviderKind {
    OpenAI,
    TGI,
}

#[derive(Debug, TensorZeroDeserialize, VariantNames)]
#[strum(serialize_all = "lowercase")]
#[serde(tag = "type")]
#[serde(rename_all = "lowercase")]
#[serde(deny_unknown_fields)]
pub(super) enum UninitializedProviderConfig {
    Anthropic {
        model_name: String,
        api_key_location: Option<CredentialLocation>,
    },
    #[strum(serialize = "aws_bedrock")]
    #[serde(rename = "aws_bedrock")]
    AWSBedrock {
        model_id: String,
        region: Option<String>,
        #[serde(default)]
        allow_auto_detect_region: bool,
    },
    #[strum(serialize = "aws_sagemaker")]
    #[serde(rename = "aws_sagemaker")]
    AWSSagemaker {
        endpoint_name: String,
        model_name: String,
        region: Option<String>,
        #[serde(default)]
        allow_auto_detect_region: bool,
        hosted_provider: HostedProviderKind,
    },
    Azure {
        deployment_id: String,
        endpoint: Url,
        api_key_location: Option<CredentialLocation>,
    },
<<<<<<< HEAD
    BudDoc {
        model_name: String,
        api_base: Url,
=======
    #[strum(serialize = "azure_content_safety")]
    #[serde(rename = "azure_content_safety")]
    AzureContentSafety {
        endpoint: Url,
>>>>>>> 9dd13274
        api_key_location: Option<CredentialLocation>,
    },
    #[strum(serialize = "gcp_vertex_anthropic")]
    #[serde(rename = "gcp_vertex_anthropic")]
    GCPVertexAnthropic {
        model_id: String,
        location: String,
        project_id: String,
        credential_location: Option<CredentialLocation>,
    },
    #[strum(serialize = "gcp_vertex_gemini")]
    #[serde(rename = "gcp_vertex_gemini")]
    GCPVertexGemini {
        model_id: String,
        location: String,
        project_id: String,
        credential_location: Option<CredentialLocation>,
    },
    #[strum(serialize = "google_ai_studio_gemini")]
    #[serde(rename = "google_ai_studio_gemini")]
    GoogleAIStudioGemini {
        model_name: String,
        api_key_location: Option<CredentialLocation>,
    },
    Hyperbolic {
        model_name: String,
        api_key_location: Option<CredentialLocation>,
    },
    #[strum(serialize = "fireworks")]
    #[serde(rename = "fireworks")]
    Fireworks {
        model_name: String,
        api_key_location: Option<CredentialLocation>,
        #[serde(default = "crate::inference::providers::fireworks::default_parse_think_blocks")]
        parse_think_blocks: bool,
    },
    Mistral {
        model_name: String,
        api_key_location: Option<CredentialLocation>,
    },
    OpenAI {
        model_name: String,
        api_base: Option<Url>,
        api_key_location: Option<CredentialLocation>,
    },
    OpenRouter {
        model_name: String,
        api_base: Option<Url>,
        api_key_location: Option<CredentialLocation>,
    },
    Together {
        model_name: String,
        api_key_location: Option<CredentialLocation>,
        #[serde(default = "crate::inference::providers::together::default_parse_think_blocks")]
        parse_think_blocks: bool,
    },
    #[expect(clippy::upper_case_acronyms)]
    VLLM {
        model_name: String,
        api_base: Url,
        api_key_location: Option<CredentialLocation>,
    },
    #[expect(clippy::upper_case_acronyms)]
    XAI {
        model_name: String,
        api_key_location: Option<CredentialLocation>,
    },
    #[expect(clippy::upper_case_acronyms)]
    TGI {
        api_base: Url,
        api_key_location: Option<CredentialLocation>,
    },
    SGLang {
        model_name: String,
        api_base: Url,
        api_key_location: Option<CredentialLocation>,
    },
    DeepSeek {
        model_name: String,
        api_key_location: Option<CredentialLocation>,
    },
    #[cfg(any(test, feature = "e2e_tests"))]
    Dummy {
        model_name: String,
        api_key_location: Option<CredentialLocation>,
    },
}

impl UninitializedProviderConfig {
    pub fn load(self, provider_types: &ProviderTypesConfig) -> Result<ProviderConfig, Error> {
        Ok(match self {
            UninitializedProviderConfig::Anthropic {
                model_name,
                api_key_location,
            } => ProviderConfig::Anthropic(AnthropicProvider::new(model_name, api_key_location)?),
            UninitializedProviderConfig::AWSBedrock {
                model_id,
                region,
                allow_auto_detect_region,
            } => {
                let region = region.map(aws_types::region::Region::new);
                if region.is_none() && !allow_auto_detect_region {
                    return Err(Error::new(ErrorDetails::Config { message: "AWS bedrock provider requires a region to be provided, or `allow_auto_detect_region = true`.".to_string() }));
                }

                // NB: We need to make an async call here to initialize the AWS Bedrock client.

                let provider = tokio::task::block_in_place(move || {
                    tokio::runtime::Handle::current()
                        .block_on(async { AWSBedrockProvider::new(model_id, region).await })
                })?;

                ProviderConfig::AWSBedrock(provider)
            }
            UninitializedProviderConfig::AWSSagemaker {
                endpoint_name,
                region,
                allow_auto_detect_region,
                model_name,
                hosted_provider,
            } => {
                let region = region.map(aws_types::region::Region::new);
                if region.is_none() && !allow_auto_detect_region {
                    return Err(Error::new(ErrorDetails::Config { message: "AWS Sagemaker provider requires a region to be provided, or `allow_auto_detect_region = true`.".to_string() }));
                }

                let self_hosted: Box<dyn WrappedProvider + Send + Sync + 'static> =
                    match hosted_provider {
                        HostedProviderKind::OpenAI => Box::new(OpenAIProvider::new(
                            model_name,
                            None,
                            Some(CredentialLocation::None),
                        )?),
                        HostedProviderKind::TGI => Box::new(TGIProvider::new(
                            Url::parse("http://tensorzero-unreachable-domain-please-file-a-bug-report.invalid").map_err(|e| {
                                Error::new(ErrorDetails::InternalError { message: format!("Failed to parse fake TGI endpoint: `{e}`. This should never happen. Please file a bug report: https://github.com/tensorzero/tensorzero/issues/new") })
                            })?,
                            Some(CredentialLocation::None),
                        )?),
                    };
                // NB: We need to make an async call here to initialize the AWS Sagemaker client.

                let provider = tokio::task::block_in_place(move || {
                    tokio::runtime::Handle::current().block_on(async {
                        AWSSagemakerProvider::new(endpoint_name, self_hosted, region).await
                    })
                })?;

                ProviderConfig::AWSSagemaker(provider)
            }
            UninitializedProviderConfig::Azure {
                deployment_id,
                endpoint,
                api_key_location,
            } => ProviderConfig::Azure(AzureProvider::new(
                deployment_id,
                endpoint,
                api_key_location,
            )?),
<<<<<<< HEAD
            UninitializedProviderConfig::BudDoc {
                model_name: _,
                api_base,
                api_key_location,
            } => ProviderConfig::BudDoc(BudDocProvider::new(
                api_base.to_string(),
                api_key_location,
            )?),
=======
            UninitializedProviderConfig::AzureContentSafety {
                endpoint,
                api_key_location,
            } => {
                use crate::inference::providers::azure_content_safety::ProbeType;
                ProviderConfig::AzureContentSafety(AzureContentSafetyProvider::new(
                    endpoint,
                    api_key_location,
                    ProbeType::Moderation, // Default to Moderation for model-based configuration
                )?)
            }
>>>>>>> 9dd13274
            UninitializedProviderConfig::Fireworks {
                model_name,
                api_key_location,
                parse_think_blocks,
            } => ProviderConfig::Fireworks(FireworksProvider::new(
                model_name,
                api_key_location,
                parse_think_blocks,
            )?),
            UninitializedProviderConfig::GCPVertexAnthropic {
                model_id,
                location,
                project_id,
                credential_location: api_key_location,
            } => ProviderConfig::GCPVertexAnthropic(tokio::task::block_in_place(move || {
                tokio::runtime::Handle::current().block_on(async {
                    GCPVertexAnthropicProvider::new(
                        model_id,
                        location,
                        project_id,
                        api_key_location,
                    )
                    .await
                })
            })?),
            UninitializedProviderConfig::GCPVertexGemini {
                model_id,
                location,
                project_id,
                credential_location: api_key_location,
            } => ProviderConfig::GCPVertexGemini(tokio::task::block_in_place(move || {
                tokio::runtime::Handle::current().block_on(async {
                    GCPVertexGeminiProvider::new(
                        model_id,
                        location,
                        project_id,
                        api_key_location,
                        provider_types,
                    )
                    .await
                })
            })?),
            UninitializedProviderConfig::GoogleAIStudioGemini {
                model_name,
                api_key_location,
            } => ProviderConfig::GoogleAIStudioGemini(GoogleAIStudioGeminiProvider::new(
                model_name,
                api_key_location,
            )?),
            UninitializedProviderConfig::Hyperbolic {
                model_name,
                api_key_location,
            } => ProviderConfig::Hyperbolic(HyperbolicProvider::new(model_name, api_key_location)?),
            UninitializedProviderConfig::Mistral {
                model_name,
                api_key_location,
            } => ProviderConfig::Mistral(MistralProvider::new(model_name, api_key_location)?),
            UninitializedProviderConfig::OpenAI {
                model_name,
                api_base,
                api_key_location,
            } => {
                ProviderConfig::OpenAI(OpenAIProvider::new(model_name, api_base, api_key_location)?)
            }
            UninitializedProviderConfig::OpenRouter {
                model_name,
                api_base,
                api_key_location,
            } => ProviderConfig::OpenRouter(OpenRouterProvider::new(
                model_name,
                api_base,
                api_key_location,
            )?),
            UninitializedProviderConfig::Together {
                model_name,
                api_key_location,
                parse_think_blocks,
            } => ProviderConfig::Together(TogetherProvider::new(
                model_name,
                api_key_location,
                parse_think_blocks,
            )?),
            UninitializedProviderConfig::VLLM {
                model_name,
                api_base,
                api_key_location,
            } => ProviderConfig::VLLM(VLLMProvider::new(model_name, api_base, api_key_location)?),
            UninitializedProviderConfig::XAI {
                model_name,
                api_key_location,
            } => ProviderConfig::XAI(XAIProvider::new(model_name, api_key_location)?),
            UninitializedProviderConfig::SGLang {
                model_name,
                api_base,
                api_key_location,
            } => {
                ProviderConfig::SGLang(SGLangProvider::new(model_name, api_base, api_key_location)?)
            }
            UninitializedProviderConfig::TGI {
                api_base,
                api_key_location,
            } => ProviderConfig::TGI(TGIProvider::new(api_base, api_key_location)?),
            UninitializedProviderConfig::DeepSeek {
                model_name,
                api_key_location,
            } => ProviderConfig::DeepSeek(DeepSeekProvider::new(model_name, api_key_location)?),
            #[cfg(any(test, feature = "e2e_tests"))]
            UninitializedProviderConfig::Dummy {
                model_name,
                api_key_location,
            } => ProviderConfig::Dummy(DummyProvider::new(model_name, api_key_location)?),
        })
    }
}

impl ModelProvider {
    #[tracing::instrument(skip_all, fields(provider_name = &*self.name, otel.name = "model_provider_inference",
        gen_ai.operation.name = "chat",
        gen_ai.system = self.genai_system_name(),
        gen_ai.request.model = self.genai_model_name(),
    stream = false))]
    async fn infer(
        &self,
        request: ModelProviderRequest<'_>,
        client: &Client,
        api_keys: &InferenceCredentials,
    ) -> Result<ProviderInferenceResponse, Error> {
        match &self.config {
            ProviderConfig::Anthropic(provider) => {
                provider.infer(request, client, api_keys, self).await
            }
            ProviderConfig::AWSBedrock(provider) => {
                provider.infer(request, client, api_keys, self).await
            }
            ProviderConfig::AWSSagemaker(provider) => {
                provider.infer(request, client, api_keys, self).await
            }
            ProviderConfig::Azure(provider) => {
                provider.infer(request, client, api_keys, self).await
            }
            ProviderConfig::AzureContentSafety(_) => {
                Err(Error::new(ErrorDetails::CapabilityNotSupported {
                    capability: "inference".to_string(),
                    provider: self.name.to_string(),
                }))
            }
            ProviderConfig::Fireworks(provider) => {
                provider.infer(request, client, api_keys, self).await
            }
            ProviderConfig::GCPVertexAnthropic(provider) => {
                provider.infer(request, client, api_keys, self).await
            }
            ProviderConfig::GCPVertexGemini(provider) => {
                provider.infer(request, client, api_keys, self).await
            }
            ProviderConfig::GoogleAIStudioGemini(provider) => {
                provider.infer(request, client, api_keys, self).await
            }
            ProviderConfig::Hyperbolic(provider) => {
                provider.infer(request, client, api_keys, self).await
            }
            ProviderConfig::Mistral(provider) => {
                provider.infer(request, client, api_keys, self).await
            }
            ProviderConfig::OpenAI(provider) => {
                provider.infer(request, client, api_keys, self).await
            }
            ProviderConfig::OpenRouter(provider) => {
                provider.infer(request, client, api_keys, self).await
            }
            ProviderConfig::Together(provider) => {
                provider.infer(request, client, api_keys, self).await
            }
            ProviderConfig::SGLang(provider) => {
                provider.infer(request, client, api_keys, self).await
            }
            ProviderConfig::VLLM(provider) => provider.infer(request, client, api_keys, self).await,
            ProviderConfig::XAI(provider) => provider.infer(request, client, api_keys, self).await,
            ProviderConfig::TGI(provider) => provider.infer(request, client, api_keys, self).await,
            ProviderConfig::DeepSeek(provider) => {
                provider.infer(request, client, api_keys, self).await
            }
            ProviderConfig::BudDoc(_) => {
                return Err(Error::new(ErrorDetails::Config {
                    message: "BudDoc provider does not support inference operations".to_string(),
                }))
            }
            #[cfg(any(test, feature = "e2e_tests"))]
            ProviderConfig::Dummy(provider) => {
                provider.infer(request, client, api_keys, self).await
            }
        }
    }

    #[tracing::instrument(skip_all, fields(provider_name = &*self.name, otel.name = "model_provider_inference",
        gen_ai.operation.name = "chat",
        gen_ai.system = self.genai_system_name(),
        gen_ai.request.model = self.genai_model_name(),
    stream = true))]
    async fn infer_stream(
        &self,
        request: ModelProviderRequest<'_>,
        client: &Client,
        api_keys: &InferenceCredentials,
    ) -> Result<
        (
            tracing_futures::Instrumented<PeekableProviderInferenceResponseStream>,
            String,
        ),
        Error,
    > {
        let (stream, raw_request) = match &self.config {
            ProviderConfig::Anthropic(provider) => {
                provider.infer_stream(request, client, api_keys, self).await
            }
            ProviderConfig::AWSBedrock(provider) => {
                provider.infer_stream(request, client, api_keys, self).await
            }
            ProviderConfig::AWSSagemaker(provider) => {
                provider.infer_stream(request, client, api_keys, self).await
            }
            ProviderConfig::Azure(provider) => {
                provider.infer_stream(request, client, api_keys, self).await
            }
            ProviderConfig::AzureContentSafety(_) => {
                return Err(Error::new(ErrorDetails::CapabilityNotSupported {
                    capability: "inference_stream".to_string(),
                    provider: self.name.to_string(),
                }))
            }
            ProviderConfig::Fireworks(provider) => {
                provider.infer_stream(request, client, api_keys, self).await
            }
            ProviderConfig::GCPVertexAnthropic(provider) => {
                provider.infer_stream(request, client, api_keys, self).await
            }
            ProviderConfig::GCPVertexGemini(provider) => {
                provider.infer_stream(request, client, api_keys, self).await
            }
            ProviderConfig::GoogleAIStudioGemini(provider) => {
                provider.infer_stream(request, client, api_keys, self).await
            }
            ProviderConfig::Hyperbolic(provider) => {
                provider.infer_stream(request, client, api_keys, self).await
            }
            ProviderConfig::Mistral(provider) => {
                provider.infer_stream(request, client, api_keys, self).await
            }
            ProviderConfig::OpenAI(provider) => {
                provider.infer_stream(request, client, api_keys, self).await
            }
            ProviderConfig::OpenRouter(provider) => {
                provider.infer_stream(request, client, api_keys, self).await
            }
            ProviderConfig::Together(provider) => {
                provider.infer_stream(request, client, api_keys, self).await
            }
            ProviderConfig::SGLang(provider) => {
                provider.infer_stream(request, client, api_keys, self).await
            }
            ProviderConfig::XAI(provider) => {
                provider.infer_stream(request, client, api_keys, self).await
            }
            ProviderConfig::VLLM(provider) => {
                provider.infer_stream(request, client, api_keys, self).await
            }
            ProviderConfig::TGI(provider) => {
                provider.infer_stream(request, client, api_keys, self).await
            }
            ProviderConfig::DeepSeek(provider) => {
                provider.infer_stream(request, client, api_keys, self).await
            }
            ProviderConfig::BudDoc(_) => {
                return Err(Error::new(ErrorDetails::Config {
                    message: "BudDoc provider does not support streaming inference".to_string(),
                }))
            }
            #[cfg(any(test, feature = "e2e_tests"))]
            ProviderConfig::Dummy(provider) => {
                provider.infer_stream(request, client, api_keys, self).await
            }
        }?;

        // Attach the current `model_provider_inference` span to the stream.
        // This will cause the span to be entered every time the stream is polled,
        // extending the lifetime of the span in OpenTelemetry to include the entire
        // duration of the response stream.
        Ok((stream.instrument(Span::current()), raw_request))
    }

    async fn start_batch_inference<'a>(
        &self,
        requests: &'a [ModelInferenceRequest<'a>],
        client: &'a Client,
        api_keys: &'a InferenceCredentials,
    ) -> Result<StartBatchProviderInferenceResponse, Error> {
        match &self.config {
            ProviderConfig::Anthropic(provider) => {
                provider
                    .start_batch_inference(requests, client, api_keys)
                    .await
            }
            ProviderConfig::AWSBedrock(provider) => {
                provider
                    .start_batch_inference(requests, client, api_keys)
                    .await
            }
            ProviderConfig::AWSSagemaker(provider) => {
                provider
                    .start_batch_inference(requests, client, api_keys)
                    .await
            }
            ProviderConfig::Azure(provider) => {
                provider
                    .start_batch_inference(requests, client, api_keys)
                    .await
            }
            ProviderConfig::AzureContentSafety(_) => {
                Err(Error::new(ErrorDetails::CapabilityNotSupported {
                    capability: "batch_inference".to_string(),
                    provider: self.name.to_string(),
                }))
            }
            ProviderConfig::Fireworks(provider) => {
                provider
                    .start_batch_inference(requests, client, api_keys)
                    .await
            }
            ProviderConfig::GCPVertexAnthropic(provider) => {
                provider
                    .start_batch_inference(requests, client, api_keys)
                    .await
            }
            ProviderConfig::GCPVertexGemini(provider) => {
                provider
                    .start_batch_inference(requests, client, api_keys)
                    .await
            }
            ProviderConfig::GoogleAIStudioGemini(provider) => {
                provider
                    .start_batch_inference(requests, client, api_keys)
                    .await
            }
            ProviderConfig::Hyperbolic(provider) => {
                provider
                    .start_batch_inference(requests, client, api_keys)
                    .await
            }
            ProviderConfig::Mistral(provider) => {
                provider
                    .start_batch_inference(requests, client, api_keys)
                    .await
            }
            ProviderConfig::OpenAI(provider) => {
                provider
                    .start_batch_inference(requests, client, api_keys)
                    .await
            }
            ProviderConfig::OpenRouter(provider) => {
                provider
                    .start_batch_inference(requests, client, api_keys)
                    .await
            }
            ProviderConfig::Together(provider) => {
                provider
                    .start_batch_inference(requests, client, api_keys)
                    .await
            }
            ProviderConfig::SGLang(provider) => {
                provider
                    .start_batch_inference(requests, client, api_keys)
                    .await
            }
            ProviderConfig::VLLM(provider) => {
                provider
                    .start_batch_inference(requests, client, api_keys)
                    .await
            }
            ProviderConfig::XAI(provider) => {
                provider
                    .start_batch_inference(requests, client, api_keys)
                    .await
            }
            ProviderConfig::DeepSeek(provider) => {
                provider
                    .start_batch_inference(requests, client, api_keys)
                    .await
            }
            ProviderConfig::TGI(provider) => {
                provider
                    .start_batch_inference(requests, client, api_keys)
                    .await
            }
            ProviderConfig::BudDoc(_) => Err(Error::new(ErrorDetails::Config {
                message: "BudDoc provider does not support batch inference".to_string(),
            })),
            #[cfg(any(test, feature = "e2e_tests"))]
            ProviderConfig::Dummy(provider) => {
                provider
                    .start_batch_inference(requests, client, api_keys)
                    .await
            }
        }
    }

    pub async fn poll_batch_inference<'a>(
        &self,
        batch_request: &'a BatchRequestRow<'_>,
        http_client: &'a reqwest::Client,
        dynamic_api_keys: &'a InferenceCredentials,
    ) -> Result<PollBatchInferenceResponse, Error> {
        match &self.config {
            ProviderConfig::Anthropic(provider) => {
                provider
                    .poll_batch_inference(batch_request, http_client, dynamic_api_keys)
                    .await
            }
            ProviderConfig::AWSBedrock(provider) => {
                provider
                    .poll_batch_inference(batch_request, http_client, dynamic_api_keys)
                    .await
            }
            ProviderConfig::AWSSagemaker(provider) => {
                provider
                    .poll_batch_inference(batch_request, http_client, dynamic_api_keys)
                    .await
            }
            ProviderConfig::Azure(provider) => {
                provider
                    .poll_batch_inference(batch_request, http_client, dynamic_api_keys)
                    .await
            }
            ProviderConfig::AzureContentSafety(_) => {
                Err(Error::new(ErrorDetails::CapabilityNotSupported {
                    capability: "batch_inference".to_string(),
                    provider: self.name.to_string(),
                }))
            }
            ProviderConfig::Fireworks(provider) => {
                provider
                    .poll_batch_inference(batch_request, http_client, dynamic_api_keys)
                    .await
            }
            ProviderConfig::GCPVertexAnthropic(provider) => {
                provider
                    .poll_batch_inference(batch_request, http_client, dynamic_api_keys)
                    .await
            }
            ProviderConfig::GCPVertexGemini(provider) => {
                provider
                    .poll_batch_inference(batch_request, http_client, dynamic_api_keys)
                    .await
            }
            ProviderConfig::GoogleAIStudioGemini(provider) => {
                provider
                    .poll_batch_inference(batch_request, http_client, dynamic_api_keys)
                    .await
            }
            ProviderConfig::Hyperbolic(provider) => {
                provider
                    .poll_batch_inference(batch_request, http_client, dynamic_api_keys)
                    .await
            }
            ProviderConfig::Mistral(provider) => {
                provider
                    .poll_batch_inference(batch_request, http_client, dynamic_api_keys)
                    .await
            }
            ProviderConfig::OpenAI(provider) => {
                provider
                    .poll_batch_inference(batch_request, http_client, dynamic_api_keys)
                    .await
            }
            ProviderConfig::OpenRouter(provider) => {
                provider
                    .poll_batch_inference(batch_request, http_client, dynamic_api_keys)
                    .await
            }
            ProviderConfig::TGI(provider) => {
                provider
                    .poll_batch_inference(batch_request, http_client, dynamic_api_keys)
                    .await
            }
            ProviderConfig::Together(provider) => {
                provider
                    .poll_batch_inference(batch_request, http_client, dynamic_api_keys)
                    .await
            }
            ProviderConfig::SGLang(provider) => {
                provider
                    .poll_batch_inference(batch_request, http_client, dynamic_api_keys)
                    .await
            }
            ProviderConfig::VLLM(provider) => {
                provider
                    .poll_batch_inference(batch_request, http_client, dynamic_api_keys)
                    .await
            }
            ProviderConfig::XAI(provider) => {
                provider
                    .poll_batch_inference(batch_request, http_client, dynamic_api_keys)
                    .await
            }
            ProviderConfig::DeepSeek(provider) => {
                provider
                    .poll_batch_inference(batch_request, http_client, dynamic_api_keys)
                    .await
            }
            ProviderConfig::BudDoc(_) => Err(Error::new(ErrorDetails::Config {
                message: "BudDoc provider does not support batch inference".to_string(),
            })),
            #[cfg(any(test, feature = "e2e_tests"))]
            ProviderConfig::Dummy(provider) => {
                provider
                    .poll_batch_inference(batch_request, http_client, dynamic_api_keys)
                    .await
            }
        }
    }

    /// Embedding inference method
    #[tracing::instrument(skip_all, fields(provider_name = &*self.name, otel.name = "model_provider_embedding"))]
    pub async fn embed(
        &self,
        request: &crate::embeddings::EmbeddingRequest,
        client: &Client,
        dynamic_api_keys: &InferenceCredentials,
    ) -> Result<crate::embeddings::EmbeddingProviderResponse, Error> {
        use crate::embeddings::EmbeddingProvider;

        match &self.config {
            ProviderConfig::Azure(provider) => {
                provider.embed(request, client, dynamic_api_keys).await
            }
            ProviderConfig::OpenAI(provider) => {
                provider.embed(request, client, dynamic_api_keys).await
            }
            ProviderConfig::VLLM(provider) => {
                provider.embed(request, client, dynamic_api_keys).await
            }
            ProviderConfig::Together(provider) => {
                provider.embed(request, client, dynamic_api_keys).await
            }
            ProviderConfig::Fireworks(provider) => {
                provider.embed(request, client, dynamic_api_keys).await
            }
            ProviderConfig::Mistral(provider) => {
                provider.embed(request, client, dynamic_api_keys).await
            }
            #[cfg(any(test, feature = "e2e_tests"))]
            ProviderConfig::Dummy(provider) => {
                provider.embed(request, client, dynamic_api_keys).await
            }
            // Other providers don't support embeddings yet
            _ => Err(Error::new(ErrorDetails::CapabilityNotSupported {
                capability: EndpointCapability::Embedding.as_str().to_string(),
                provider: self.name.to_string(),
            })),
        }
    }

    /// Audio transcription method
    #[tracing::instrument(skip_all, fields(provider_name = &*self.name, otel.name = "model_provider_audio_transcription"))]
    pub async fn transcribe(
        &self,
        request: &crate::audio::AudioTranscriptionRequest,
        client: &Client,
        dynamic_api_keys: &InferenceCredentials,
    ) -> Result<crate::audio::AudioTranscriptionProviderResponse, Error> {
        use crate::audio::AudioTranscriptionProvider;

        match &self.config {
            ProviderConfig::Azure(provider) => {
                provider.transcribe(request, client, dynamic_api_keys).await
            }
            ProviderConfig::OpenAI(provider) => {
                provider.transcribe(request, client, dynamic_api_keys).await
            }
            ProviderConfig::Fireworks(provider) => {
                provider.transcribe(request, client, dynamic_api_keys).await
            }
            #[cfg(any(test, feature = "e2e_tests"))]
            ProviderConfig::Dummy(provider) => {
                provider.transcribe(request, client, dynamic_api_keys).await
            }
            // Other providers don't support audio transcription yet
            _ => Err(Error::new(ErrorDetails::CapabilityNotSupported {
                capability: EndpointCapability::AudioTranscription.as_str().to_string(),
                provider: self.name.to_string(),
            })),
        }
    }

    /// Audio translation method
    #[tracing::instrument(skip_all, fields(provider_name = &*self.name, otel.name = "model_provider_audio_translation"))]
    pub async fn translate(
        &self,
        request: &crate::audio::AudioTranslationRequest,
        client: &Client,
        dynamic_api_keys: &InferenceCredentials,
    ) -> Result<crate::audio::AudioTranslationProviderResponse, Error> {
        use crate::audio::AudioTranslationProvider;

        match &self.config {
            ProviderConfig::Azure(provider) => {
                provider.translate(request, client, dynamic_api_keys).await
            }
            ProviderConfig::OpenAI(provider) => {
                provider.translate(request, client, dynamic_api_keys).await
            }
            ProviderConfig::Fireworks(provider) => {
                provider.translate(request, client, dynamic_api_keys).await
            }
            #[cfg(any(test, feature = "e2e_tests"))]
            ProviderConfig::Dummy(provider) => {
                provider.translate(request, client, dynamic_api_keys).await
            }
            // Other providers don't support audio translation yet
            _ => Err(Error::new(ErrorDetails::CapabilityNotSupported {
                capability: EndpointCapability::AudioTranslation.as_str().to_string(),
                provider: self.name.to_string(),
            })),
        }
    }

    /// Text-to-speech method
    #[tracing::instrument(skip_all, fields(provider_name = &*self.name, otel.name = "model_provider_text_to_speech"))]
    pub async fn generate_speech(
        &self,
        request: &crate::audio::TextToSpeechRequest,
        client: &Client,
        dynamic_api_keys: &InferenceCredentials,
    ) -> Result<crate::audio::TextToSpeechProviderResponse, Error> {
        use crate::audio::TextToSpeechProvider;

        match &self.config {
            ProviderConfig::Azure(provider) => {
                provider
                    .generate_speech(request, client, dynamic_api_keys)
                    .await
            }
            ProviderConfig::OpenAI(provider) => {
                provider
                    .generate_speech(request, client, dynamic_api_keys)
                    .await
            }
            ProviderConfig::Together(provider) => {
                provider
                    .generate_speech(request, client, dynamic_api_keys)
                    .await
            }
            #[cfg(any(test, feature = "e2e_tests"))]
            ProviderConfig::Dummy(provider) => {
                provider
                    .generate_speech(request, client, dynamic_api_keys)
                    .await
            }
            // Other providers don't support text-to-speech yet
            _ => Err(Error::new(ErrorDetails::CapabilityNotSupported {
                capability: EndpointCapability::TextToSpeech.as_str().to_string(),
                provider: self.name.to_string(),
            })),
        }
    }

    /// Image generation method
    #[tracing::instrument(skip_all, fields(provider_name = &*self.name, otel.name = "model_provider_image_generation"))]
    pub async fn generate_image(
        &self,
        request: &crate::images::ImageGenerationRequest,
        client: &Client,
        dynamic_api_keys: &InferenceCredentials,
    ) -> Result<crate::images::ImageGenerationProviderResponse, Error> {
        use crate::images::ImageGenerationProvider;

        match &self.config {
            ProviderConfig::Azure(provider) => {
                provider
                    .generate_image(request, client, dynamic_api_keys)
                    .await
            }
            ProviderConfig::OpenAI(provider) => {
                provider
                    .generate_image(request, client, dynamic_api_keys)
                    .await
            }
            ProviderConfig::Together(provider) => {
                provider
                    .generate_image(request, client, dynamic_api_keys)
                    .await
            }
            ProviderConfig::XAI(provider) => {
                provider
                    .generate_image(request, client, dynamic_api_keys)
                    .await
            }
            ProviderConfig::Fireworks(provider) => {
                provider
                    .generate_image(request, client, dynamic_api_keys)
                    .await
            }
            #[cfg(any(test, feature = "e2e_tests"))]
            ProviderConfig::Dummy(provider) => {
                provider
                    .generate_image(request, client, dynamic_api_keys)
                    .await
            }
            // Other providers don't support image generation yet
            _ => Err(Error::new(ErrorDetails::CapabilityNotSupported {
                capability: EndpointCapability::ImageGeneration.as_str().to_string(),
                provider: self.name.to_string(),
            })),
        }
    }

    /// Image edit method
    #[tracing::instrument(skip_all, fields(provider_name = &*self.name, otel.name = "model_provider_image_edit"))]
    pub async fn edit_image(
        &self,
        request: &crate::images::ImageEditRequest,
        client: &Client,
        dynamic_api_keys: &InferenceCredentials,
    ) -> Result<crate::images::ImageEditProviderResponse, Error> {
        use crate::images::ImageEditProvider;

        match &self.config {
            ProviderConfig::OpenAI(provider) => {
                provider.edit_image(request, client, dynamic_api_keys).await
            }
            #[cfg(any(test, feature = "e2e_tests"))]
            ProviderConfig::Dummy(provider) => {
                provider.edit_image(request, client, dynamic_api_keys).await
            }
            // Other providers don't support image editing yet
            _ => Err(Error::new(ErrorDetails::CapabilityNotSupported {
                capability: EndpointCapability::ImageEdit.as_str().to_string(),
                provider: self.name.to_string(),
            })),
        }
    }

    /// Image variation method
    #[tracing::instrument(skip_all, fields(provider_name = &*self.name, otel.name = "model_provider_image_variation"))]
    pub async fn create_image_variation(
        &self,
        request: &crate::images::ImageVariationRequest,
        client: &Client,
        dynamic_api_keys: &InferenceCredentials,
    ) -> Result<crate::images::ImageVariationProviderResponse, Error> {
        use crate::images::ImageVariationProvider;

        match &self.config {
            ProviderConfig::OpenAI(provider) => {
                provider
                    .create_image_variation(request, client, dynamic_api_keys)
                    .await
            }
            #[cfg(any(test, feature = "e2e_tests"))]
            ProviderConfig::Dummy(provider) => {
                provider
                    .create_image_variation(request, client, dynamic_api_keys)
                    .await
            }
            // Other providers don't support image variations yet
            _ => Err(Error::new(ErrorDetails::CapabilityNotSupported {
                capability: EndpointCapability::ImageVariation.as_str().to_string(),
                provider: self.name.to_string(),
            })),
        }
    }

    /// Create response method
    #[tracing::instrument(skip_all, fields(provider_name = &*self.name, otel.name = "model_provider_create_response"))]
    pub async fn create_response(
        &self,
        request: &crate::responses::OpenAIResponseCreateParams,
        client: &Client,
        dynamic_api_keys: &InferenceCredentials,
    ) -> Result<crate::responses::OpenAIResponse, Error> {
        use crate::responses::ResponseProvider;

        match &self.config {
            ProviderConfig::OpenAI(provider) => {
                provider
                    .create_response(request, client, dynamic_api_keys)
                    .await
            }
            #[cfg(any(test, feature = "e2e_tests"))]
            ProviderConfig::Dummy(provider) => {
                provider
                    .create_response(request, client, dynamic_api_keys)
                    .await
            }
            // Other providers don't support responses yet
            _ => Err(Error::new(ErrorDetails::CapabilityNotSupported {
                capability: EndpointCapability::Responses.as_str().to_string(),
                provider: self.name.to_string(),
            })),
        }
    }

    /// Stream response method
    #[tracing::instrument(skip_all, fields(provider_name = &*self.name, otel.name = "model_provider_stream_response"))]
    pub async fn stream_response(
        &self,
        request: &crate::responses::OpenAIResponseCreateParams,
        client: &Client,
        dynamic_api_keys: &InferenceCredentials,
    ) -> Result<
        Box<
            dyn futures::Stream<Item = Result<crate::responses::ResponseStreamEvent, Error>>
                + Send
                + Unpin,
        >,
        Error,
    > {
        use crate::responses::ResponseProvider;

        match &self.config {
            ProviderConfig::OpenAI(provider) => {
                provider
                    .stream_response(request, client, dynamic_api_keys)
                    .await
            }
            #[cfg(any(test, feature = "e2e_tests"))]
            ProviderConfig::Dummy(provider) => {
                provider
                    .stream_response(request, client, dynamic_api_keys)
                    .await
            }
            // Other providers don't support responses yet
            _ => Err(Error::new(ErrorDetails::CapabilityNotSupported {
                capability: EndpointCapability::Responses.as_str().to_string(),
                provider: self.name.to_string(),
            })),
        }
    }

    #[tracing::instrument(skip_all, fields(provider_name = &*self.name, response_id = response_id, otel.name = "model_provider_retrieve_response"))]
    pub async fn retrieve_response(
        &self,
        response_id: &str,
        client: &reqwest::Client,
        dynamic_api_keys: &InferenceCredentials,
    ) -> Result<crate::responses::OpenAIResponse, Error> {
        use crate::responses::ResponseProvider;
        match &self.config {
            ProviderConfig::OpenAI(provider) => {
                provider
                    .retrieve_response(response_id, client, dynamic_api_keys)
                    .await
            }
            #[cfg(any(test, feature = "e2e_tests"))]
            ProviderConfig::Dummy(provider) => {
                provider
                    .retrieve_response(response_id, client, dynamic_api_keys)
                    .await
            }
            // Other providers don't support responses yet
            _ => Err(Error::new(ErrorDetails::CapabilityNotSupported {
                capability: EndpointCapability::Responses.as_str().to_string(),
                provider: self.name.to_string(),
            })),
        }
    }

    #[tracing::instrument(skip_all, fields(provider_name = &*self.name, response_id = response_id, otel.name = "model_provider_delete_response"))]
    pub async fn delete_response(
        &self,
        response_id: &str,
        client: &reqwest::Client,
        dynamic_api_keys: &InferenceCredentials,
    ) -> Result<serde_json::Value, Error> {
        use crate::responses::ResponseProvider;
        match &self.config {
            ProviderConfig::OpenAI(provider) => {
                provider
                    .delete_response(response_id, client, dynamic_api_keys)
                    .await
            }
            #[cfg(any(test, feature = "e2e_tests"))]
            ProviderConfig::Dummy(provider) => {
                provider
                    .delete_response(response_id, client, dynamic_api_keys)
                    .await
            }
            // Other providers don't support responses yet
            _ => Err(Error::new(ErrorDetails::CapabilityNotSupported {
                capability: EndpointCapability::Responses.as_str().to_string(),
                provider: self.name.to_string(),
            })),
        }
    }

    #[tracing::instrument(skip_all, fields(provider_name = &*self.name, response_id = response_id, otel.name = "model_provider_cancel_response"))]
    pub async fn cancel_response(
        &self,
        response_id: &str,
        client: &reqwest::Client,
        dynamic_api_keys: &InferenceCredentials,
    ) -> Result<crate::responses::OpenAIResponse, Error> {
        use crate::responses::ResponseProvider;
        match &self.config {
            ProviderConfig::OpenAI(provider) => {
                provider
                    .cancel_response(response_id, client, dynamic_api_keys)
                    .await
            }
            #[cfg(any(test, feature = "e2e_tests"))]
            ProviderConfig::Dummy(provider) => {
                provider
                    .cancel_response(response_id, client, dynamic_api_keys)
                    .await
            }
            // Other providers don't support responses yet
            _ => Err(Error::new(ErrorDetails::CapabilityNotSupported {
                capability: EndpointCapability::Responses.as_str().to_string(),
                provider: self.name.to_string(),
            })),
        }
    }

    #[tracing::instrument(skip_all, fields(provider_name = &*self.name, response_id = response_id, otel.name = "model_provider_list_response_input_items"))]
    pub async fn list_response_input_items(
        &self,
        response_id: &str,
        client: &reqwest::Client,
        dynamic_api_keys: &InferenceCredentials,
    ) -> Result<crate::responses::ResponseInputItemsList, Error> {
        use crate::responses::ResponseProvider;
        match &self.config {
            ProviderConfig::OpenAI(provider) => {
                provider
                    .list_response_input_items(response_id, client, dynamic_api_keys)
                    .await
            }
            #[cfg(any(test, feature = "e2e_tests"))]
            ProviderConfig::Dummy(provider) => {
                provider
                    .list_response_input_items(response_id, client, dynamic_api_keys)
                    .await
            }
            // Other providers don't support responses yet
            _ => Err(Error::new(ErrorDetails::CapabilityNotSupported {
                capability: EndpointCapability::Responses.as_str().to_string(),
                provider: self.name.to_string(),
            })),
        }
    }

    /// Upload batch file method
    #[tracing::instrument(skip_all, fields(provider_name = &*self.name, otel.name = "model_provider_upload_batch_file"))]
    pub async fn upload_batch_file(
        &self,
        content: Vec<u8>,
        filename: String,
        purpose: String,
        client: &Client,
        dynamic_api_keys: &InferenceCredentials,
    ) -> Result<crate::openai_batch::OpenAIFileObject, Error> {
        use crate::inference::providers::batch::BatchProvider;

        match &self.config {
            ProviderConfig::OpenAI(provider) => {
                provider
                    .upload_file(content, filename, purpose, client, dynamic_api_keys)
                    .await
            }
            #[cfg(any(test, feature = "e2e_tests"))]
            ProviderConfig::Dummy(provider) => {
                provider
                    .upload_file(content, filename, purpose, client, dynamic_api_keys)
                    .await
            }
            // Other providers don't support batch operations yet
            _ => Err(Error::new(ErrorDetails::CapabilityNotSupported {
                capability: EndpointCapability::Batch.as_str().to_string(),
                provider: self.name.to_string(),
            })),
        }
    }

    /// Create batch method
    #[tracing::instrument(skip_all, fields(provider_name = &*self.name, otel.name = "model_provider_create_batch"))]
    pub async fn create_batch(
        &self,
        input_file_id: String,
        endpoint: String,
        completion_window: String,
        metadata: Option<HashMap<String, String>>,
        client: &Client,
        dynamic_api_keys: &InferenceCredentials,
    ) -> Result<crate::openai_batch::OpenAIBatchObject, Error> {
        use crate::inference::providers::batch::BatchProvider;

        match &self.config {
            ProviderConfig::OpenAI(provider) => {
                provider
                    .create_batch(
                        input_file_id,
                        endpoint,
                        completion_window,
                        metadata,
                        client,
                        dynamic_api_keys,
                    )
                    .await
            }
            #[cfg(any(test, feature = "e2e_tests"))]
            ProviderConfig::Dummy(provider) => {
                provider
                    .create_batch(
                        input_file_id,
                        endpoint,
                        completion_window,
                        metadata,
                        client,
                        dynamic_api_keys,
                    )
                    .await
            }
            // Other providers don't support batch operations yet
            _ => Err(Error::new(ErrorDetails::CapabilityNotSupported {
                capability: EndpointCapability::Batch.as_str().to_string(),
                provider: self.name.to_string(),
            })),
        }
    }

    /// Get batch method
    #[tracing::instrument(skip_all, fields(provider_name = &*self.name, batch_id = batch_id, otel.name = "model_provider_get_batch"))]
    pub async fn get_batch(
        &self,
        batch_id: &str,
        client: &Client,
        dynamic_api_keys: &InferenceCredentials,
    ) -> Result<crate::openai_batch::OpenAIBatchObject, Error> {
        use crate::inference::providers::batch::BatchProvider;

        match &self.config {
            ProviderConfig::OpenAI(provider) => {
                provider.get_batch(batch_id, client, dynamic_api_keys).await
            }
            #[cfg(any(test, feature = "e2e_tests"))]
            ProviderConfig::Dummy(provider) => {
                provider.get_batch(batch_id, client, dynamic_api_keys).await
            }
            // Other providers don't support batch operations yet
            _ => Err(Error::new(ErrorDetails::CapabilityNotSupported {
                capability: EndpointCapability::Batch.as_str().to_string(),
                provider: self.name.to_string(),
            })),
        }
    }

    /// Get file method
    #[tracing::instrument(skip_all, fields(provider_name = &*self.name, file_id = file_id, otel.name = "model_provider_get_file"))]
    pub async fn get_file(
        &self,
        file_id: &str,
        client: &Client,
        dynamic_api_keys: &InferenceCredentials,
    ) -> Result<crate::openai_batch::OpenAIFileObject, Error> {
        use crate::inference::providers::batch::BatchProvider;

        match &self.config {
            ProviderConfig::OpenAI(provider) => {
                provider.get_file(file_id, client, dynamic_api_keys).await
            }
            #[cfg(any(test, feature = "e2e_tests"))]
            ProviderConfig::Dummy(provider) => {
                provider.get_file(file_id, client, dynamic_api_keys).await
            }
            // Other providers don't support batch operations yet
            _ => Err(Error::new(ErrorDetails::CapabilityNotSupported {
                capability: EndpointCapability::Batch.as_str().to_string(),
                provider: self.name.to_string(),
            })),
        }
    }

    /// Get file content method
    #[tracing::instrument(skip_all, fields(provider_name = &*self.name, file_id = file_id, otel.name = "model_provider_get_file_content"))]
    pub async fn get_file_content(
        &self,
        file_id: &str,
        client: &Client,
        dynamic_api_keys: &InferenceCredentials,
    ) -> Result<Vec<u8>, Error> {
        use crate::inference::providers::batch::BatchProvider;

        match &self.config {
            ProviderConfig::OpenAI(provider) => {
                provider
                    .get_file_content(file_id, client, dynamic_api_keys)
                    .await
            }
            #[cfg(any(test, feature = "e2e_tests"))]
            ProviderConfig::Dummy(provider) => {
                provider
                    .get_file_content(file_id, client, dynamic_api_keys)
                    .await
            }
            // Other providers don't support batch operations yet
            _ => Err(Error::new(ErrorDetails::CapabilityNotSupported {
                capability: EndpointCapability::Batch.as_str().to_string(),
                provider: self.name.to_string(),
            })),
        }
    }

    /// Delete file method
    #[tracing::instrument(skip_all, fields(provider_name = &*self.name, file_id = file_id, otel.name = "model_provider_delete_file"))]
    pub async fn delete_file(
        &self,
        file_id: &str,
        client: &Client,
        dynamic_api_keys: &InferenceCredentials,
    ) -> Result<crate::openai_batch::OpenAIFileObject, Error> {
        use crate::inference::providers::batch::BatchProvider;

        match &self.config {
            ProviderConfig::OpenAI(provider) => {
                provider
                    .delete_file(file_id, client, dynamic_api_keys)
                    .await
            }
            #[cfg(any(test, feature = "e2e_tests"))]
            ProviderConfig::Dummy(provider) => {
                provider
                    .delete_file(file_id, client, dynamic_api_keys)
                    .await
            }
            // Other providers don't support batch operations yet
            _ => Err(Error::new(ErrorDetails::CapabilityNotSupported {
                capability: EndpointCapability::Batch.as_str().to_string(),
                provider: self.name.to_string(),
            })),
        }
    }

    /// List batches method
    #[tracing::instrument(skip_all, fields(provider_name = &*self.name, otel.name = "model_provider_list_batches"))]
    pub async fn list_batches(
        &self,
        params: crate::openai_batch::ListBatchesParams,
        client: &Client,
        dynamic_api_keys: &InferenceCredentials,
    ) -> Result<crate::openai_batch::ListBatchesResponse, Error> {
        use crate::inference::providers::batch::BatchProvider;

        match &self.config {
            ProviderConfig::OpenAI(provider) => {
                provider
                    .list_batches(params, client, dynamic_api_keys)
                    .await
            }
            #[cfg(any(test, feature = "e2e_tests"))]
            ProviderConfig::Dummy(provider) => {
                provider
                    .list_batches(params, client, dynamic_api_keys)
                    .await
            }
            // Other providers don't support batch operations yet
            _ => Err(Error::new(ErrorDetails::CapabilityNotSupported {
                capability: EndpointCapability::Batch.as_str().to_string(),
                provider: self.name.to_string(),
            })),
        }
    }

    /// Cancel batch method
    #[tracing::instrument(skip_all, fields(provider_name = &*self.name, batch_id = batch_id, otel.name = "model_provider_cancel_batch"))]
    pub async fn cancel_batch(
        &self,
        batch_id: &str,
        client: &Client,
        dynamic_api_keys: &InferenceCredentials,
    ) -> Result<crate::openai_batch::OpenAIBatchObject, Error> {
        use crate::inference::providers::batch::BatchProvider;

        match &self.config {
            ProviderConfig::OpenAI(provider) => {
                provider
                    .cancel_batch(batch_id, client, dynamic_api_keys)
                    .await
            }
            #[cfg(any(test, feature = "e2e_tests"))]
            ProviderConfig::Dummy(provider) => {
                provider
                    .cancel_batch(batch_id, client, dynamic_api_keys)
                    .await
            }
            // Other providers don't support batch operations yet
            _ => Err(Error::new(ErrorDetails::CapabilityNotSupported {
                capability: EndpointCapability::Batch.as_str().to_string(),
                provider: self.name.to_string(),
            })),
        }
    }

    /// Realtime session creation method
    #[tracing::instrument(skip_all, fields(provider_name = &*self.name, otel.name = "model_provider_create_realtime_session"))]
    pub async fn create_realtime_session(
        &self,
        request: &crate::realtime::RealtimeSessionRequest,
        client: &Client,
        dynamic_api_keys: &InferenceCredentials,
    ) -> Result<crate::realtime::RealtimeSessionResponse, Error> {
        use crate::realtime::RealtimeSessionProvider;

        match &self.config {
            ProviderConfig::OpenAI(provider) => {
                provider
                    .create_session(request, client, dynamic_api_keys)
                    .await
            }
            #[cfg(any(test, feature = "e2e_tests"))]
            ProviderConfig::Dummy(provider) => {
                provider
                    .create_session(request, client, dynamic_api_keys)
                    .await
            }
            // Other providers don't support realtime sessions yet
            _ => Err(Error::new(ErrorDetails::CapabilityNotSupported {
                capability: EndpointCapability::RealtimeSession.as_str().to_string(),
                provider: self.name.to_string(),
            })),
        }
    }

    /// Realtime transcription session creation method
    #[tracing::instrument(skip_all, fields(provider_name = &*self.name, otel.name = "model_provider_create_realtime_transcription_session"))]
    pub async fn create_realtime_transcription_session(
        &self,
        request: &crate::realtime::RealtimeTranscriptionRequest,
        client: &Client,
        dynamic_api_keys: &InferenceCredentials,
    ) -> Result<crate::realtime::RealtimeTranscriptionResponse, Error> {
        use crate::realtime::RealtimeTranscriptionProvider;

        match &self.config {
            ProviderConfig::OpenAI(provider) => {
                provider
                    .create_transcription_session(request, client, dynamic_api_keys)
                    .await
            }
            #[cfg(any(test, feature = "e2e_tests"))]
            ProviderConfig::Dummy(provider) => {
                provider
                    .create_transcription_session(request, client, dynamic_api_keys)
                    .await
            }
            // Other providers don't support realtime transcription yet
            _ => Err(Error::new(ErrorDetails::CapabilityNotSupported {
                capability: EndpointCapability::RealtimeTranscription
                    .as_str()
                    .to_string(),
                provider: self.name.to_string(),
            })),
        }
    }

<<<<<<< HEAD
    /// Document processing method
    #[tracing::instrument(skip_all, fields(provider_name = &*self.name, otel.name = "model_provider_document_processing"))]
    pub async fn process_document(
        &self,
        request: &crate::documents::DocumentProcessingRequest,
        client: &Client,
        dynamic_api_keys: &InferenceCredentials,
    ) -> Result<crate::documents::DocumentProcessingProviderResponse, Error> {
        use crate::documents::DocumentProcessingProvider;

        match &self.config {
            ProviderConfig::BudDoc(provider) => {
                provider
                    .process_document(request, client, dynamic_api_keys)
                    .await
            }
            // Other providers don't support document processing yet
            _ => Err(Error::new(ErrorDetails::CapabilityNotSupported {
                capability: EndpointCapability::Document.as_str().to_string(),
=======
    /// Moderation method
    #[tracing::instrument(skip_all, fields(provider_name = &*self.name, otel.name = "model_provider_moderation"))]
    pub async fn moderate(
        &self,
        request: &crate::moderation::ModerationRequest,
        client: &Client,
        dynamic_api_keys: &InferenceCredentials,
    ) -> Result<crate::moderation::ModerationResponse, Error> {
        use crate::moderation::ModerationProvider;

        match &self.config {
            ProviderConfig::AzureContentSafety(provider) => {
                let provider_response =
                    provider.moderate(request, client, dynamic_api_keys).await?;
                Ok(crate::moderation::ModerationResponse::new(
                    provider_response,
                    self.name.clone(),
                ))
            }
            ProviderConfig::OpenAI(provider) => {
                let provider_response =
                    provider.moderate(request, client, dynamic_api_keys).await?;
                Ok(crate::moderation::ModerationResponse::new(
                    provider_response,
                    self.name.clone(),
                ))
            }
            ProviderConfig::Mistral(provider) => {
                let provider_response =
                    provider.moderate(request, client, dynamic_api_keys).await?;
                Ok(crate::moderation::ModerationResponse::new(
                    provider_response,
                    self.name.clone(),
                ))
            }
            #[cfg(any(test, feature = "e2e_tests"))]
            ProviderConfig::Dummy(provider) => {
                let provider_response =
                    provider.moderate(request, client, dynamic_api_keys).await?;
                Ok(crate::moderation::ModerationResponse::new(
                    provider_response,
                    self.name.clone(),
                ))
            }
            // Other providers don't support moderation yet
            _ => Err(Error::new(ErrorDetails::CapabilityNotSupported {
                capability: EndpointCapability::Moderation.as_str().to_string(),
>>>>>>> 9dd13274
                provider: self.name.to_string(),
            })),
        }
    }
}

#[derive(Clone, Debug)]
pub enum CredentialLocation {
    /// Environment variable containing the actual credential
    Env(String),
    /// Environment variable containing the path to a credential file
    PathFromEnv(String),
    /// For dynamic credential resolution
    Dynamic(String),
    /// Direct path to a credential file
    Path(String),
    /// Use a provider-specific SDK to determine credentials
    Sdk,
    None,
}

impl<'de> Deserialize<'de> for CredentialLocation {
    fn deserialize<D>(deserializer: D) -> Result<Self, D::Error>
    where
        D: serde::Deserializer<'de>,
    {
        let s = String::deserialize(deserializer)?;
        if let Some(inner) = s.strip_prefix("env::") {
            Ok(CredentialLocation::Env(inner.to_string()))
        } else if let Some(inner) = s.strip_prefix("path_from_env::") {
            Ok(CredentialLocation::PathFromEnv(inner.to_string()))
        } else if let Some(inner) = s.strip_prefix("dynamic::") {
            Ok(CredentialLocation::Dynamic(inner.to_string()))
        } else if let Some(inner) = s.strip_prefix("path::") {
            Ok(CredentialLocation::Path(inner.to_string()))
        } else if s == "sdk" {
            Ok(CredentialLocation::Sdk)
        } else if s == "none" {
            Ok(CredentialLocation::None)
        } else {
            Err(serde::de::Error::custom(format!(
                "Invalid ApiKeyLocation format: {s}"
            )))
        }
    }
}

#[derive(Clone)]
pub enum Credential {
    Static(SecretString),
    FileContents(SecretString),
    Dynamic(String),
    Sdk,
    None,
    Missing,
}

/// Builds a credential type from the provided `CredentialLocation` and default location.
/// This is a convenience function that calls `get_creds_with_cache_and_fn` using
/// the `TryFrom<Credential>` implementation for `T`.
///
/// Most providers should be able to use this function to build their credentials,
/// unless they have special requirements (e.g. calling an `async fn`)
pub fn build_creds_caching_default<T: Clone + TryFrom<Credential, Error = Error>>(
    location: Option<CredentialLocation>,
    default_location: CredentialLocation,
    provider_type: &str,
    cache: &OnceLock<T>,
) -> Result<T, Error> {
    build_creds_caching_default_with_fn(location, default_location, provider_type, cache, |creds| {
        T::try_from(creds)
    })
}

/// Builds a credential type from the provided `CredentialLocation` and default location.
/// If the location is `None`, we'll use the provided `OnceLock` to cache the result
/// of `f(default_location)`.
/// Otherwise, we'll call `f(location)` without caching the result.
///
/// **NOTE** - `f` may be run multiple times in parallel even when `default_location` is used,
/// due to a limitation of the current `OnceLock` api.
pub fn build_creds_caching_default_with_fn<T: Clone, F: FnOnce(Credential) -> Result<T, Error>>(
    location: Option<CredentialLocation>,
    default_location: CredentialLocation,
    provider_type: &str,
    cache: &OnceLock<T>,
    f: F,
) -> Result<T, Error> {
    let make_creds = |location| {
        let creds = Credential::try_from((location, provider_type))?;
        let provider_creds = f(creds)?;
        Ok(provider_creds)
    };
    if let Some(location) = location {
        make_creds(location)
    } else {
        racy_get_or_try_init(cache, || make_creds(default_location))
    }
}

/// Gets the value from a `OnceLock` or initializes it with the result of `f`
/// If this is called simultaneously from multiple threads, it may call `f` multiple times
/// If `f` returns an error, the `OnceLock` will remain uninitialized
fn racy_get_or_try_init<T: Clone, E>(
    once_lock: &OnceLock<T>,
    f: impl FnOnce() -> Result<T, E>,
) -> Result<T, E> {
    if let Some(val) = once_lock.get() {
        Ok(val.clone())
    } else {
        let val = f()?;
        // We don't care if the value was est
        let _ = once_lock.set(val.clone());
        Ok(val)
    }
}

impl TryFrom<(CredentialLocation, &str)> for Credential {
    type Error = Error;

    fn try_from(
        (location, provider_type): (CredentialLocation, &str),
    ) -> Result<Self, Self::Error> {
        match location {
            CredentialLocation::Env(key_name) => match env::var(key_name) {
                Ok(value) => Ok(Credential::Static(SecretString::from(value))),
                Err(_) => {
                    if skip_credential_validation() {
                        #[cfg(any(test, feature = "e2e_tests"))]
                        {
                            tracing::warn!(
                            "You are missing the credentials required for a model provider of type {}, so the associated tests will likely fail.",
                            provider_type
                        );
                        }
                        Ok(Credential::Missing)
                    } else {
                        Err(Error::new(ErrorDetails::ApiKeyMissing {
                            provider_name: provider_type.to_string(),
                        }))
                    }
                }
            },
            CredentialLocation::PathFromEnv(env_key) => {
                // First get the path from environment variable
                let path = match env::var(&env_key) {
                    Ok(path) => path,
                    Err(_) => {
                        if skip_credential_validation() {
                            #[cfg(any(test, feature = "e2e_tests"))]
                            {
                                tracing::warn!(
                                "Environment variable {} is required for a model provider of type {} but is missing, so the associated tests will likely fail.",
                                env_key, provider_type

                            );
                            }
                            return Ok(Credential::Missing);
                        } else {
                            return Err(Error::new(ErrorDetails::ApiKeyMissing {
                                provider_name: format!(
                                    "{provider_type}: Environment variable {env_key} for credentials path is missing"
                                ),
                            }));
                        }
                    }
                };
                // Then read the file contents
                match fs::read_to_string(path) {
                    Ok(contents) => Ok(Credential::FileContents(SecretString::from(contents))),
                    Err(e) => {
                        if skip_credential_validation() {
                            #[cfg(any(test, feature = "e2e_tests"))]
                            {
                                tracing::warn!(
                                "Failed to read credentials file for a model provider of type {}, so the associated tests will likely fail: {}",
                                provider_type, e
                            );
                            }
                            Ok(Credential::Missing)
                        } else {
                            Err(Error::new(ErrorDetails::ApiKeyMissing {
                                provider_name: format!(
                                    "{provider_type}: Failed to read credentials file - {e}"
                                ),
                            }))
                        }
                    }
                }
            }
            CredentialLocation::Path(path) => match fs::read_to_string(path) {
                Ok(contents) => Ok(Credential::FileContents(SecretString::from(contents))),
                Err(e) => {
                    if skip_credential_validation() {
                        #[cfg(any(test, feature = "e2e_tests"))]
                        {
                            tracing::warn!(
                                "Failed to read credentials file for a model provider of type {}, so the associated tests will likely fail: {}",
                            provider_type, e
                        );
                        }
                        Ok(Credential::Missing)
                    } else {
                        Err(Error::new(ErrorDetails::ApiKeyMissing {
                            provider_name: format!(
                                "{provider_type}: Failed to read credentials file - {e}"
                            ),
                        }))
                    }
                }
            },
            CredentialLocation::Dynamic(key_name) => Ok(Credential::Dynamic(key_name.clone())),
            CredentialLocation::Sdk => Ok(Credential::Sdk),
            CredentialLocation::None => Ok(Credential::None),
        }
    }
}

const SHORTHAND_MODEL_PREFIXES: &[&str] = &[
    "anthropic::",
    "deepseek::",
    "fireworks::",
    "google_ai_studio_gemini::",
    "gcp_vertex_gemini::",
    "gcp_vertex_anthropic::",
    "hyperbolic::",
    "mistral::",
    "openai::",
    "openrouter::",
    "together::",
    "xai::",
    "dummy::",
];

pub type ModelTable = BaseModelTable<ModelConfig>;

/// Extension trait for ModelTable to add capability-based filtering
pub trait ModelTableExt {
    /// Get models that support a specific endpoint capability
    fn get_models_for_capability(
        &self,
        capability: EndpointCapability,
    ) -> Vec<(&Arc<str>, &ModelConfig)>;

    /// Get a model by name, but only if it supports the specified capability
    async fn get_with_capability(
        &self,
        key: &str,
        capability: EndpointCapability,
    ) -> Result<Option<CowNoClone<'_, ModelConfig>>, Error>;
}

impl ModelTableExt for ModelTable {
    fn get_models_for_capability(
        &self,
        capability: EndpointCapability,
    ) -> Vec<(&Arc<str>, &ModelConfig)> {
        self.iter_static_models()
            .filter(|(_, model)| model.supports_endpoint(capability))
            .collect()
    }

    async fn get_with_capability(
        &self,
        key: &str,
        capability: EndpointCapability,
    ) -> Result<Option<CowNoClone<'_, ModelConfig>>, Error> {
        if let Some(model) = self.get(key).await? {
            if model.supports_endpoint(capability) {
                Ok(Some(model))
            } else {
                Err(Error::new(ErrorDetails::ModelNotConfiguredForCapability {
                    model_name: key.to_string(),
                    capability: capability.as_str().to_string(),
                }))
            }
        } else {
            Ok(None)
        }
    }
}

impl ShorthandModelConfig for ModelConfig {
    const SHORTHAND_MODEL_PREFIXES: &[&str] = SHORTHAND_MODEL_PREFIXES;
    const MODEL_TYPE: &str = "Model";
    async fn from_shorthand(provider_type: &str, model_name: &str) -> Result<Self, Error> {
        let model_name_string = model_name.to_string();
        let endpoints = determine_capabilities_from_model_name(model_name);
        let provider_config = match provider_type {
            "anthropic" => {
                ProviderConfig::Anthropic(AnthropicProvider::new(model_name_string.clone(), None)?)
            }
            "deepseek" => {
                ProviderConfig::DeepSeek(DeepSeekProvider::new(model_name_string.clone(), None)?)
            }
            "fireworks" => ProviderConfig::Fireworks(FireworksProvider::new(
                model_name_string.clone(),
                None,
                crate::inference::providers::fireworks::default_parse_think_blocks(),
            )?),
            "google_ai_studio_gemini" => ProviderConfig::GoogleAIStudioGemini(
                GoogleAIStudioGeminiProvider::new(model_name_string.clone(), None)?,
            ),
            "gcp_vertex_gemini" => ProviderConfig::GCPVertexGemini(
                GCPVertexGeminiProvider::new_shorthand(model_name_string.clone()).await?,
            ),
            "gcp_vertex_anthropic" => ProviderConfig::GCPVertexAnthropic(
                GCPVertexAnthropicProvider::new_shorthand(model_name_string.clone()).await?,
            ),
            "hyperbolic" => ProviderConfig::Hyperbolic(HyperbolicProvider::new(
                model_name_string.clone(),
                None,
            )?),
            "mistral" => {
                ProviderConfig::Mistral(MistralProvider::new(model_name_string.clone(), None)?)
            }
            "openai" => {
                ProviderConfig::OpenAI(OpenAIProvider::new(model_name_string.clone(), None, None)?)
            }
            "together" => ProviderConfig::Together(TogetherProvider::new(
                model_name_string.clone(),
                None,
                crate::inference::providers::together::default_parse_think_blocks(),
            )?),
            "xai" => ProviderConfig::XAI(XAIProvider::new(model_name_string.clone(), None)?),
            #[cfg(any(test, feature = "e2e_tests"))]
            "dummy" => ProviderConfig::Dummy(DummyProvider::new(model_name_string.clone(), None)?),
            _ => {
                return Err(ErrorDetails::Config {
                    message: format!("Invalid provider type: {provider_type}"),
                }
                .into());
            }
        };
        Ok(ModelConfig {
            routing: vec![provider_type.to_string().into()],
            providers: HashMap::from([(
                provider_type.to_string().into(),
                ModelProvider {
                    name: provider_type.into(),
                    config: provider_config,
                    extra_body: Default::default(),
                    extra_headers: Default::default(),
                },
            )]),
            endpoints,               // Use pre-computed endpoints based on model name
            fallback_models: None,   // Shorthand models don't support fallback
            retry_config: None,      // Shorthand models don't have retry config
            rate_limits: None,       // Shorthand models don't have rate limits
            pricing: None,           // Shorthand models don't have pricing
            guardrail_profile: None, // Shorthand models don't have guardrail profiles
        })
    }

    fn validate(&self, model_name: &str) -> Result<(), Error> {
        // Ensure that the model has at least one provider
        if self.routing.is_empty() {
            return Err(ErrorDetails::Config {
                message: format!("`models.{model_name}`: `routing` must not be empty"),
            }
            .into());
        }

        // Ensure that routing entries are unique and exist as keys in providers
        let mut seen_providers = std::collections::HashSet::new();
        for provider in &self.routing {
            if provider.starts_with("tensorzero::") {
                return Err(ErrorDetails::Config {
                    message: format!("`models.{model_name}.routing`: Provider name cannot start with 'tensorzero::': {provider}"),
                }
                .into());
            }
            if !seen_providers.insert(provider) {
                return Err(ErrorDetails::Config {
                    message: format!("`models.{model_name}.routing`: duplicate entry `{provider}`"),
                }
                .into());
            }

            if !self.providers.contains_key(provider) {
                return Err(ErrorDetails::Config {
            message: format!(
                "`models.{model_name}`: `routing` contains entry `{provider}` that does not exist in `providers`"
            ),
        }
        .into());
            }
        }

        // Validate each provider
        for provider_name in self.providers.keys() {
            if !seen_providers.contains(provider_name) {
                return Err(ErrorDetails::Config {
                    message: format!(
                "`models.{model_name}`: Provider `{provider_name}` is not listed in `routing`"
            ),
                }
                .into());
            }
        }

        // Validate endpoints
        if self.endpoints.is_empty() {
            return Err(ErrorDetails::Config {
                message: format!("`models.{model_name}`: `endpoints` must not be empty. At least one capability (e.g., 'chat', 'embeddings') must be specified"),
            }
            .into());
        }

        Ok(())
    }
}

#[cfg(test)]
mod tests {
    use std::{borrow::Cow, cell::Cell};

    use crate::cache::CacheEnabledMode;
    use crate::config_parser::SKIP_CREDENTIAL_VALIDATION;
    use crate::tool::{ToolCallConfig, ToolChoice};
    use crate::{
        cache::CacheOptions,
        clickhouse::ClickHouseConnectionInfo,
        inference::{
            providers::dummy::{
                DummyCredentials, DUMMY_INFER_RESPONSE_CONTENT, DUMMY_INFER_RESPONSE_RAW,
                DUMMY_INFER_USAGE, DUMMY_STREAMING_RESPONSE,
            },
            types::{ContentBlockChunk, FunctionType, ModelInferenceRequestJsonMode, TextChunk},
        },
        model_table::RESERVED_MODEL_PREFIXES,
    };
    use secrecy::SecretString;
    use tokio_stream::StreamExt;
    use tracing_test::traced_test;
    use uuid::Uuid;

    use super::*;

    #[tokio::test]
    async fn test_model_config_infer_routing() {
        let good_provider_config = ProviderConfig::Dummy(DummyProvider {
            model_name: "good".into(),
            credentials: DummyCredentials::None,
        });
        let bad_provider_config = ProviderConfig::Dummy(DummyProvider {
            model_name: "error".into(),
            credentials: DummyCredentials::None,
        });
        let model_config = ModelConfig {
            routing: vec!["good_provider".into()],
            providers: HashMap::from([(
                "good_provider".into(),
                ModelProvider {
                    name: "good_provider".into(),
                    config: good_provider_config,
                    extra_body: Default::default(),
                    extra_headers: Default::default(),
                },
            )]),
            endpoints: default_capabilities(),
            fallback_models: None,
            retry_config: None,
            rate_limits: None,
            pricing: None,
            guardrail_profile: None,
        };
        let tool_config = ToolCallConfig {
            tools_available: vec![],
            tool_choice: ToolChoice::Auto,
            parallel_tool_calls: None,
        };
        let api_keys = InferenceCredentials::default();
        let http_client = Client::new();
        let clickhouse_connection_info = ClickHouseConnectionInfo::Disabled;
        let clients = InferenceClients {
            http_client: &http_client,
            clickhouse_connection_info: &clickhouse_connection_info,
            credentials: &api_keys,
            cache_options: &CacheOptions {
                max_age_s: None,
                enabled: CacheEnabledMode::WriteOnly,
            },
        };

        // Try inferring the good model only
        let request = ModelInferenceRequest {
            inference_id: Uuid::now_v7(),
            messages: vec![],
            system: None,
            tool_config: Some(Cow::Borrowed(&tool_config)),
            temperature: None,
            top_p: None,
            presence_penalty: None,
            frequency_penalty: None,
            max_tokens: None,
            seed: None,
            stream: false,
            json_mode: ModelInferenceRequestJsonMode::Off,
            function_type: FunctionType::Chat,
            output_schema: None,
            extra_body: Default::default(),
            ..Default::default()
        };
        let model_name = "test model";
        let response = model_config
            .infer(&request, &clients, model_name)
            .await
            .unwrap();
        let content = response.output;
        assert_eq!(
            content,
            vec![DUMMY_INFER_RESPONSE_CONTENT.to_string().into()]
        );
        let raw = response.raw_response;
        assert_eq!(raw, DUMMY_INFER_RESPONSE_RAW);
        let usage = response.usage;
        assert_eq!(usage, DUMMY_INFER_USAGE);
        assert_eq!(&*response.model_provider_name, "good_provider");

        // Try inferring the bad model
        let model_config = ModelConfig {
            routing: vec!["error".into()],
            providers: HashMap::from([(
                "error".into(),
                ModelProvider {
                    name: "error".into(),
                    config: bad_provider_config,
                    extra_body: Default::default(),
                    extra_headers: Default::default(),
                },
            )]),
            endpoints: default_capabilities(),
            fallback_models: None,
            retry_config: None,
            rate_limits: None,
            pricing: None,
            guardrail_profile: None,
        };
        let response = model_config
            .infer(&request, &clients, model_name)
            .await
            .unwrap_err();
        assert_eq!(
            response,
            ErrorDetails::ModelProvidersExhausted {
                provider_errors: HashMap::from([(
                    "error".to_string(),
                    ErrorDetails::InferenceClient {
                        message: "Error sending request to Dummy provider for model 'error'."
                            .to_string(),
                        status_code: None,
                        provider_type: "dummy".to_string(),
                        raw_request: Some("raw request".to_string()),
                        raw_response: None,
                    }
                    .into()
                )])
            }
            .into()
        );
    }

    #[tokio::test]
    #[traced_test]
    async fn test_model_config_infer_routing_fallback() {
        // Test that fallback works with bad --> good model provider

        let good_provider_config = ProviderConfig::Dummy(DummyProvider {
            model_name: "good".into(),
            credentials: DummyCredentials::None,
        });
        let bad_provider_config = ProviderConfig::Dummy(DummyProvider {
            model_name: "error".into(),
            credentials: DummyCredentials::None,
        });
        let api_keys = InferenceCredentials::default();
        let http_client = Client::new();
        let clickhouse_connection_info = ClickHouseConnectionInfo::Disabled;
        let clients = InferenceClients {
            http_client: &http_client,
            clickhouse_connection_info: &clickhouse_connection_info,
            credentials: &api_keys,
            cache_options: &CacheOptions {
                max_age_s: None,
                enabled: CacheEnabledMode::WriteOnly,
            },
        };
        // Try inferring the good model only
        let request = ModelInferenceRequest {
            inference_id: Uuid::now_v7(),
            messages: vec![],
            system: None,
            tool_config: None,
            temperature: None,
            top_p: None,
            presence_penalty: None,
            frequency_penalty: None,
            max_tokens: None,
            seed: None,
            stream: false,
            json_mode: ModelInferenceRequestJsonMode::Off,
            function_type: FunctionType::Chat,
            output_schema: None,
            extra_body: Default::default(),
            ..Default::default()
        };

        let model_config = ModelConfig {
            routing: vec![
                "error_provider".to_string().into(),
                "good_provider".to_string().into(),
            ],
            providers: HashMap::from([
                (
                    "error_provider".to_string().into(),
                    ModelProvider {
                        name: "error_provider".into(),
                        config: bad_provider_config,
                        extra_body: Default::default(),
                        extra_headers: Default::default(),
                    },
                ),
                (
                    "good_provider".to_string().into(),
                    ModelProvider {
                        name: "good_provider".into(),
                        config: good_provider_config,
                        extra_body: Default::default(),
                        extra_headers: Default::default(),
                    },
                ),
            ]),
            endpoints: default_capabilities(),
            fallback_models: None,
            retry_config: None,
            rate_limits: None,
            pricing: None,
            guardrail_profile: None,
        };

        let model_name = "test model";
        let response = model_config
            .infer(&request, &clients, model_name)
            .await
            .unwrap();
        // Ensure that the error for the bad provider was logged, but the request worked nonetheless
        assert!(logs_contain(
            "Error sending request to Dummy provider for model 'error'."
        ));
        let content = response.output;
        assert_eq!(
            content,
            vec![DUMMY_INFER_RESPONSE_CONTENT.to_string().into()]
        );
        let raw = response.raw_response;
        assert_eq!(raw, DUMMY_INFER_RESPONSE_RAW);
        let usage = response.usage;
        assert_eq!(usage, DUMMY_INFER_USAGE);
        assert_eq!(&*response.model_provider_name, "good_provider");
    }

    #[tokio::test]
    async fn test_model_config_infer_stream_routing() {
        let good_provider_config = ProviderConfig::Dummy(DummyProvider {
            model_name: "good".into(),
            credentials: DummyCredentials::None,
        });
        let bad_provider_config = ProviderConfig::Dummy(DummyProvider {
            model_name: "error".into(),
            credentials: DummyCredentials::None,
        });
        let api_keys = InferenceCredentials::default();
        let request = ModelInferenceRequest {
            inference_id: Uuid::now_v7(),
            messages: vec![],
            system: None,
            tool_config: None,
            temperature: None,
            top_p: None,
            presence_penalty: None,
            frequency_penalty: None,
            max_tokens: None,
            seed: None,
            stream: true,
            json_mode: ModelInferenceRequestJsonMode::Off,
            function_type: FunctionType::Chat,
            output_schema: None,
            extra_body: Default::default(),
            ..Default::default()
        };

        // Test good model
        let model_config = ModelConfig {
            routing: vec!["good_provider".to_string().into()],
            providers: HashMap::from([(
                "good_provider".to_string().into(),
                ModelProvider {
                    name: "good_provider".into(),
                    config: good_provider_config,
                    extra_body: Default::default(),
                    extra_headers: Default::default(),
                },
            )]),
            endpoints: default_capabilities(),
            fallback_models: None,
            retry_config: None,
            rate_limits: None,
            pricing: None,
            guardrail_profile: None,
        };
        let (
            StreamResponse {
                mut stream,
                raw_request,
                model_provider_name,
                cached: _,
            },
            _input,
        ) = model_config
            .infer_stream(
                &request,
                &InferenceClients {
                    http_client: &Client::new(),
                    clickhouse_connection_info: &ClickHouseConnectionInfo::Disabled,
                    credentials: &api_keys,
                    cache_options: &CacheOptions {
                        max_age_s: None,
                        enabled: CacheEnabledMode::Off,
                    },
                },
                "my_model",
            )
            .await
            .unwrap();
        let initial_chunk = stream.next().await.unwrap().unwrap();
        assert_eq!(
            initial_chunk.content,
            vec![ContentBlockChunk::Text(TextChunk {
                text: DUMMY_STREAMING_RESPONSE[0].to_string(),
                id: "0".to_string(),
            })],
        );
        assert_eq!(raw_request, "raw request");
        assert_eq!(&*model_provider_name, "good_provider");
        let mut collected_content: Vec<ContentBlockChunk> =
            vec![ContentBlockChunk::Text(TextChunk {
                text: DUMMY_STREAMING_RESPONSE[0].to_string(),
                id: "0".to_string(),
            })];
        let mut stream = Box::pin(stream);
        while let Some(Ok(chunk)) = stream.next().await {
            let mut content = chunk.content;
            assert!(content.len() <= 1);
            if content.len() == 1 {
                collected_content.push(content.pop().unwrap());
            }
        }
        let mut collected_content_str = String::new();
        for content in collected_content {
            match content {
                ContentBlockChunk::Text(text) => collected_content_str.push_str(&text.text),
                _ => panic!("Expected a text content block"),
            }
        }
        assert_eq!(collected_content_str, DUMMY_STREAMING_RESPONSE.join(""));

        // Test bad model
        let model_config = ModelConfig {
            routing: vec!["error".to_string().into()],
            providers: HashMap::from([(
                "error".to_string().into(),
                ModelProvider {
                    name: "error".to_string().into(),
                    config: bad_provider_config,
                    extra_body: Default::default(),
                    extra_headers: Default::default(),
                },
            )]),
            endpoints: default_capabilities(),
            fallback_models: None,
            retry_config: None,
            rate_limits: None,
            pricing: None,
            guardrail_profile: None,
        };
        let response = model_config
            .infer_stream(
                &request,
                &InferenceClients {
                    http_client: &Client::new(),
                    clickhouse_connection_info: &ClickHouseConnectionInfo::Disabled,
                    credentials: &api_keys,
                    cache_options: &CacheOptions {
                        max_age_s: None,
                        enabled: CacheEnabledMode::Off,
                    },
                },
                "my_model",
            )
            .await;
        assert!(response.is_err());
        let error = match response {
            Err(error) => error,
            Ok(_) => panic!("Expected error, got Ok(_)"),
        };
        assert_eq!(
            error,
            ErrorDetails::ModelProvidersExhausted {
                provider_errors: HashMap::from([(
                    "error".to_string(),
                    ErrorDetails::InferenceClient {
                        message: "Error sending request to Dummy provider for model 'error'."
                            .to_string(),
                        status_code: None,
                        provider_type: "dummy".to_string(),
                        raw_request: Some("raw request".to_string()),
                        raw_response: None,
                    }
                    .into()
                )])
            }
            .into()
        );
    }

    #[tokio::test]
    #[traced_test]
    async fn test_model_config_infer_stream_routing_fallback() {
        // Test that fallback works with bad --> good model provider (streaming)

        let good_provider_config = ProviderConfig::Dummy(DummyProvider {
            model_name: "good".into(),
            credentials: DummyCredentials::None,
        });
        let bad_provider_config = ProviderConfig::Dummy(DummyProvider {
            model_name: "error".into(),
            credentials: DummyCredentials::None,
        });
        let api_keys = InferenceCredentials::default();
        let request = ModelInferenceRequest {
            inference_id: Uuid::now_v7(),
            messages: vec![],
            system: None,
            tool_config: None,
            temperature: None,
            top_p: None,
            presence_penalty: None,
            frequency_penalty: None,
            max_tokens: None,
            seed: None,
            stream: true,
            json_mode: ModelInferenceRequestJsonMode::Off,
            function_type: FunctionType::Chat,
            output_schema: None,
            extra_body: Default::default(),
            ..Default::default()
        };

        // Test fallback
        let model_config = ModelConfig {
            routing: vec!["error_provider".into(), "good_provider".into()],
            providers: HashMap::from([
                (
                    "error_provider".to_string().into(),
                    ModelProvider {
                        name: "error_provider".to_string().into(),
                        config: bad_provider_config,
                        extra_body: Default::default(),
                        extra_headers: Default::default(),
                    },
                ),
                (
                    "good_provider".to_string().into(),
                    ModelProvider {
                        name: "good_provider".to_string().into(),
                        config: good_provider_config,
                        extra_body: Default::default(),
                        extra_headers: Default::default(),
                    },
                ),
            ]),
            endpoints: default_capabilities(),
            fallback_models: None,
            retry_config: None,
            rate_limits: None,
            pricing: None,
            guardrail_profile: None,
        };
        let (
            StreamResponse {
                mut stream,
                raw_request,
                model_provider_name,
                cached: _,
            },
            _input,
        ) = model_config
            .infer_stream(
                &request,
                &InferenceClients {
                    http_client: &Client::new(),
                    clickhouse_connection_info: &ClickHouseConnectionInfo::Disabled,
                    credentials: &api_keys,
                    cache_options: &CacheOptions {
                        max_age_s: None,
                        enabled: CacheEnabledMode::Off,
                    },
                },
                "my_model",
            )
            .await
            .unwrap();
        let initial_chunk = stream.next().await.unwrap().unwrap();
        assert_eq!(&*model_provider_name, "good_provider");
        // Ensure that the error for the bad provider was logged, but the request worked nonetheless
        assert!(logs_contain(
            "Error sending request to Dummy provider for model 'error'"
        ));
        assert_eq!(raw_request, "raw request");

        assert_eq!(
            initial_chunk.content,
            vec![ContentBlockChunk::Text(TextChunk {
                text: DUMMY_STREAMING_RESPONSE[0].to_string(),
                id: "0".to_string(),
            })],
        );

        let mut collected_content = initial_chunk.content;
        let mut stream = Box::pin(stream);
        while let Some(Ok(chunk)) = stream.next().await {
            let mut content = chunk.content;
            assert!(content.len() <= 1);
            if content.len() == 1 {
                collected_content.push(content.pop().unwrap());
            }
        }
        let mut collected_content_str = String::new();
        for content in collected_content {
            match content {
                ContentBlockChunk::Text(text) => collected_content_str.push_str(&text.text),
                _ => panic!("Expected a text content block"),
            }
        }
        assert_eq!(collected_content_str, DUMMY_STREAMING_RESPONSE.join(""));
    }

    #[tokio::test]
    async fn test_dynamic_api_keys() {
        let provider_config = ProviderConfig::Dummy(DummyProvider {
            model_name: "test_key".into(),
            credentials: DummyCredentials::Dynamic("TEST_KEY".to_string()),
        });
        let model_config = ModelConfig {
            routing: vec!["model".into()],
            providers: HashMap::from([(
                "model".into(),
                ModelProvider {
                    name: "model".into(),
                    config: provider_config,
                    extra_body: Default::default(),
                    extra_headers: Default::default(),
                },
            )]),
            endpoints: default_capabilities(),
            fallback_models: None,
            retry_config: None,
            rate_limits: None,
            pricing: None,
            guardrail_profile: None,
        };
        let tool_config = ToolCallConfig {
            tools_available: vec![],
            tool_choice: ToolChoice::Auto,
            parallel_tool_calls: None,
        };
        let api_keys = InferenceCredentials::default();
        let http_client = Client::new();
        let clickhouse_connection_info = ClickHouseConnectionInfo::Disabled;
        let clients = InferenceClients {
            http_client: &http_client,
            clickhouse_connection_info: &clickhouse_connection_info,
            credentials: &api_keys,
            cache_options: &CacheOptions {
                max_age_s: None,
                enabled: CacheEnabledMode::WriteOnly,
            },
        };

        let request = ModelInferenceRequest {
            inference_id: Uuid::now_v7(),
            messages: vec![],
            system: None,
            tool_config: Some(Cow::Borrowed(&tool_config)),
            temperature: None,
            top_p: None,
            presence_penalty: None,
            frequency_penalty: None,
            max_tokens: None,
            seed: None,
            stream: false,
            json_mode: ModelInferenceRequestJsonMode::Off,
            function_type: FunctionType::Chat,
            output_schema: None,
            extra_body: Default::default(),
            ..Default::default()
        };
        let model_name = "test model";
        let error = model_config
            .infer(&request, &clients, model_name)
            .await
            .unwrap_err();
        assert_eq!(
            error,
            ErrorDetails::ModelProvidersExhausted {
                provider_errors: HashMap::from([(
                    "model".to_string(),
                    ErrorDetails::ApiKeyMissing {
                        provider_name: "Dummy".to_string()
                    }
                    .into()
                )])
            }
            .into()
        );

        let api_keys = HashMap::from([(
            "TEST_KEY".to_string(),
            SecretString::from("notgoodkey".to_string()),
        )]);
        let clients = InferenceClients {
            http_client: &http_client,
            clickhouse_connection_info: &clickhouse_connection_info,
            credentials: &api_keys,
            cache_options: &CacheOptions {
                max_age_s: None,
                enabled: CacheEnabledMode::WriteOnly,
            },
        };
        let response = model_config
            .infer(&request, &clients, model_name)
            .await
            .unwrap_err();
        assert_eq!(
            response,
            ErrorDetails::ModelProvidersExhausted {
                provider_errors: HashMap::from([(
                    "model".to_string(),
                    ErrorDetails::InferenceClient {
                        message: "Invalid API key for Dummy provider".to_string(),
                        status_code: None,
                        provider_type: "dummy".to_string(),
                        raw_request: Some("raw request".to_string()),
                        raw_response: None,
                    }
                    .into()
                )])
            }
            .into()
        );

        let provider_config = ProviderConfig::Dummy(DummyProvider {
            model_name: "test_key".into(),
            credentials: DummyCredentials::Dynamic("TEST_KEY".to_string()),
        });
        let model_config = ModelConfig {
            routing: vec!["model".to_string().into()],
            providers: HashMap::from([(
                "model".to_string().into(),
                ModelProvider {
                    name: "model".to_string().into(),
                    config: provider_config,
                    extra_body: Default::default(),
                    extra_headers: Default::default(),
                },
            )]),
            endpoints: default_capabilities(),
            fallback_models: None,
            retry_config: None,
            rate_limits: None,
            pricing: None,
            guardrail_profile: None,
        };
        let tool_config = ToolCallConfig {
            tools_available: vec![],
            tool_choice: ToolChoice::Auto,
            parallel_tool_calls: None,
        };
        let api_keys = InferenceCredentials::default();
        let http_client = Client::new();
        let clickhouse_connection_info = ClickHouseConnectionInfo::Disabled;
        let clients = InferenceClients {
            http_client: &http_client,
            clickhouse_connection_info: &clickhouse_connection_info,
            credentials: &api_keys,
            cache_options: &CacheOptions {
                max_age_s: None,
                enabled: CacheEnabledMode::WriteOnly,
            },
        };

        let request = ModelInferenceRequest {
            messages: vec![],
            inference_id: Uuid::now_v7(),
            system: None,
            tool_config: Some(Cow::Borrowed(&tool_config)),
            temperature: None,
            top_p: None,
            presence_penalty: None,
            frequency_penalty: None,
            max_tokens: None,
            seed: None,
            stream: false,
            json_mode: ModelInferenceRequestJsonMode::Off,
            function_type: FunctionType::Chat,
            output_schema: None,
            extra_body: Default::default(),
            ..Default::default()
        };
        let error = model_config
            .infer(&request, &clients, model_name)
            .await
            .unwrap_err();
        assert_eq!(
            error,
            ErrorDetails::ModelProvidersExhausted {
                provider_errors: HashMap::from([(
                    "model".to_string(),
                    ErrorDetails::ApiKeyMissing {
                        provider_name: "Dummy".to_string()
                    }
                    .into()
                )])
            }
            .into()
        );

        let api_keys = HashMap::from([(
            "TEST_KEY".to_string(),
            SecretString::from("good_key".to_string()),
        )]);
        let clients = InferenceClients {
            http_client: &http_client,
            clickhouse_connection_info: &clickhouse_connection_info,
            credentials: &api_keys,
            cache_options: &CacheOptions {
                max_age_s: None,
                enabled: CacheEnabledMode::WriteOnly,
            },
        };
        let response = model_config
            .infer(&request, &clients, model_name)
            .await
            .unwrap();
        assert_eq!(
            response.output,
            vec![DUMMY_INFER_RESPONSE_CONTENT.to_string().into()]
        );
    }

    #[tokio::test]
    async fn test_validate_or_create_model_config() {
        let model_table = ModelTable::default();
        // Test that we can get or create a model config
        model_table.validate("dummy::gpt-4o").unwrap();
        // Shorthand models are not added to the model table
        assert_eq!(model_table.static_model_len(), 0);
        let model_config = model_table
            .get("dummy::gpt-4o")
            .await
            .unwrap()
            .expect("Missing dummy model");
        assert_eq!(model_config.routing, vec!["dummy".into()]);
        let provider_config = &model_config.providers.get("dummy").unwrap().config;
        match provider_config {
            ProviderConfig::Dummy(provider) => assert_eq!(&*provider.model_name, "gpt-4o"),
            _ => panic!("Expected Dummy provider"),
        }

        // Test that it fails if the model is not well-formed
        let model_config = model_table.validate("foo::bar");
        assert!(model_config.is_err());
        assert_eq!(
            model_config.unwrap_err(),
            ErrorDetails::Config {
                message: "Model name 'foo::bar' not found in model table".to_string()
            }
            .into()
        );
        // Test that it works with an initialized model
        let anthropic_provider_config = SKIP_CREDENTIAL_VALIDATION.sync_scope((), || {
            ProviderConfig::Anthropic(AnthropicProvider::new("claude".to_string(), None).unwrap())
        });
        let anthropic_model_config = ModelConfig {
            routing: vec!["anthropic".into()],
            providers: HashMap::from([(
                "anthropic".into(),
                ModelProvider {
                    name: "anthropic".into(),
                    config: anthropic_provider_config,
                    extra_body: Default::default(),
                    extra_headers: Default::default(),
                },
            )]),
            endpoints: default_capabilities(),
            fallback_models: None,
            retry_config: None,
            rate_limits: None,
            pricing: None,
            guardrail_profile: None,
        };
        let model_table: ModelTable = HashMap::from([("claude".into(), anthropic_model_config)])
            .try_into()
            .unwrap();

        model_table.validate("dummy::claude").unwrap();
    }

    #[test]
    fn test_shorthand_prefixes_subset_of_reserved() {
        for &shorthand in SHORTHAND_MODEL_PREFIXES {
            assert!(
                RESERVED_MODEL_PREFIXES.contains(&shorthand.to_string()),
                "Shorthand prefix '{shorthand}' is not in RESERVED_MODEL_PREFIXES"
            );
        }
    }

    #[test]
    fn test_racy_get_or_try_init() {
        let lock: OnceLock<bool> = OnceLock::new();

        // If the closure returns an error, `racy_get_or_try_init` should return an error
        racy_get_or_try_init(&lock, || {
            Err::<_, Box<dyn std::error::Error>>("Test error".into())
        })
        .expect_err("Test error");
        assert!(
            lock.get().is_none(),
            "OnceLock was initialized after an error"
        );

        racy_get_or_try_init(&lock, || Ok::<_, Box<dyn std::error::Error>>(true))
            .expect("racy_get_or_try_init should succeed with successful closure");

        assert_eq!(lock.get(), Some(&true));
    }

    #[test]
    fn test_cache_default_creds() {
        let make_creds_call_count = Cell::new(0);
        let make_creds = |_| {
            make_creds_call_count.set(make_creds_call_count.get() + 1);
            Ok(())
        };

        let cache = OnceLock::new();

        build_creds_caching_default_with_fn(
            None,
            CredentialLocation::None,
            "test",
            &cache,
            make_creds,
        )
        .expect("Failed to build creds");
        // The first call should initialize the OnceLock, and call `make_creds`
        assert_eq!(make_creds_call_count.get(), 1);
        assert_eq!(cache.get(), Some(&()));

        // Subsequent calls should not call `make_creds`
        build_creds_caching_default_with_fn(
            None,
            CredentialLocation::None,
            "test",
            &cache,
            make_creds,
        )
        .expect("Failed to build creds");
        assert_eq!(make_creds_call_count.get(), 1);
    }

    #[test]
    fn test_dont_cache_non_default_creds() {
        let make_creds_call_count = Cell::new(0);
        let make_creds = |_| {
            make_creds_call_count.set(make_creds_call_count.get() + 1);
            Ok(())
        };

        let cache = OnceLock::new();

        // When we provide a `Some(credential_location)`, we should not cache the creds.
        build_creds_caching_default_with_fn(
            Some(CredentialLocation::None),
            CredentialLocation::None,
            "test",
            &cache,
            make_creds,
        )
        .expect("Failed to build creds");

        assert_eq!(cache.get(), None);
        assert_eq!(make_creds_call_count.get(), 1);
    }

    // Tests for unified model configuration with endpoint capabilities

    #[test]
    fn test_model_supports_endpoint() {
        let mut endpoints = HashSet::new();
        endpoints.insert(EndpointCapability::Chat);
        endpoints.insert(EndpointCapability::Embedding);

        let model = ModelConfig {
            routing: vec!["test".into()],
            providers: HashMap::new(),
            endpoints,
            fallback_models: None,
            retry_config: None,
            rate_limits: None,
            pricing: None,
            guardrail_profile: None,
        };

        assert!(model.supports_endpoint(EndpointCapability::Chat));
        assert!(model.supports_endpoint(EndpointCapability::Embedding));
    }

    #[test]
    fn test_model_config_validates_endpoints() {
        // Test that empty endpoints fails validation
        let model = ModelConfig {
            routing: vec!["test".into()],
            providers: HashMap::from([(
                "test".into(),
                ModelProvider {
                    name: "test".into(),
                    config: ProviderConfig::Dummy(DummyProvider {
                        model_name: "test".into(),
                        credentials: DummyCredentials::None,
                    }),
                    extra_body: None,
                    extra_headers: None,
                },
            )]),
            endpoints: HashSet::new(), // Empty endpoints
            fallback_models: None,
            retry_config: None,
            rate_limits: None,
            pricing: None,
            guardrail_profile: None,
        };

        let result = model.validate("test_model");
        assert!(result.is_err());
        assert!(result
            .unwrap_err()
            .to_string()
            .contains("endpoints` must not be empty"));
    }

    #[test]
    fn test_model_config_default_endpoints() {
        // Test that default_capabilities returns chat endpoint
        let default_caps = default_capabilities();
        assert_eq!(default_caps.len(), 1);
        assert!(default_caps.contains(&EndpointCapability::Chat));
    }

    #[tokio::test]
    async fn test_model_table_ext_get_models_for_capability() {
        let mut chat_endpoints = HashSet::new();
        chat_endpoints.insert(EndpointCapability::Chat);

        let mut embedding_endpoints = HashSet::new();
        embedding_endpoints.insert(EndpointCapability::Embedding);

        let mut both_endpoints = HashSet::new();
        both_endpoints.insert(EndpointCapability::Chat);
        both_endpoints.insert(EndpointCapability::Embedding);

        let mut models = HashMap::new();
        models.insert(
            "chat_only".into(),
            ModelConfig {
                routing: vec!["test".into()],
                providers: HashMap::new(),
                endpoints: chat_endpoints,
                fallback_models: None,
                retry_config: None,
                rate_limits: None,
                pricing: None,
<<<<<<< HEAD
=======
                guardrail_profile: None,
>>>>>>> 9dd13274
            },
        );
        models.insert(
            "embedding_only".into(),
            ModelConfig {
                routing: vec!["test".into()],
                providers: HashMap::new(),
                endpoints: embedding_endpoints,
                fallback_models: None,
                retry_config: None,
                rate_limits: None,
                pricing: None,
<<<<<<< HEAD
=======
                guardrail_profile: None,
>>>>>>> 9dd13274
            },
        );
        models.insert(
            "both".into(),
            ModelConfig {
                routing: vec!["test".into()],
                providers: HashMap::new(),
                endpoints: both_endpoints,
                fallback_models: None,
                retry_config: None,
                rate_limits: None,
                pricing: None,
<<<<<<< HEAD
=======
                guardrail_profile: None,
>>>>>>> 9dd13274
            },
        );

        let model_table: ModelTable = models.try_into().unwrap();

        // Test filtering by chat capability
        let chat_models = model_table.get_models_for_capability(EndpointCapability::Chat);
        assert_eq!(chat_models.len(), 2);
        let chat_model_names: HashSet<&str> =
            chat_models.iter().map(|(name, _)| name.as_ref()).collect();
        assert!(chat_model_names.contains("chat_only"));
        assert!(chat_model_names.contains("both"));

        // Test filtering by embeddings capability
        let embedding_models = model_table.get_models_for_capability(EndpointCapability::Embedding);
        assert_eq!(embedding_models.len(), 2);
        let embedding_model_names: HashSet<&str> = embedding_models
            .iter()
            .map(|(name, _)| name.as_ref())
            .collect();
        assert!(embedding_model_names.contains("embedding_only"));
        assert!(embedding_model_names.contains("both"));
    }

    #[tokio::test]
    async fn test_model_table_ext_get_with_capability() {
        SKIP_CREDENTIAL_VALIDATION
            .scope((), async {
                let mut endpoints = HashSet::new();
                endpoints.insert(EndpointCapability::Chat);

                let mut models = HashMap::new();
                models.insert(
                    "chat_model".into(),
                    ModelConfig {
                        routing: vec!["dummy".into()],
                        providers: HashMap::from([(
                            "dummy".into(),
                            ModelProvider {
                                name: "dummy".into(),
                                config: ProviderConfig::Dummy(DummyProvider {
                                    model_name: "test".into(),
                                    credentials: DummyCredentials::None,
                                }),
                                extra_body: None,
                                extra_headers: None,
                            },
                        )]),
                        endpoints,
                        fallback_models: None,
                        retry_config: None,
                        rate_limits: None,
                        pricing: None,
<<<<<<< HEAD
=======
                        guardrail_profile: None,
>>>>>>> 9dd13274
                    },
                );

                let model_table: ModelTable = models.try_into().unwrap();

                // Test getting model with correct capability
                let result = model_table
                    .get_with_capability("chat_model", EndpointCapability::Chat)
                    .await;
                assert!(result.is_ok());
                assert!(result.unwrap().is_some());

                // Test getting model with wrong capability
                let result = model_table
                    .get_with_capability("chat_model", EndpointCapability::Embedding)
                    .await;
                assert!(result.is_err());
                let error = result.unwrap_err();
                assert!(error
                    .to_string()
                    .contains("is not configured to support capability"));

                // Test getting non-existent model
                let result = model_table
                    .get_with_capability("non_existent", EndpointCapability::Chat)
                    .await;
                assert!(result.is_ok());
                assert!(result.unwrap().is_none());
            })
            .await;
    }

    #[tokio::test]
    async fn test_model_config_embed_capability_check() {
        let mut endpoints = HashSet::new();
        endpoints.insert(EndpointCapability::Chat); // Only chat, no embeddings

        let model = ModelConfig {
            routing: vec!["test".into()],
            providers: HashMap::new(),
            endpoints,
            fallback_models: None,
            retry_config: None,
            rate_limits: None,
            pricing: None,
            guardrail_profile: None,
        };

        let request = crate::embeddings::EmbeddingRequest {
            input: crate::embeddings::EmbeddingInput::Single("test".to_string()),
            encoding_format: None,
        };

        let http_client = Client::new();
        let credentials = InferenceCredentials::default();
        let clickhouse = ClickHouseConnectionInfo::Disabled;
        let cache_options = CacheOptions {
            max_age_s: None,
            enabled: CacheEnabledMode::Off,
        };

        let clients = InferenceClients {
            http_client: &http_client,
            credentials: &credentials,
            clickhouse_connection_info: &clickhouse,
            cache_options: &cache_options,
        };

        // Test that embed fails when model doesn't support embeddings
        let result = model.embed(&request, "test_model", &clients).await;
        assert!(result.is_err());
        let error = result.unwrap_err();
        assert!(error
            .to_string()
            .contains("is not configured to support capability"));
    }

    #[traced_test]
    #[tokio::test]
    async fn test_model_provider_embed_dispatch() {
        let provider = ModelProvider {
            name: "test".into(),
            config: ProviderConfig::Dummy(DummyProvider {
                model_name: "embedding_test".into(),
                credentials: DummyCredentials::None,
            }),
            extra_body: None,
            extra_headers: None,
        };

        let request = crate::embeddings::EmbeddingRequest {
            input: crate::embeddings::EmbeddingInput::Single("test input".to_string()),
            encoding_format: None,
        };

        let http_client = Client::new();
        let credentials = InferenceCredentials::default();

        // Test successful embedding with dummy provider
        let result = provider.embed(&request, &http_client, &credentials).await;
        assert!(result.is_ok());
        let response = result.unwrap();
        assert_eq!(
            response.input,
            crate::embeddings::EmbeddingInput::Single("test input".to_string())
        );
        assert!(!response.embeddings.is_empty());
        assert!(!response.embeddings[0].is_empty());
    }

    #[tokio::test]
    async fn test_model_provider_embed_unsupported() {
        // First, let's verify which provider configs support embeddings by checking the embed method
        // According to the embed implementation, only OpenAI, VLLM, and Dummy (in test mode) support embeddings
        // All other providers should return CapabilityNotSupported error

        // We'll create a Fireworks provider for testing (it doesn't support embeddings)
        use crate::inference::providers::fireworks::FireworksProvider;
        use crate::model::CredentialLocation;

        // Create provider with None credentials to avoid API key issues
        let provider_result = FireworksProvider::new(
            "test-model".to_string(),
            Some(CredentialLocation::None),
            false, // parse_think_blocks
        );

        // If we can't create the provider due to missing credentials, skip the test
        let Ok(fireworks_provider) = provider_result else {
            // Alternative: test the error message directly
            let _request = crate::embeddings::EmbeddingRequest {
                input: crate::embeddings::EmbeddingInput::Single("test".to_string()),
                encoding_format: None,
            };

            // Create a mock response that simulates unsupported capability
            let error = Error::new(ErrorDetails::CapabilityNotSupported {
                capability: EndpointCapability::Embedding.as_str().to_string(),
                provider: "test_provider".to_string(),
            });

            assert!(error.to_string().contains("does not support capability"));
            return;
        };

        let provider = ModelProvider {
            name: "fireworks_test".into(),
            config: ProviderConfig::Fireworks(fireworks_provider),
            extra_body: None,
            extra_headers: None,
        };

        let request = crate::embeddings::EmbeddingRequest {
            input: crate::embeddings::EmbeddingInput::Single("test".to_string()),
            encoding_format: None,
        };

        let http_client = Client::new();
        let credentials = InferenceCredentials::default();

        // Test that embed fails for unsupported provider
        let result = provider.embed(&request, &http_client, &credentials).await;
        assert!(result.is_err());
        let error = result.unwrap_err();
        assert!(error.to_string().contains("does not support capability"));
    }

    #[test]
    fn test_endpoint_capability_serialization() {
        // Test that EndpointCapability serializes correctly
        let cap = EndpointCapability::Chat;
        let serialized = serde_json::to_string(&cap).unwrap();
        assert_eq!(serialized, "\"chat\"");

        let cap = EndpointCapability::Embedding;
        let serialized = serde_json::to_string(&cap).unwrap();
        assert_eq!(serialized, "\"embedding\"");

        // Test deserialization
        let deserialized: EndpointCapability = serde_json::from_str("\"chat\"").unwrap();
        assert_eq!(deserialized, EndpointCapability::Chat);

        let deserialized: EndpointCapability = serde_json::from_str("\"embedding\"").unwrap();
        assert_eq!(deserialized, EndpointCapability::Embedding);
    }
}<|MERGE_RESOLUTION|>--- conflicted
+++ resolved
@@ -584,7 +584,6 @@
         Err(ErrorDetails::ModelProvidersExhausted { provider_errors }.into())
     }
 
-<<<<<<< HEAD
     /// Document processing method (when model supports document capability)
     #[instrument(skip_all)]
     pub async fn process_document(
@@ -598,7 +597,39 @@
             return Err(Error::new(ErrorDetails::ModelNotConfiguredForCapability {
                 model_name: model_name.to_string(),
                 capability: EndpointCapability::Document.as_str().to_string(),
-=======
+            }));
+        }
+
+        let mut provider_errors: HashMap<String, Error> = HashMap::new();
+        for provider_name in &self.routing {
+            let provider = self.providers.get(provider_name).ok_or_else(|| {
+                Error::new(ErrorDetails::ProviderNotFound {
+                    provider_name: provider_name.to_string(),
+                })
+            })?;
+
+            // Use the provider's process_document method
+            let response = provider
+                .process_document(request, clients.http_client, clients.credentials)
+                .await;
+
+            match response {
+                Ok(response) => {
+                    // TODO: Add caching support here if needed
+                    let document_response = crate::documents::DocumentProcessingResponse::new(
+                        response,
+                        provider_name.clone(),
+                    );
+                    return Ok(document_response);
+                }
+                Err(error) => {
+                    provider_errors.insert(provider_name.to_string(), error);
+                }
+            }
+        }
+        Err(ErrorDetails::ModelProvidersExhausted { provider_errors }.into())
+    }
+
     /// Moderation method (when model supports moderation capability)
     #[instrument(skip_all)]
     pub async fn moderate(
@@ -612,7 +643,6 @@
             return Err(Error::new(ErrorDetails::ModelNotConfiguredForCapability {
                 model_name: model_name.to_string(),
                 capability: EndpointCapability::Moderation.as_str().to_string(),
->>>>>>> 9dd13274
             }));
         }
 
@@ -624,21 +654,6 @@
                 })
             })?;
 
-<<<<<<< HEAD
-            // Use the provider's process_document method
-            let response = provider
-                .process_document(request, clients.http_client, clients.credentials)
-                .await;
-
-            match response {
-                Ok(response) => {
-                    // TODO: Add caching support here if needed
-                    let document_response = crate::documents::DocumentProcessingResponse::new(
-                        response,
-                        provider_name.clone(),
-                    );
-                    return Ok(document_response);
-=======
             let response = provider
                 .moderate(request, clients.http_client, clients.credentials)
                 .await;
@@ -646,7 +661,6 @@
                 Ok(response) => {
                     // TODO: Add caching support here
                     return Ok(response);
->>>>>>> 9dd13274
                 }
                 Err(error) => {
                     provider_errors.insert(provider_name.to_string(), error);
@@ -1501,11 +1515,8 @@
             ProviderConfig::AWSBedrock(_) => "aws_bedrock",
             ProviderConfig::AWSSagemaker(_) => "aws_sagemaker",
             ProviderConfig::Azure(_) => "azure",
-<<<<<<< HEAD
+            ProviderConfig::AzureContentSafety(_) => "azure_content_safety",
             ProviderConfig::BudDoc(_) => "buddoc",
-=======
-            ProviderConfig::AzureContentSafety(_) => "azure_content_safety",
->>>>>>> 9dd13274
             ProviderConfig::Fireworks(_) => "fireworks",
             ProviderConfig::GCPVertexAnthropic(_) => "gcp_vertex_anthropic",
             ProviderConfig::GCPVertexGemini(_) => "gcp_vertex_gemini",
@@ -1579,11 +1590,8 @@
     AWSBedrock(AWSBedrockProvider),
     AWSSagemaker(AWSSagemakerProvider),
     Azure(AzureProvider),
-<<<<<<< HEAD
+    AzureContentSafety(AzureContentSafetyProvider),
     BudDoc(BudDocProvider),
-=======
-    AzureContentSafety(AzureContentSafetyProvider),
->>>>>>> 9dd13274
     DeepSeek(DeepSeekProvider),
     Fireworks(FireworksProvider),
     GCPVertexAnthropic(GCPVertexAnthropicProvider),
@@ -1645,16 +1653,15 @@
         endpoint: Url,
         api_key_location: Option<CredentialLocation>,
     },
-<<<<<<< HEAD
-    BudDoc {
-        model_name: String,
-        api_base: Url,
-=======
     #[strum(serialize = "azure_content_safety")]
     #[serde(rename = "azure_content_safety")]
     AzureContentSafety {
         endpoint: Url,
->>>>>>> 9dd13274
+        api_key_location: Option<CredentialLocation>,
+    },
+    BudDoc {
+        model_name: String,
+        api_base: Url,
         api_key_location: Option<CredentialLocation>,
     },
     #[strum(serialize = "gcp_vertex_anthropic")]
@@ -1814,16 +1821,6 @@
                 endpoint,
                 api_key_location,
             )?),
-<<<<<<< HEAD
-            UninitializedProviderConfig::BudDoc {
-                model_name: _,
-                api_base,
-                api_key_location,
-            } => ProviderConfig::BudDoc(BudDocProvider::new(
-                api_base.to_string(),
-                api_key_location,
-            )?),
-=======
             UninitializedProviderConfig::AzureContentSafety {
                 endpoint,
                 api_key_location,
@@ -1835,7 +1832,14 @@
                     ProbeType::Moderation, // Default to Moderation for model-based configuration
                 )?)
             }
->>>>>>> 9dd13274
+            UninitializedProviderConfig::BudDoc {
+                model_name: _,
+                api_base,
+                api_key_location,
+            } => ProviderConfig::BudDoc(BudDocProvider::new(
+                api_base.to_string(),
+                api_key_location,
+            )?),
             UninitializedProviderConfig::Fireworks {
                 model_name,
                 api_key_location,
@@ -3099,7 +3103,6 @@
         }
     }
 
-<<<<<<< HEAD
     /// Document processing method
     #[tracing::instrument(skip_all, fields(provider_name = &*self.name, otel.name = "model_provider_document_processing"))]
     pub async fn process_document(
@@ -3119,7 +3122,11 @@
             // Other providers don't support document processing yet
             _ => Err(Error::new(ErrorDetails::CapabilityNotSupported {
                 capability: EndpointCapability::Document.as_str().to_string(),
-=======
+                provider: self.name.to_string(),
+            })),
+        }
+    }
+
     /// Moderation method
     #[tracing::instrument(skip_all, fields(provider_name = &*self.name, otel.name = "model_provider_moderation"))]
     pub async fn moderate(
@@ -3167,7 +3174,6 @@
             // Other providers don't support moderation yet
             _ => Err(Error::new(ErrorDetails::CapabilityNotSupported {
                 capability: EndpointCapability::Moderation.as_str().to_string(),
->>>>>>> 9dd13274
                 provider: self.name.to_string(),
             })),
         }
@@ -4562,10 +4568,7 @@
                 retry_config: None,
                 rate_limits: None,
                 pricing: None,
-<<<<<<< HEAD
-=======
                 guardrail_profile: None,
->>>>>>> 9dd13274
             },
         );
         models.insert(
@@ -4578,10 +4581,7 @@
                 retry_config: None,
                 rate_limits: None,
                 pricing: None,
-<<<<<<< HEAD
-=======
                 guardrail_profile: None,
->>>>>>> 9dd13274
             },
         );
         models.insert(
@@ -4594,10 +4594,7 @@
                 retry_config: None,
                 rate_limits: None,
                 pricing: None,
-<<<<<<< HEAD
-=======
                 guardrail_profile: None,
->>>>>>> 9dd13274
             },
         );
 
@@ -4651,10 +4648,7 @@
                         retry_config: None,
                         rate_limits: None,
                         pricing: None,
-<<<<<<< HEAD
-=======
                         guardrail_profile: None,
->>>>>>> 9dd13274
                     },
                 );
 
