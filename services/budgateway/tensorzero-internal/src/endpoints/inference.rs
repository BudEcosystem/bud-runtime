--- conflicted
+++ resolved
@@ -220,11 +220,7 @@
         kafka_connection_info.clone(),
         model_credential_store,
         params,
-<<<<<<< HEAD
-        Some(analytics),
-=======
         Some(analytics.clone()),
->>>>>>> e921a93e
     )
     .await;
 
@@ -508,10 +504,6 @@
     let function_name_clone = params.function_name.clone();
     let model_name_clone = params.model_name.clone();
     let gateway_request_clone = params.gateway_request.clone();
-<<<<<<< HEAD
-    let analytics_clone = analytics.clone();
-=======
->>>>>>> e921a93e
 
     // Should we store the results?
     let dryrun = params.dryrun.unwrap_or(false);
@@ -775,10 +767,6 @@
             model_name_clone,
             start_time,
             gateway_request_clone,
-<<<<<<< HEAD
-            analytics_clone,
-=======
->>>>>>> e921a93e
         )
         .await;
     }
@@ -1457,10 +1445,6 @@
     model_name: Option<String>,
     start_time: Instant,
     gateway_request: Option<String>,
-<<<<<<< HEAD
-    analytics: Option<Arc<tokio::sync::Mutex<RequestAnalytics>>>,
-=======
->>>>>>> e921a93e
 ) {
     let request_arrival_time = chrono::Utc::now()
         - chrono::Duration::milliseconds(start_time.elapsed().as_millis() as i64);
@@ -1474,35 +1458,6 @@
     // When errors are wrapped (e.g., AllVariantsFailed wrapping InferenceClient),
     // we want the provider's status code (400) not the wrapper's (502)
     let status_code = match error_details {
-<<<<<<< HEAD
-        ErrorDetails::AllVariantsFailed { errors } => {
-            // Get first error's status code if it's an InferenceClient error
-            errors
-                .values()
-                .next()
-                .and_then(|e| match e.get_details() {
-                    ErrorDetails::InferenceClient { status_code, .. } => *status_code,
-                    _ => None,
-                })
-                .unwrap_or_else(|| error.status_code())
-        }
-        ErrorDetails::ModelProvidersExhausted { provider_errors } => provider_errors
-            .values()
-            .next()
-            .and_then(|e| match e.get_details() {
-                ErrorDetails::InferenceClient { status_code, .. } => *status_code,
-                _ => None,
-            })
-            .unwrap_or_else(|| error.status_code()),
-        ErrorDetails::ModelChainExhausted { model_errors } => model_errors
-            .values()
-            .next()
-            .and_then(|e| match e.get_details() {
-                ErrorDetails::InferenceClient { status_code, .. } => *status_code,
-                _ => None,
-            })
-            .unwrap_or_else(|| error.status_code()),
-=======
         ErrorDetails::AllVariantsFailed { errors } => extract_provider_status_code(errors, error),
         ErrorDetails::ModelProvidersExhausted { provider_errors } => {
             extract_provider_status_code(provider_errors, error)
@@ -1510,7 +1465,6 @@
         ErrorDetails::ModelChainExhausted { model_errors } => {
             extract_provider_status_code(model_errors, error)
         }
->>>>>>> e921a93e
         ErrorDetails::InferenceClient { status_code, .. } => {
             status_code.unwrap_or_else(|| error.status_code())
         }
@@ -1594,14 +1548,8 @@
 
     let serialized_input = serialize_or_log(&resolved_input.messages);
 
-<<<<<<< HEAD
-    // Generate gateway_response from the actual error response that will be sent to clients
-    let (_status_code, gateway_response_value) = error.to_response_json();
-    let gateway_response = serde_json::to_string(&gateway_response_value).ok();
-=======
     // Use the gateway_response passed in (already serialized from the error response)
-    let gateway_response = gateway_response.map(|v| serde_json::to_string(v).ok()).flatten();
->>>>>>> e921a93e
+    let gateway_response = gateway_response.and_then(|v| serde_json::to_string(v).ok());
 
     let model_inference = crate::inference::types::ModelInferenceDatabaseInsert {
         id: uuid::Uuid::now_v7(),
@@ -1638,37 +1586,6 @@
             "Failed to write failure to ClickHouse ModelInference: {}",
             e
         );
-<<<<<<< HEAD
-    }
-
-    // Write analytics record to ClickHouse with inference_id for failed requests
-    // This ensures gateway_metadata is available even for errors
-    if let Some(analytics_arc) = &analytics {
-        let mut analytics_guard = analytics_arc.lock().await;
-        let record = &mut analytics_guard.record;
-
-        // Set the inference_id so the analytics can be joined with the inference
-        record.inference_id = Some(inference_id);
-
-        // Update response information for failed request
-        record.status_code = status_code.as_u16();
-        let elapsed = start_time.elapsed();
-        record.total_duration_ms = elapsed.as_millis() as u32;
-        record.response_timestamp = chrono::Utc::now();
-
-        // Clone the record to write (release lock before async operation)
-        let analytics_record = record.clone();
-        drop(analytics_guard);
-
-        // Write analytics to ClickHouse
-        if let Err(e) = clickhouse_connection_info
-            .write(&[analytics_record], "GatewayAnalytics")
-            .await
-        {
-            tracing::error!("Failed to write analytics for failed inference: {}", e);
-        }
-=======
->>>>>>> e921a93e
     }
 
     // Create ModelInferenceDetails record with error information
