//! OpenAI-compatible API endpoint implementation.
//!
//! This module provides compatibility with the OpenAI Chat Completions API format,
//! translating between OpenAI's request/response format and our internal types.
//! It implements request handling, parameter conversion, and response formatting
//! to match OpenAI's API specification.
//!
//! We convert the request into our internal types, call `endpoints::inference::inference` to perform the actual inference,
//! and then convert the response into the OpenAI-compatible format.

use std::collections::HashMap;
use std::pin::Pin;
use std::task::{Context, Poll};

use axum::body::Body;
use axum::debug_handler;
use axum::extract::{Multipart, Path, Query, State};
use axum::http::{HeaderMap, StatusCode};
use axum::response::sse::{Event, Sse};
use axum::response::{IntoResponse, Response};
use axum::Json;
use futures::{Stream, StreamExt as FuturesStreamExt};
use serde::{Deserialize, Serialize};
use serde_json::{json, Map, Value};
use url::Url;
use uuid::Uuid;

use crate::cache::CacheParamsOptions;
use crate::endpoints::inference::{
    inference, write_inference, ChatCompletionInferenceParams, InferenceClients,
    InferenceCredentials, InferenceParams, Params,
};
use crate::error::{Error, ErrorDetails};
use crate::gateway_util::{AppState, AppStateData, StructuredJson};
use crate::inference::types::extra_body::UnfilteredInferenceExtraBody;
use crate::inference::types::extra_headers::UnfilteredInferenceExtraHeaders;
use crate::inference::types::{
    current_timestamp, ContentBlockChatOutput, ContentBlockChunk, File, FileKind, FinishReason,
    InferenceResult, Input, InputMessage, InputMessageContent, ResolvedInput, ResolvedInputMessage,
    ResolvedInputMessageContent, Role, TextKind, Usage,
};
use crate::tool::{
    DynamicToolParams, Tool, ToolCall, ToolCallChunk, ToolCallOutput, ToolChoice, ToolResult,
};
use crate::usage_limit::UsageLimitDecision;
use crate::variant::JsonMode;

use super::inference::{
    InferenceOutput, InferenceResponse, InferenceResponseChunk, InferenceStream,
};
use super::model_resolution;
use crate::audio::{
    AudioOutputFormat, AudioTranscriptionRequest, AudioTranscriptionResponseFormat,
    AudioTranslationRequest, AudioVoice, ChunkingStrategy, TextToSpeechRequest,
    TimestampGranularity,
};
use crate::embeddings::EmbeddingRequest;
use crate::file_storage::validate_batch_file;
use crate::inference::providers::batch::BatchProvider;
#[cfg(feature = "e2e_tests")]
use crate::inference::providers::dummy::DummyProvider;
#[cfg(not(feature = "e2e_tests"))]
use crate::inference::providers::openai::OpenAIProvider;
#[cfg(not(feature = "e2e_tests"))]
use crate::model::CredentialLocation;
use crate::moderation::ModerationProvider;
use crate::openai_batch::{
    validate_batch_create_request, ListBatchesParams, OpenAIBatchCreateRequest,
};
use crate::realtime::{RealtimeSessionRequest, RealtimeTranscriptionRequest};
use secrecy::SecretString;
use std::sync::Arc;

/// Helper function to merge credentials from the model credential store
/// This eliminates code duplication across multiple endpoint handlers
fn merge_credentials_from_store(
    model_credential_store: &Arc<std::sync::RwLock<HashMap<String, SecretString>>>,
) -> InferenceCredentials {
    let mut credentials = InferenceCredentials::default();
    {
        #[expect(clippy::expect_used)]
        let credential_store = model_credential_store.read().expect("RwLock poisoned");
        for (key, value) in credential_store.iter() {
            if !credentials.contains_key(key) {
                credentials.insert(key.clone(), value.clone());
            }
        }
    }
    credentials
}

/// Helper function to create OpenAI-compatible error response for guardrail violations
fn create_guardrail_error_response(
    message: &str,
    is_input_violation: bool,
) -> (StatusCode, serde_json::Value) {
    let (error_type, status_code) = if is_input_violation {
        ("invalid_request_error", StatusCode::BAD_REQUEST)
    } else {
        ("server_error", StatusCode::INTERNAL_SERVER_ERROR)
    };

    let error_json = json!({
        "error": {
            "message": message,
            "type": error_type,
            "code": "content_filter"
        }
    });

    (status_code, error_json)
}

/// Helper function to serialize JSON without null values
pub(crate) fn serialize_without_nulls<T: Serialize>(
    value: &T,
) -> Result<String, serde_json::Error> {
    let value = serde_json::to_value(value)?;

    fn remove_nulls(value: Value) -> Value {
        match value {
            Value::Object(map) => {
                let mut cleaned = Map::new();
                for (k, v) in map {
                    match v {
                        Value::Null => continue,
                        Value::Object(_) => {
                            cleaned.insert(k, remove_nulls(v));
                        }
                        Value::Array(arr) => {
                            let cleaned_arr: Vec<Value> = arr
                                .into_iter()
                                .map(remove_nulls)
                                .filter(|v| !matches!(v, Value::Null))
                                .collect();
                            if !cleaned_arr.is_empty() {
                                cleaned.insert(k, Value::Array(cleaned_arr));
                            }
                        }
                        other => {
                            cleaned.insert(k, other);
                        }
                    }
                }
                Value::Object(cleaned)
            }
            Value::Array(arr) => {
                let cleaned: Vec<Value> = arr
                    .into_iter()
                    .map(remove_nulls)
                    .filter(|v| !matches!(v, Value::Null))
                    .collect();
                Value::Array(cleaned)
            }
            other => other,
        }
    }

    let cleaned = remove_nulls(value);
    serde_json::to_string(&cleaned)
}

/// A handler for the OpenAI-compatible inference endpoint
#[debug_handler(state = AppStateData)]
pub async fn inference_handler(
    State(AppStateData {
        config,
        http_client,
        clickhouse_connection_info,
        kafka_connection_info,
        authentication_info: _,
        model_credential_store,
        usage_limiter,
        guardrails,
        ..
    }): AppState,
    headers: HeaderMap,
    StructuredJson(openai_compatible_params): StructuredJson<OpenAICompatibleParams>,
) -> Result<Response<Body>, Error> {
    if !openai_compatible_params.unknown_fields.is_empty() {
        tracing::warn!(
            "Ignoring unknown fields in OpenAI-compatible request: {:?}",
            openai_compatible_params
                .unknown_fields
                .keys()
                .collect::<Vec<_>>()
        );
    }
    let stream_options = openai_compatible_params.stream_options;
    let logprobs_requested = matches!(openai_compatible_params.logprobs, Some(true));

    // Resolve the model name based on authentication state
    let model_resolution = model_resolution::resolve_model_name(
        &openai_compatible_params.model,
        &headers,
        false, // not for embedding
    )?;

    let original_model_name = model_resolution.original_model_name.to_string();

    // Check usage limits BEFORE processing the request
    if let Some(usage_limiter) = &usage_limiter {
        if let Some(user_id) = headers
            .get("x-tensorzero-user-id")
            .and_then(|v| v.to_str().ok())
        {
            let usage_decision = usage_limiter.check_usage(user_id, None, None).await;

            if !usage_decision.is_allowed() {
                return Err(Error::new(ErrorDetails::Config {
                    message: match usage_decision {
                        UsageLimitDecision::Deny { reason } => {
                            format!("Usage limit exceeded: {}", reason)
                        }
                        _ => "Usage limit exceeded".to_string(),
                    },
                }));
            }
        }
    }

    // Capture the gateway request (without null values)
    let gateway_request = serialize_without_nulls(&openai_compatible_params).ok();

    // Get model name before model_resolution is moved
    let resolved_model_name = model_resolution.model_name.clone();

    // Create params with resolved model/function names
    let mut params = Params::try_from_openai_with_resolution(
        headers.clone(),
        openai_compatible_params.clone(),
        model_resolution,
    )?;

    // If the caller asked for logprobs, we need the raw provider response so we can
    // copy logprobs back out later.  That is enabled via `include_original_response`.
    if matches!(openai_compatible_params.logprobs, Some(true)) {
        params.include_original_response = true;
    }

    // Extract observability metadata from headers (set by auth middleware)
    if let (Some(project_id), Some(endpoint_id), Some(model_id)) = (
        headers
            .get("x-tensorzero-project-id")
            .and_then(|v| v.to_str().ok()),
        headers
            .get("x-tensorzero-endpoint-id")
            .and_then(|v| v.to_str().ok()),
        headers
            .get("x-tensorzero-model-id")
            .and_then(|v| v.to_str().ok()),
    ) {
        // Extract auth metadata from headers
        let api_key_id = headers
            .get("x-tensorzero-api-key-id")
            .and_then(|v| v.to_str().ok())
            .map(|s| s.to_string());
        let user_id = headers
            .get("x-tensorzero-user-id")
            .and_then(|v| v.to_str().ok())
            .map(|s| s.to_string());
        let api_key_project_id = headers
            .get("x-tensorzero-api-key-project-id")
            .and_then(|v| v.to_str().ok())
            .map(|s| s.to_string());

        params.observability_metadata = Some(super::inference::ObservabilityMetadata {
            project_id: project_id.to_string(),
            endpoint_id: endpoint_id.to_string(),
            model_id: model_id.to_string(),
            api_key_id,
            user_id,
            api_key_project_id,
        });
    }

    // Set the gateway request on params
    params.gateway_request = gateway_request;

    // Get the guardrail profile if model has one configured
    let (guardrail_profile_id, model_pricing) = if let Some(model_name) = &resolved_model_name {
        let models = config.models.read().await;
        match models.get(model_name).await {
            Ok(Some(model)) => {
                let profile = model.guardrail_profile.clone();
                let pricing = model.pricing.clone();
                drop(models);
                (profile, pricing)
            }
            _ => {
                drop(models);
                (None, None)
            }
        }
    } else {
        (None, None)
    };

    // Create guardrail execution context to track all guardrail operations
    let mut guardrail_context = crate::guardrail::GuardrailExecutionContext::new();

    // Extract observability metadata for potential use
    let observability_metadata = params.observability_metadata.clone();

    // Execute input guardrail if configured
    if let Some(guardrail_profile) = &guardrail_profile_id {
        // Convert messages to moderation input
        let mut input_texts = Vec::new();

        for msg in &openai_compatible_params.messages {
            match msg {
                OpenAICompatibleMessage::System(sys_msg) => {
                    if let Some(text) = sys_msg.content.as_str() {
                        input_texts.push(text.to_string());
                    }
                }
                OpenAICompatibleMessage::User(user_msg) => {
                    match &user_msg.content {
                        Value::String(text) => input_texts.push(text.clone()),
                        Value::Array(arr) => {
                            // Extract text from content parts array
                            for item in arr {
                                if let Some(obj) = item.as_object() {
                                    if obj.get("type").and_then(|t| t.as_str()) == Some("text") {
                                        if let Some(text) = obj.get("text").and_then(|t| t.as_str())
                                        {
                                            input_texts.push(text.to_string());
                                        }
                                    }
                                }
                            }
                        }
                        _ => {}
                    }
                }
                OpenAICompatibleMessage::Assistant(asst_msg) => {
                    if let Some(content) = &asst_msg.content {
                        if let Some(text) = content.as_str() {
                            input_texts.push(text.to_string());
                        }
                    }
                }
                OpenAICompatibleMessage::Tool(tool_msg) => {
                    if let Some(content) = &tool_msg.content {
                        if let Some(text) = content.as_str() {
                            input_texts.push(text.to_string());
                        }
                    }
                }
            }
        }

        if !input_texts.is_empty() {
            let moderation_input = if input_texts.len() == 1 {
                crate::moderation::ModerationInput::Single(input_texts[0].clone())
            } else {
                crate::moderation::ModerationInput::Batch(input_texts.clone())
            };

            // Get guardrail configuration
            let guardrails_read = guardrails.read().await;
            if let Some(guardrail_config) = guardrails_read.get(guardrail_profile.as_ref()) {
                let guardrail_config = guardrail_config.clone();
                drop(guardrails_read);

                // Prepare credentials
                let credentials = merge_credentials_from_store(&model_credential_store);

                // Create inference clients for guardrail execution
                let cache_options = crate::cache::CacheOptions {
                    enabled: crate::cache::CacheEnabledMode::Off,
                    max_age_s: None,
                };
                let clients = super::inference::InferenceClients {
                    http_client: &http_client,
                    credentials: &credentials,
                    clickhouse_connection_info: &clickhouse_connection_info,
                    cache_options: &cache_options,
                };

                // Execute input guardrail with timing
                let input_scan_start = tokio::time::Instant::now();
                let guardrail_result = crate::guardrail::execute_guardrail(
                    &guardrail_config,
                    moderation_input.clone(),
                    crate::guardrail_table::GuardType::Input,
                    &clients,
                    None,
                )
                .await?;
                let input_scan_duration = input_scan_start.elapsed();

                // Store the input guardrail result for later (we need the inference_id from the response)
                // For now, store with a placeholder UUID
                let placeholder_id = uuid::Uuid::nil();
                let scan_record = crate::guardrail::GuardrailInferenceDatabaseInsert::from_result(
                    placeholder_id,
                    guardrail_profile.to_string(),
                    crate::guardrail_table::GuardType::Input,
                    "l1".to_string(),
                    crate::guardrail::ScanMode::Single,
                    &guardrail_result,
                    Some(input_scan_duration),
                    &input_texts.join(" "),
                    None,
                );
                guardrail_context.add_scan_record(scan_record);

                // If input is flagged, handle the blocked request with full observability
                if guardrail_result.flagged {
                    guardrail_context.response_terminated = true;

                    // Generate IDs for tracking the blocked request
                    let blocked_inference_id = uuid::Uuid::now_v7();
                    let episode_id = uuid::Uuid::now_v7();

                    // Update guardrail records with the actual inference_id
                    for record in &mut guardrail_context.scan_records {
                        record.inference_id = blocked_inference_id;
                    }

                    // Write blocked inference with guardrail records
                    if config.gateway.observability.enabled.unwrap_or(true) {
                        // Get model info or use defaults if model not found
                        let (model_name, model_provider) = if let Some(name) = &resolved_model_name
                        {
                            (name.clone(), "openai".to_string())
                        } else {
                            ("unknown".to_string(), "unknown".to_string())
                        };

                        let clickhouse = clickhouse_connection_info.clone();
                        let kafka = kafka_connection_info.clone();
                        let config_clone = config.clone();
                        let records = guardrail_context.scan_records.clone();
                        let async_writes = config.gateway.observability.async_writes;
                        let obs_metadata = observability_metadata.clone();

                        // Get the resolved input and gateway request before moving params
                        let resolved_input = params
                            .input
                            .resolve(&crate::inference::types::FetchContext {
                                client: &http_client,
                                object_store_info: &config.object_store_info,
                            })
                            .await
                            .unwrap_or_else(|_| crate::inference::types::ResolvedInput {
                                system: None,
                                messages: vec![],
                            });
                        let gateway_request = params.gateway_request.clone();

                        let write_future = tokio::spawn(async move {
                            use crate::endpoints::inference::InferenceParams;
                            use crate::inference::types::{
                                current_timestamp, ChatInferenceResult, ContentBlockOutput,
                                Latency, ModelInferenceResponseWithMetadata, RequestMessage, Text,
                            };

                            // Create blocked content
                            let blocked_content = vec![ContentBlockChatOutput::Text(Text {
                                text: "Request blocked by content policy".to_string(),
                            })];

                            // Create the gateway response that would be sent to the client
                            let (_, gateway_response_json) = create_guardrail_error_response(
                                "Input content violates content policy",
                                true,
                            );
                            let gateway_response_str = gateway_response_json.to_string();

                            // Create blocked model inference response
                            let model_response = ModelInferenceResponseWithMetadata {
                                id: Uuid::now_v7(),
                                created: current_timestamp(),
                                output: vec![ContentBlockOutput::Text(Text {
                                    text: "Request blocked by content policy".to_string(),
                                })],
                                system: resolved_input
                                    .system
                                    .clone()
                                    .and_then(|v| v.as_str().map(|s| s.to_string())),
                                input_messages: resolved_input
                                    .messages
                                    .iter()
                                    .map(|msg| RequestMessage {
                                        role: msg.role.clone(),
                                        content: vec![], // Empty content for blocked messages
                                    })
                                    .collect(),
                                // Since we never made it to the provider, we don't have a raw request/response
                                // Use empty objects to indicate no provider interaction occurred
                                raw_request: "{}".to_string(),
                                raw_response: "{}".to_string(),
                                usage: Usage::default(),
                                latency: Latency::NonStreaming {
                                    response_time: std::time::Duration::from_millis(0),
                                },
                                model_provider_name: model_provider.to_string().into(),
                                model_name: model_name.to_string().into(),
                                cached: false,
                                finish_reason: Some(FinishReason::ContentFilter),
                                gateway_request: gateway_request.clone(),
                                gateway_response: Some(gateway_response_str.clone()),
                                guardrail_scan_summary: if !records.is_empty() {
                                    let context = crate::guardrail::GuardrailExecutionContext {
                                        scan_records: records.clone(),
                                        input_scan_time_ms: records
                                            .iter()
                                            .filter(|r| r.guard_type == 1) // Input guard type
                                            .filter_map(|r| r.scan_latency_ms)
                                            .sum::<u32>()
                                            .into(),
                                        output_scan_time_ms: None,
                                        response_terminated: true,
                                    };
                                    Some(
                                        serde_json::to_string(&context.build_summary())
                                            .unwrap_or_default(),
                                    )
                                } else {
                                    None
                                },
                            };

                            // Create blocked result
                            let blocked_result = InferenceResult::Chat(ChatInferenceResult {
                                inference_id: blocked_inference_id,
                                created: current_timestamp(),
                                content: blocked_content,
                                usage: Usage::default(),
                                model_inference_results: vec![model_response],
                                inference_params: InferenceParams::default(),
                                original_response: None,
                                finish_reason: Some(FinishReason::ContentFilter),
                            });

                            // Create metadata
                            let metadata = super::inference::InferenceDatabaseInsertMetadata {
                                function_name: "openai_compatible".to_string(),
                                variant_name: model_name.to_string(),
                                episode_id,
                                tool_config: None,
                                processing_time: Some(std::time::Duration::from_millis(0)),
                                tags: HashMap::new(),
                                extra_body: UnfilteredInferenceExtraBody::default(),
                                extra_headers: UnfilteredInferenceExtraHeaders::default(),
                            };

                            // Write inference and guardrail records
                            super::inference::write_inference(
                                &clickhouse,
                                &kafka,
                                &config_clone,
                                resolved_input,
                                blocked_result,
                                metadata,
                                obs_metadata,
                                gateway_request, // Pass the actual gateway_request
                                Some(gateway_response_str), // Pass the actual gateway_response
                                model_pricing,
                                Some(records),
                            )
                            .await;
                        });

                        if !async_writes {
                            write_future.await.map_err(|e| {
                                Error::new(ErrorDetails::InternalError {
                                    message: format!(
                                        "Failed to join blocked inference write task: {e}"
                                    ),
                                })
                            })?;
                        }
                    }

                    // Return OpenAI-compatible error response
                    let (status_code, error_response) = create_guardrail_error_response(
                        "Input content violates content policy",
                        true,
                    );

                    return Ok(Response::builder()
                        .status(status_code)
                        .header("Content-Type", "application/json")
                        .body(Body::from(error_response.to_string()))
                        .unwrap());
                }
            }
        }
    }

    let response = inference(
        config.clone(),
        &http_client,
        clickhouse_connection_info.clone(),
        kafka_connection_info.clone(),
        model_credential_store.clone(),
        params,
    )
    .await?;

    match response {
        InferenceOutput::NonStreaming {
            response,
            mut result,
            write_info,
        } => {
            // Extract model latency from the result (using the first model inference result) before moving result
            let model_latency_ms = match &result {
                InferenceResult::Chat(chat_result) => chat_result
                    .model_inference_results
                    .first()
                    .and_then(|r| match &r.latency {
                        crate::inference::types::Latency::NonStreaming { response_time } => {
                            Some(response_time.as_millis() as u32)
                        }
                        crate::inference::types::Latency::Streaming { response_time, .. } => {
                            Some(response_time.as_millis() as u32)
                        }
                        crate::inference::types::Latency::Batch => None,
                    })
                    .unwrap_or(0),
                InferenceResult::Json(json_result) => json_result
                    .model_inference_results
                    .first()
                    .and_then(|r| match &r.latency {
                        crate::inference::types::Latency::NonStreaming { response_time } => {
                            Some(response_time.as_millis() as u32)
                        }
                        crate::inference::types::Latency::Streaming { response_time, .. } => {
                            Some(response_time.as_millis() as u32)
                        }
                        crate::inference::types::Latency::Batch => None,
                    })
                    .unwrap_or(0),
                // For other result types, we don't have model_inference_results, so default to 0
                _ => 0,
            };

            let mut openai_compatible_response =
                OpenAICompatibleResponse::from((response.clone(), original_model_name.clone()));

            // Execute output guardrail if configured
            if let Some(guardrail_profile) = &guardrail_profile_id {
                // Check if guardrail supports output guard type
                let guardrails_read = guardrails.read().await;
                if let Some(guardrail_config) = guardrails_read.get(guardrail_profile.as_ref()) {
                    if guardrail_config
                        .guard_types
                        .contains(&crate::guardrail_table::GuardType::Output)
                    {
                        let guardrail_config = guardrail_config.clone();
                        drop(guardrails_read);

                        // Extract output text from response
                        let output_texts: Vec<String> = openai_compatible_response
                            .choices
                            .iter()
                            .filter_map(|choice| {
                                choice
                                    .message
                                    .content
                                    .as_ref()
                                    .map(|content| content.clone())
                            })
                            .collect();

                        if !output_texts.is_empty() {
                            let moderation_input = if output_texts.len() == 1 {
                                crate::moderation::ModerationInput::Single(output_texts[0].clone())
                            } else {
                                crate::moderation::ModerationInput::Batch(output_texts.clone())
                            };

                            // Prepare credentials
                            let credentials = merge_credentials_from_store(&model_credential_store);

                            // Create inference clients for guardrail execution
                            let cache_options = crate::cache::CacheOptions {
                                enabled: crate::cache::CacheEnabledMode::Off,
                                max_age_s: None,
                            };
                            let clients = super::inference::InferenceClients {
                                http_client: &http_client,
                                credentials: &credentials,
                                clickhouse_connection_info: &clickhouse_connection_info,
                                cache_options: &cache_options,
                            };

                            // Execute output guardrail with timing
                            let output_scan_start = tokio::time::Instant::now();
                            let guardrail_result = crate::guardrail::execute_guardrail(
                                &guardrail_config,
                                moderation_input.clone(),
                                crate::guardrail_table::GuardType::Output,
                                &clients,
                                None,
                            )
                            .await?;
                            let output_scan_duration = output_scan_start.elapsed();

                            // Create guardrail inference record with placeholder ID (will be updated later)
                            let placeholder_id = uuid::Uuid::nil();
                            let scan_record =
                                crate::guardrail::GuardrailInferenceDatabaseInsert::from_result(
                                    placeholder_id,
                                    guardrail_profile.to_string(),
                                    crate::guardrail_table::GuardType::Output,
                                    "l1".to_string(),
                                    crate::guardrail::ScanMode::Single,
                                    &guardrail_result,
                                    Some(output_scan_duration),
                                    &output_texts.join(" "),
                                    None,
                                );
                            guardrail_context.add_scan_record(scan_record);

                            // If output is flagged, return an error
                            if guardrail_result.flagged {
                                guardrail_context.response_terminated = true;

                                // Extract inference_id from the response
                                let inference_id = match &response {
                                    InferenceResponse::Chat(chat_response) => {
                                        chat_response.inference_id
                                    }
                                    InferenceResponse::Json(json_response) => {
                                        json_response.inference_id
                                    }
                                };

                                // Update guardrail records with the actual inference_id
                                for record in &mut guardrail_context.scan_records {
                                    record.inference_id = inference_id;
                                }

                                // Write the inference with guardrail records if observability is enabled
                                if config.gateway.observability.enabled.unwrap_or(true) {
                                    if let Some(write_info) = write_info {
                                        let config_clone = config.clone();
                                        let clickhouse = clickhouse_connection_info.clone();
                                        let kafka = kafka_connection_info.clone();
                                        let records = guardrail_context.scan_records.clone();
                                        let async_writes =
                                            config.gateway.observability.async_writes;

                                        // Create the gateway response that would be sent to the client
                                        let (_, gateway_response_json) =
                                            create_guardrail_error_response(
                                                "Output content violates content policy",
                                                false,
                                            );
                                        let gateway_response_str =
                                            gateway_response_json.to_string();

                                        let write_future = tokio::spawn(async move {
                                            write_inference(
                                                &clickhouse,
                                                &kafka,
                                                &config_clone,
                                                write_info.resolved_input,
                                                result,
                                                write_info.metadata,
                                                write_info.observability_metadata,
                                                write_info.gateway_request,
                                                Some(gateway_response_str), // Pass the actual error response
                                                write_info.model_pricing,
                                                Some(records),
                                            )
                                            .await;
                                        });

                                        if !async_writes {
                                            write_future.await.map_err(|e| {
                                                Error::new(ErrorDetails::InternalError {
                                                    message: format!("Failed to join output guardrail write task: {e}"),
                                                })
                                            })?;
                                        }
                                    }
                                }

                                // Return OpenAI-compatible error response
                                let (status_code, error_response) = create_guardrail_error_response(
                                    "Output content violates content policy",
                                    false,
                                );

                                return Ok(Response::builder()
                                    .status(status_code)
                                    .header("Content-Type", "application/json")
                                    .body(Body::from(error_response.to_string()))
                                    .unwrap());
                            }
                        }
                    }
                }
            }

            // Track usage consumption if usage limiter is enabled

            if let Some(usage_limiter) = &usage_limiter {
                // Extract user_id from headers (set by auth middleware)
                if let Some(user_id) = headers
                    .get("x-tensorzero-user-id")
                    .and_then(|v| v.to_str().ok())
                {
                    // Calculate tokens to consume
                    let tokens_to_consume = openai_compatible_response.usage.total_tokens as i64;

                    // Calculate cost using the same logic as in inference.rs
                    let cost_to_consume = if openai_compatible_response.usage.total_tokens > 0 {
                        let cost = if let Some(write_info) = &write_info {
                            if let Some(pricing) = &write_info.model_pricing {
                                // Convert tokens to the pricing unit (e.g., if per_tokens is 1000, divide by 1000)
                                let input_multiplier =
                                    openai_compatible_response.usage.prompt_tokens as f64
                                        / pricing.per_tokens as f64;
                                let output_multiplier =
                                    openai_compatible_response.usage.completion_tokens as f64
                                        / pricing.per_tokens as f64;

                                (input_multiplier * pricing.input_cost)
                                    + (output_multiplier * pricing.output_cost)
                            } else {
                                // Fallback to default pricing if not configured
                                // Using reasonable defaults: $0.01 per 1K input tokens, $0.03 per 1K output tokens
                                (openai_compatible_response.usage.prompt_tokens as f64 * 0.00001)
                                    + (openai_compatible_response.usage.completion_tokens as f64
                                        * 0.00003)
                            }
                        } else {
                            // No write_info, use default pricing
                            (openai_compatible_response.usage.prompt_tokens as f64 * 0.00001)
                                + (openai_compatible_response.usage.completion_tokens as f64
                                    * 0.00003)
                        };
                        // Round to 4 decimal places for consistent precision
                        (cost * 10000.0).round() / 10000.0
                    } else {
                        0.0
                    };

                    // Record the consumption (fire and forget - don't block response)

                    let usage_limiter_clone = usage_limiter.clone();
                    let user_id_clone = user_id.to_string();
                    tokio::spawn(async move {
                        let _result = usage_limiter_clone
                            .check_usage(
                                &user_id_clone,
                                Some(tokens_to_consume),
                                Some(cost_to_consume),
                            )
                            .await;
                    });
                }
            }

            if logprobs_requested {
                // Try to fetch real logprobs from the original provider response (if available)
                if let Some(original_resp_json) = match &response {
                    InferenceResponse::Chat(chat) => chat
                        .original_response
                        .as_ref()
                        .and_then(|s| serde_json::from_str::<serde_json::Value>(s).ok()),
                    InferenceResponse::Json(json) => json
                        .original_response
                        .as_ref()
                        .and_then(|s| serde_json::from_str::<serde_json::Value>(s).ok()),
                } {
                    if let Some(provider_choices) =
                        original_resp_json.get("choices").and_then(|v| v.as_array())
                    {
                        for (idx, choice) in
                            openai_compatible_response.choices.iter_mut().enumerate()
                        {
                            if let Some(provider_choice) = provider_choices.get(idx) {
                                if let Some(lp) = provider_choice.get("logprobs") {
                                    choice.logprobs = Some(lp.clone());
                                } else {
                                    choice.logprobs = Some(serde_json::json!({"content": []}));
                                }
                            }
                        }
                    }
                } else {
                    // Fallback to empty array if provider didn't send or we failed to parse
                    for choice in &mut openai_compatible_response.choices {
                        choice.logprobs = Some(serde_json::json!({"content": []}));
                    }
                }
            }
            // Capture the gateway response (without null values)
            let gateway_response = serialize_without_nulls(&openai_compatible_response).ok();

            // Build guardrail scan summary
            let guardrail_summary = if !guardrail_context.scan_records.is_empty() {
                Some(guardrail_context.build_summary())
            } else {
                None
            };

            // Perform the database write if we have write info
            if let Some(write_info) = write_info {
                let config = config.clone();
                let clickhouse_connection_info = clickhouse_connection_info.clone();
                let kafka_connection_info = kafka_connection_info.clone();
                let async_writes = config.gateway.observability.async_writes;

                // Clone guardrail records for async write
                let guardrail_records = guardrail_context.scan_records.clone();

                let write_future = tokio::spawn(async move {
                    // Update result with guardrail summary before writing
                    if let Some(summary) = guardrail_summary {
                        match &mut result {
                            InferenceResult::Chat(chat_result) => {
                                for model_result in &mut chat_result.model_inference_results {
                                    model_result.guardrail_scan_summary =
                                        Some(serde_json::to_string(&summary).unwrap_or_default());
                                }
                            }
                            InferenceResult::Json(json_result) => {
                                for model_result in &mut json_result.model_inference_results {
                                    model_result.guardrail_scan_summary =
                                        Some(serde_json::to_string(&summary).unwrap_or_default());
                                }
                            }
                            _ => {} // Other types don't have model_inference_results
                        }
                    }

                    write_inference(
                        &clickhouse_connection_info,
                        &kafka_connection_info,
                        &config,
                        write_info.resolved_input,
                        result,
                        write_info.metadata,
                        write_info.observability_metadata,
                        write_info.gateway_request,
                        gateway_response,
                        write_info.model_pricing,
                        Some(guardrail_records), // Pass guardrail records for batch write
                    )
                    .await;
                });

                if !async_writes {
                    write_future.await.map_err(|e| {
                        Error::new(ErrorDetails::InternalError {
                            message: format!("Failed to join write task: {e}"),
                        })
                    })?;
                }
            }

            // Extract inference_id from the original response for analytics
            let inference_id = match &response {
                InferenceResponse::Chat(chat_response) => chat_response.inference_id,
                InferenceResponse::Json(json_response) => json_response.inference_id,
            };

            // Update guardrail records with the correct inference_id
            for record in &mut guardrail_context.scan_records {
                record.inference_id = inference_id;
            }

            let json_response = Json(openai_compatible_response);
            let mut http_response = json_response.into_response();

            // Add inference_id to response headers for analytics middleware
            http_response.headers_mut().insert(
                "x-tensorzero-inference-id",
                inference_id.to_string().parse().unwrap(),
            );

            // Add model latency to response headers for analytics middleware
            http_response.headers_mut().insert(
                "x-tensorzero-model-latency-ms",
                model_latency_ms.to_string().parse().unwrap(),
            );

            Ok(http_response)
        }
        InferenceOutput::Streaming(mut stream) => {
            // TODO: Implement output guardrails for streaming responses
            // This would require buffering the entire response which defeats the purpose of streaming
            // For now, streaming responses with guardrails will only check input

            // Capture usage limiter and headers for usage tracking after stream completion
            let usage_limiter_for_tracking = usage_limiter.clone();
            let headers_for_tracking = headers.clone();

            // We need to peek at the first chunk to get the inference_id for analytics
            let mut inference_id_for_header = None;
            let mut first_chunk = None;

            // Try to get the first chunk to extract inference_id
            if let Some(chunk_result) = FuturesStreamExt::next(&mut stream).await {
                if let Ok(chunk) = &chunk_result {
                    inference_id_for_header = Some(chunk.inference_id());
                    first_chunk = Some(chunk_result);
                }
            }

            // Create a new stream that includes the first chunk if we have one
            let combined_stream = async_stream::stream! {
                // Yield the first chunk if we have it
                if let Some(chunk) = first_chunk {
                    yield chunk;
                }
                // Then yield the rest of the stream
                while let Some(chunk) = FuturesStreamExt::next(&mut stream).await {
                    yield chunk;
                }
            };

            // Create the stream with usage tracking
            let openai_compatible_stream =
                prepare_serialized_openai_compatible_events_with_usage_tracking(
                    Box::pin(combined_stream),
                    original_model_name.clone(),
                    stream_options,
                    usage_limiter_for_tracking,
                    headers_for_tracking,
                );

            let mut response = Sse::new(openai_compatible_stream)
                .keep_alive(axum::response::sse::KeepAlive::new())
                .into_response();

            // Add inference_id header if we captured it
            if let Some(inference_id) = inference_id_for_header {
                response.headers_mut().insert(
                    "x-tensorzero-inference-id",
                    inference_id.to_string().parse().unwrap(),
                );
            }

            Ok(response)
        }
    }
}

#[derive(Clone, Debug, Deserialize, PartialEq, Serialize, Default)]
pub struct OpenAICompatibleFunctionCall {
    pub name: String,
    pub arguments: String,
}

#[derive(Clone, Debug, Deserialize, PartialEq, Serialize)]
pub struct OpenAICompatibleToolCall {
    /// The ID of the tool call.
    pub id: String,
    /// The type of the tool. Currently, only `function` is supported.
    pub r#type: String,
    /// The function that the model called.
    pub function: OpenAICompatibleFunctionCall,
}

#[derive(Clone, Debug, Deserialize, PartialEq, Serialize)]
pub struct OpenAICompatibleToolCallChunk {
    /// The ID of the tool call.
    pub id: Option<String>,
    /// The index of the tool call.
    pub index: usize,
    /// The type of the tool. Currently, only `function` is supported.
    pub r#type: String,
    /// The function that the model called.
    pub function: OpenAICompatibleFunctionCall,
}

#[derive(Clone, Debug, Deserialize, PartialEq, Serialize)]
struct OpenAICompatibleSystemMessage {
    content: Value,
}

#[derive(Clone, Debug, Deserialize, PartialEq, Serialize)]
struct OpenAICompatibleUserMessage {
    content: Value,
}

#[derive(Clone, Debug, Deserialize, PartialEq, Serialize)]
struct OpenAICompatibleAssistantMessage {
    content: Option<Value>,
    tool_calls: Option<Vec<OpenAICompatibleToolCall>>,
}

#[derive(Clone, Debug, Deserialize, PartialEq, Serialize)]
struct OpenAICompatibleToolMessage {
    content: Option<Value>,
    tool_call_id: String,
}

#[derive(Clone, Debug, Deserialize, PartialEq, Serialize)]
#[serde(tag = "role")]
#[serde(rename_all = "lowercase")]
enum OpenAICompatibleMessage {
    #[serde(alias = "developer")]
    System(OpenAICompatibleSystemMessage),
    User(OpenAICompatibleUserMessage),
    Assistant(OpenAICompatibleAssistantMessage),
    Tool(OpenAICompatibleToolMessage),
}

#[derive(Clone, Debug, Deserialize, PartialEq, Serialize)]
#[serde(tag = "type")]
#[serde(rename_all = "snake_case")]
enum OpenAICompatibleResponseFormat {
    Text,
    JsonSchema { json_schema: JsonSchemaInfoOption },
    JsonObject,
}

#[derive(Clone, Debug, Deserialize, PartialEq, Serialize)]
#[serde(untagged)]
enum JsonSchemaInfoOption {
    JsonSchema(JsonSchemaInfo),
    DeprecatedJsonSchema(Value),
}

#[derive(Clone, Debug, Deserialize, PartialEq, Serialize)]
struct JsonSchemaInfo {
    name: String,
    description: Option<String>,
    schema: Option<Value>,
    #[serde(default)]
    strict: bool,
}

#[derive(Clone, Debug, Deserialize, PartialEq, Serialize)]
#[serde(tag = "type", content = "function")]
#[serde(rename_all = "snake_case")]
enum OpenAICompatibleTool {
    Function {
        description: Option<String>,
        name: String,
        parameters: Value,
        #[serde(default)]
        strict: bool,
    },
}

#[derive(Clone, Debug, Deserialize, PartialEq, Serialize)]
struct FunctionName {
    name: String,
}

/// Specifies a tool the model should use. Use to force the model to call a specific function.
#[derive(Clone, Debug, Deserialize, PartialEq, Serialize)]
struct OpenAICompatibleNamedToolChoice {
    /// The type of the tool. Currently, only `function` is supported.
    r#type: String,
    function: FunctionName,
}

/// Controls which (if any) tool is called by the model.
/// `none` means the model will not call any tool and instead generates a message.
/// `auto` means the model can pick between generating a message or calling one or more tools.
/// `required` means the model must call one or more tools.
/// Specifying a particular tool via `{"type": "function", "function": {"name": "my_function"}}` forces the model to call that tool.
///
/// `none` is the default when no tools are present. `auto` is the default if tools are present.
#[derive(Clone, Debug, Default, Deserialize, PartialEq, Serialize)]
#[serde(rename_all = "lowercase")]
enum ChatCompletionToolChoiceOption {
    #[default]
    None,
    Auto,
    Required,
    #[serde(untagged)]
    Named(OpenAICompatibleNamedToolChoice),
}

#[derive(Clone, Copy, Debug, Deserialize, PartialEq, Serialize)]
struct OpenAICompatibleStreamOptions {
    #[serde(default)]
    include_usage: bool,
}

/// Helper type for parameters that can be either a single string or an array of strings
#[derive(Clone, Debug, Deserialize, PartialEq, Serialize)]
#[serde(untagged)]
enum StringOrVec {
    String(String),
    Vec(Vec<String>),
}

impl StringOrVec {
    /// Convert to a Vec<String> for uniform handling
    fn into_vec(self) -> Vec<String> {
        match self {
            StringOrVec::String(s) => vec![s],
            StringOrVec::Vec(v) => v,
        }
    }
}

#[derive(Clone, Debug, Deserialize, PartialEq, Default, Serialize)]
pub struct OpenAICompatibleParams {
    messages: Vec<OpenAICompatibleMessage>,
    model: String,
    frequency_penalty: Option<f32>,
    max_tokens: Option<u32>,
    max_completion_tokens: Option<u32>,
    presence_penalty: Option<f32>,
    response_format: Option<OpenAICompatibleResponseFormat>,
    seed: Option<u32>,
    stream: Option<bool>,
    stream_options: Option<OpenAICompatibleStreamOptions>,
    temperature: Option<f32>,
    tools: Option<Vec<OpenAICompatibleTool>>,
    tool_choice: Option<ChatCompletionToolChoiceOption>,
    top_p: Option<f32>,
    parallel_tool_calls: Option<bool>,
    /// If set to `true`, the response should include per-token log-probabilities.
    logprobs: Option<bool>,
    /// Number of most likely tokens to return at each token position, with log probability.
    top_logprobs: Option<u32>,
    /// Up to 4 sequences where the API will stop generating further tokens.
    stop: Option<StringOrVec>,
    /// How many chat completion choices to generate for each input message.
    n: Option<u32>,
    /// Modify the likelihood of specified tokens appearing in the completion.
    logit_bias: Option<HashMap<String, f32>>,
    /// A unique identifier representing your end-user.
    user: Option<String>,
    // Guided decoding / template fields (TensorZero extensions)
    chat_template: Option<String>,
    chat_template_kwargs: Option<Value>,
    mm_processor_kwargs: Option<Value>,
    guided_json: Option<Value>,
    guided_regex: Option<String>,
    guided_choice: Option<Vec<String>>,
    guided_grammar: Option<String>,
    structural_tag: Option<String>,
    guided_decoding_backend: Option<String>,
    guided_whitespace_pattern: Option<String>,
    #[serde(rename = "tensorzero::variant_name")]
    tensorzero_variant_name: Option<String>,
    #[serde(rename = "tensorzero::dryrun")]
    tensorzero_dryrun: Option<bool>,
    #[serde(rename = "tensorzero::episode_id")]
    tensorzero_episode_id: Option<Uuid>,
    #[serde(rename = "tensorzero::cache_options")]
    tensorzero_cache_options: Option<CacheParamsOptions>,
    #[serde(default, rename = "tensorzero::extra_body")]
    tensorzero_extra_body: UnfilteredInferenceExtraBody,
    #[serde(default, rename = "tensorzero::extra_headers")]
    tensorzero_extra_headers: UnfilteredInferenceExtraHeaders,
    #[serde(flatten)]
    unknown_fields: HashMap<String, Value>,
}

#[derive(Clone, Debug, PartialEq, Serialize)]
struct OpenAICompatibleUsage {
    prompt_tokens: u32,
    completion_tokens: u32,
    total_tokens: u32,
}

#[derive(Clone, Debug, PartialEq, Serialize)]
struct OpenAICompatibleResponseMessage {
    content: Option<String>,
    tool_calls: Option<Vec<OpenAICompatibleToolCall>>,
    role: String,
    #[serde(skip_serializing_if = "Option::is_none")]
    logprobs: Option<serde_json::Value>,
    #[serde(skip_serializing_if = "Option::is_none")]
    reasoning_content: Option<String>,
}

#[derive(Clone, Debug, PartialEq, Serialize)]
struct OpenAICompatibleChoice {
    index: u32,
    finish_reason: OpenAICompatibleFinishReason,
    message: OpenAICompatibleResponseMessage,
    #[serde(skip_serializing_if = "Option::is_none")]
    logprobs: Option<serde_json::Value>,
}

#[derive(Clone, Debug, PartialEq, Serialize)]
#[serde(rename_all = "snake_case")]
enum OpenAICompatibleFinishReason {
    Stop,
    Length,
    ContentFilter,
    ToolCalls,
    // FunctionCall, we never generate this and it is deprecated
}

impl From<FinishReason> for OpenAICompatibleFinishReason {
    fn from(finish_reason: FinishReason) -> Self {
        match finish_reason {
            FinishReason::Stop => OpenAICompatibleFinishReason::Stop,
            FinishReason::Length => OpenAICompatibleFinishReason::Length,
            FinishReason::ContentFilter => OpenAICompatibleFinishReason::ContentFilter,
            FinishReason::ToolCall => OpenAICompatibleFinishReason::ToolCalls,
            FinishReason::Unknown => OpenAICompatibleFinishReason::Stop, // OpenAI doesn't have an unknown finish reason so we coerce
        }
    }
}

#[derive(Clone, Debug, PartialEq, Serialize)]
struct OpenAICompatibleResponse {
    id: String,
    episode_id: String,
    choices: Vec<OpenAICompatibleChoice>,
    created: u32,
    model: String,
    system_fingerprint: String,
    service_tier: String,
    object: String,
    usage: OpenAICompatibleUsage,
}

impl Params {
    fn try_from_openai_with_resolution(
        headers: HeaderMap,
        openai_compatible_params: OpenAICompatibleParams,
        model_resolution: model_resolution::ModelResolution,
    ) -> Result<Self, Error> {
        let function_name = model_resolution.function_name;
        let model_name = model_resolution.model_name;

        if let Some(function_name) = &function_name {
            if function_name.is_empty() {
                return Err(ErrorDetails::InvalidOpenAICompatibleRequest {
                    message: "function_name cannot be empty".to_string(),
                }
                .into());
            }
        }

        if let Some(model_name) = &model_name {
            if model_name.is_empty() {
                return Err(ErrorDetails::InvalidOpenAICompatibleRequest {
                    message: "model_name cannot be empty".to_string(),
                }
                .into());
            }
        }

        Self::create_params(headers, openai_compatible_params, function_name, model_name)
    }

    #[cfg(test)]
    fn try_from_openai(
        headers: HeaderMap,
        openai_compatible_params: OpenAICompatibleParams,
    ) -> Result<Self, Error> {
        const TENSORZERO_FUNCTION_NAME_PREFIX: &str = "tensorzero::function_name::";
        const TENSORZERO_MODEL_NAME_PREFIX: &str = "tensorzero::model_name::";

        let (function_name, model_name) = if let Some(function_name) = openai_compatible_params
            .model
            .strip_prefix(TENSORZERO_FUNCTION_NAME_PREFIX)
        {
            (Some(function_name.to_string()), None)
        } else if let Some(model_name) = openai_compatible_params
            .model
            .strip_prefix(TENSORZERO_MODEL_NAME_PREFIX)
        {
            (None, Some(model_name.to_string()))
        } else if let Some(function_name) =
            openai_compatible_params.model.strip_prefix("tensorzero::")
        {
            tracing::warn!(
                function_name = function_name,
                "Deprecation Warning: Please set the `model` parameter to `tensorzero::function_name::your_function` instead of `tensorzero::your_function.` The latter will be removed in a future release."
            );
            (Some(function_name.to_string()), None)
        } else {
            return Err(Error::new(ErrorDetails::InvalidOpenAICompatibleRequest {
                message: "`model` field must start with `tensorzero::function_name::` or `tensorzero::model_name::`. For example, `tensorzero::function_name::my_function` for a function `my_function` defined in your config, `tensorzero::model_name::my_model` for a model `my_model` defined in your config, or default functions like `tensorzero::model_name::openai::gpt-4o-mini`.".to_string(),
            }));
        };

        if let Some(function_name) = &function_name {
            if function_name.is_empty() {
                return Err(ErrorDetails::InvalidOpenAICompatibleRequest {
                    message: "function_name (passed in model field after \"tensorzero::function_name::\") cannot be empty".to_string(),
                }
                .into());
            }
        }

        if let Some(model_name) = &model_name {
            if model_name.is_empty() {
                return Err(ErrorDetails::InvalidOpenAICompatibleRequest {
                    message: "model_name (passed in model field after \"tensorzero::model_name::\") cannot be empty".to_string(),
                }
                .into());
            }
        }

        Self::create_params(headers, openai_compatible_params, function_name, model_name)
    }

    fn create_params(
        headers: HeaderMap,
        openai_compatible_params: OpenAICompatibleParams,
        function_name: Option<String>,
        model_name: Option<String>,
    ) -> Result<Self, Error> {
        let header_episode_id = headers
            .get("episode_id")
            .map(|h| {
                tracing::warn!("Deprecation Warning: Please use the `tensorzero::episode_id` field instead of the `episode_id` header. The header will be removed in a future release.");
                h.to_str()
                    .map_err(|_| {
                        Error::new(ErrorDetails::InvalidOpenAICompatibleRequest {
                            message: "episode_id header is not valid UTF-8".to_string(),
                        })
                    })
                    .and_then(|s| {
                        Uuid::parse_str(s).map_err(|_| {
                            Error::new(ErrorDetails::InvalidTensorzeroUuid {
                                kind: "Episode".to_string(),
                                message: "episode_id header is not a valid UUID".to_string(),
                            })
                        })
                    })
            })
            .transpose()?;
        // If both max_tokens and max_completion_tokens are provided, we use the minimum of the two.
        // Otherwise, we use the provided value, or None if neither is provided.
        let max_tokens = match (
            openai_compatible_params.max_tokens,
            openai_compatible_params.max_completion_tokens,
        ) {
            (Some(max_tokens), Some(max_completion_tokens)) => {
                Some(max_tokens.min(max_completion_tokens))
            }
            (Some(max_tokens), None) => Some(max_tokens),
            (None, Some(max_completion_tokens)) => Some(max_completion_tokens),
            (None, None) => None,
        };
        let json_mode = match openai_compatible_params.response_format {
            Some(OpenAICompatibleResponseFormat::JsonSchema { json_schema: _ }) => {
                Some(JsonMode::Strict)
            }
            Some(OpenAICompatibleResponseFormat::JsonObject) => Some(JsonMode::On),
            Some(OpenAICompatibleResponseFormat::Text) => Some(JsonMode::Off),
            None => None,
        };

        // Validate new parameters
        if let Some(n) = openai_compatible_params.n {
            if n == 0 {
                return Err(ErrorDetails::InvalidOpenAICompatibleRequest {
                    message: "n must be greater than 0".to_string(),
                }
                .into());
            }
            if n > 1 {
                // For now, we only support n=1. In the future, we can implement multiple completions.
                return Err(ErrorDetails::InvalidOpenAICompatibleRequest {
                    message: "n > 1 is not yet supported. Please use n=1 or omit the parameter."
                        .to_string(),
                }
                .into());
            }
        }

        if let Some(top_logprobs) = openai_compatible_params.top_logprobs {
            if top_logprobs > 20 {
                return Err(ErrorDetails::InvalidOpenAICompatibleRequest {
                    message: "top_logprobs must be between 0 and 20".to_string(),
                }
                .into());
            }
        }

        if let Some(ref logit_bias) = openai_compatible_params.logit_bias {
            // Validate that all keys are valid token IDs (integers as strings)
            for (key, value) in logit_bias {
                if key.parse::<u32>().is_err() {
                    return Err(ErrorDetails::InvalidOpenAICompatibleRequest {
                        message: format!(
                            "Invalid token ID in logit_bias: '{key}'. Token IDs must be integers."
                        ),
                    }
                    .into());
                }
                if !(-100.0..=100.0).contains(value) {
                    return Err(ErrorDetails::InvalidOpenAICompatibleRequest {
                        message: format!(
                            "logit_bias values must be between -100 and 100, got {value}"
                        ),
                    }
                    .into());
                }
            }
        }

        let input = openai_compatible_params.messages.try_into()?;
        let chat_completion_inference_params = ChatCompletionInferenceParams {
            temperature: openai_compatible_params.temperature,
            max_tokens,
            seed: openai_compatible_params.seed,
            top_p: openai_compatible_params.top_p,
            presence_penalty: openai_compatible_params.presence_penalty,
            frequency_penalty: openai_compatible_params.frequency_penalty,
            chat_template: openai_compatible_params.chat_template,
            chat_template_kwargs: openai_compatible_params.chat_template_kwargs,
            mm_processor_kwargs: openai_compatible_params.mm_processor_kwargs,
            guided_json: openai_compatible_params.guided_json,
            guided_regex: openai_compatible_params.guided_regex,
            guided_choice: openai_compatible_params.guided_choice,
            guided_grammar: openai_compatible_params.guided_grammar,
            structural_tag: openai_compatible_params.structural_tag,
            guided_decoding_backend: openai_compatible_params.guided_decoding_backend,
            guided_whitespace_pattern: openai_compatible_params.guided_whitespace_pattern,
            json_mode,
            logprobs: matches!(openai_compatible_params.logprobs, Some(true)),
            top_logprobs: openai_compatible_params.top_logprobs,
            stop: openai_compatible_params.stop.map(|s| s.into_vec()),
            n: openai_compatible_params.n,
            logit_bias: openai_compatible_params.logit_bias,
            user: openai_compatible_params.user,
        };
        let inference_params = InferenceParams {
            chat_completion: chat_completion_inference_params,
        };
        let header_variant_name = headers
            .get("variant_name")
            .map(|h| {
                tracing::warn!("Deprecation Warning: Please use the `tensorzero::variant_name` field instead of the `variant_name` header. The header will be removed in a future release.");
                h.to_str()
                    .map_err(|_| {
                        Error::new(ErrorDetails::InvalidOpenAICompatibleRequest {
                            message: "variant_name header is not valid UTF-8".to_string(),
                        })
                    })
                    .map(|s| s.to_string())
            })
            .transpose()?;
        let header_dryrun = headers
            .get("dryrun")
            .map(|h| {
                tracing::warn!("Deprecation Warning: Please use the `tensorzero::dryrun` field instead of the `dryrun` header. The header will be removed in a future release.");
                h.to_str()
                    .map_err(|_| {
                        Error::new(ErrorDetails::InvalidOpenAICompatibleRequest {
                            message: "dryrun header is not valid UTF-8".to_string(),
                        })
                    })
                    .and_then(|s| {
                        s.parse::<bool>().map_err(|_| {
                            Error::new(ErrorDetails::InvalidOpenAICompatibleRequest {
                                message: "dryrun header is not a valid boolean".to_string(),
                            })
                        })
                    })
            })
            .transpose()?;
        let dynamic_tool_params = DynamicToolParams {
            allowed_tools: None,
            additional_tools: openai_compatible_params
                .tools
                .map(|tools| tools.into_iter().map(|tool| tool.into()).collect()),
            tool_choice: openai_compatible_params
                .tool_choice
                .map(|tool_choice| tool_choice.into()),
            parallel_tool_calls: openai_compatible_params.parallel_tool_calls,
        };
        let output_schema = match openai_compatible_params.response_format {
            Some(OpenAICompatibleResponseFormat::JsonSchema { json_schema }) => match json_schema {
                JsonSchemaInfoOption::JsonSchema(json_schema) => json_schema.schema,
                JsonSchemaInfoOption::DeprecatedJsonSchema(value) => {
                    tracing::warn!("Deprecation Warning: Please provide the correct `name`, `description`, `schema`, and `strict` fields in the `json_schema` field in the response format. Simply providing a JSON schema in this field will be rejected in a future TensorZero release.");
                    Some(value)
                }
            },
            _ => None,
        };
        Ok(Params {
            function_name,
            model_name,
            episode_id: openai_compatible_params
                .tensorzero_episode_id
                .or(header_episode_id),
            input,
            stream: openai_compatible_params.stream,
            params: inference_params,
            variant_name: openai_compatible_params
                .tensorzero_variant_name
                .or(header_variant_name),
            dryrun: openai_compatible_params.tensorzero_dryrun.or(header_dryrun),
            dynamic_tool_params,
            output_schema,
            // OpenAI compatible endpoint does not support dynamic credentials
            credentials: InferenceCredentials::default(),
            cache_options: openai_compatible_params
                .tensorzero_cache_options
                .unwrap_or_default(),
            // For now, we don't support internal inference for OpenAI compatible endpoint
            internal: false,
            tags: HashMap::new(),
            // OpenAI compatible endpoint does not support 'include_original_response'
            include_original_response: false,
            extra_body: openai_compatible_params.tensorzero_extra_body,
            extra_headers: openai_compatible_params.tensorzero_extra_headers,
            observability_metadata: None, // Will be set in the handler
            gateway_request: None,        // Will be set in the handler
        })
    }
}

impl TryFrom<Vec<OpenAICompatibleMessage>> for Input {
    type Error = Error;
    fn try_from(
        openai_compatible_messages: Vec<OpenAICompatibleMessage>,
    ) -> Result<Self, Self::Error> {
        let mut system_messages = Vec::new();
        let mut messages = Vec::new();
        let mut tool_call_id_to_name = HashMap::new();
        let first_system = matches!(
            openai_compatible_messages.first(),
            Some(OpenAICompatibleMessage::System(_))
        );
        for message in openai_compatible_messages {
            match message {
                OpenAICompatibleMessage::System(msg) => {
                    let system_content = convert_openai_message_content(msg.content.clone())?;
                    for content in system_content {
                        system_messages.push(match content {
                            InputMessageContent::Text(TextKind::LegacyValue { value }) => value,
                            InputMessageContent::Text(TextKind::Text { text }) => {
                                Value::String(text)
                            }
                            InputMessageContent::Text(TextKind::Arguments { arguments }) => {
                                Value::Object(arguments)
                            }
                            InputMessageContent::RawText { value } => Value::String(value),
                            _ => {
                                return Err(ErrorDetails::InvalidOpenAICompatibleRequest {
                                    message: "System message must be a text content block"
                                        .to_string(),
                                }
                                .into())
                            }
                        });
                    }
                }
                OpenAICompatibleMessage::User(msg) => {
                    messages.push(InputMessage {
                        role: Role::User,
                        content: convert_openai_message_content(msg.content)?,
                    });
                }
                OpenAICompatibleMessage::Assistant(msg) => {
                    let mut message_content = Vec::new();
                    if let Some(content) = msg.content {
                        message_content.extend(convert_openai_message_content(content)?);
                    }
                    if let Some(tool_calls) = msg.tool_calls {
                        for tool_call in tool_calls {
                            tool_call_id_to_name
                                .insert(tool_call.id.clone(), tool_call.function.name.clone());
                            message_content.push(InputMessageContent::ToolCall(tool_call.into()));
                        }
                    }
                    messages.push(InputMessage {
                        role: Role::Assistant,
                        content: message_content,
                    });
                }
                OpenAICompatibleMessage::Tool(msg) => {
                    let name = tool_call_id_to_name
                        .get(&msg.tool_call_id)
                        .ok_or_else(|| {
                            Error::new(ErrorDetails::InvalidOpenAICompatibleRequest {
                                message: "tool call id not found".to_string(),
                            })
                        })?
                        .to_string();
                    messages.push(InputMessage {
                        role: Role::User,
                        content: vec![InputMessageContent::ToolResult(ToolResult {
                            id: msg.tool_call_id,
                            name,
                            result: msg.content.unwrap_or_default().to_string(),
                        })],
                    });
                }
            }
        }

        if system_messages.len() <= 1 {
            if system_messages.len() == 1 && !first_system {
                tracing::warn!("Moving system message to the start of the conversation");
            }
            Ok(Input {
                system: system_messages.pop(),
                messages,
            })
        } else {
            let mut output = String::new();
            for (i, system_message) in system_messages.iter().enumerate() {
                if let Value::String(msg) = system_message {
                    if i > 0 {
                        output.push('\n');
                    }
                    output.push_str(msg);
                } else {
                    return Err(ErrorDetails::InvalidOpenAICompatibleRequest {
                        message: "Multiple system messages provided, but not all were strings"
                            .to_string(),
                    }
                    .into());
                }
            }
            tracing::warn!("Multiple system messages provided - they will be concatenated and moved to the start of the conversation");
            Ok(Input {
                system: Some(Value::String(output)),
                messages,
            })
        }
    }
}

#[derive(Deserialize, Debug)]
#[serde(tag = "type", deny_unknown_fields, rename_all = "snake_case")]
enum OpenAICompatibleContentBlock {
    Text(TextContent),
    ImageUrl { image_url: OpenAICompatibleImageUrl },
    File { file: OpenAICompatibleFile },
}

#[derive(Deserialize, Debug)]
#[serde(tag = "type", deny_unknown_fields, rename_all = "snake_case")]
struct OpenAICompatibleImageUrl {
    url: Url,
}

#[derive(Deserialize, Debug)]
struct OpenAICompatibleFile {
    file_data: String,
    filename: String,
    // OpenAI supports file_id with their files API
    // We do not so we require these two fields
}

#[derive(Deserialize, Debug)]
#[serde(untagged, deny_unknown_fields, rename_all = "snake_case")]
// Two mutually exclusive modes - the standard OpenAI text, and our special TensorZero mode
pub enum TextContent {
    /// A normal openai text content block: `{"type": "text", "text": "Some content"}`. The `type` key comes from the parent `OpenAICompatibleContentBlock`
    RawText { text: String },
    /// A special TensorZero mode: `{"type": "text", "tensorzero::arguments": {"custom_key": "custom_val"}}`.
    TensorZeroArguments {
        #[serde(default, rename = "tensorzero::arguments")]
        tensorzero_arguments: Map<String, Value>,
    },
}

fn parse_base64_image_data_url(url: &str) -> Result<(FileKind, &str), Error> {
    let Some(url) = url.strip_prefix("data:") else {
        return Err(Error::new(ErrorDetails::InvalidOpenAICompatibleRequest {
            message: "Image data URL must start with `data:`".to_string(),
        }));
    };
    let Some((mime_type, data)) = url.split_once(";base64,") else {
        return Err(Error::new(ErrorDetails::InvalidOpenAICompatibleRequest {
            message: "Image data URL must contain a base64-encoded data part".to_string(),
        }));
    };
    let image_type = match mime_type {
        "image/jpeg" => FileKind::Jpeg,
        "image/png" => FileKind::Png,
        "image/webp" => FileKind::WebP,
        _ => {
            return Err(Error::new(ErrorDetails::InvalidOpenAICompatibleRequest {
                message: format!("Unsupported content type `{mime_type}`: - only `image/jpeg`, `image/png``, and `image/webp` image data URLs are supported"),
            }))
        }
    };
    Ok((image_type, data))
}

fn convert_openai_message_content(content: Value) -> Result<Vec<InputMessageContent>, Error> {
    match content {
        Value::String(s) => Ok(vec![InputMessageContent::Text(TextKind::Text { text: s })]),
        Value::Array(a) => {
            let mut outputs = Vec::with_capacity(a.len());
            for val in a {
                let block = serde_json::from_value::<OpenAICompatibleContentBlock>(val.clone());
                let output = match block {
                    Ok(OpenAICompatibleContentBlock::Text(TextContent::RawText { text })) => InputMessageContent::Text(TextKind::Text {text }),
                    Ok(OpenAICompatibleContentBlock::Text(TextContent::TensorZeroArguments { tensorzero_arguments })) => InputMessageContent::Text(TextKind::Arguments { arguments: tensorzero_arguments }),
                    Ok(OpenAICompatibleContentBlock::ImageUrl { image_url }) => {
                        if image_url.url.scheme() == "data" {
                            let url_str = image_url.url.to_string();
                            let (mime_type, data) = parse_base64_image_data_url(&url_str)?;
                            InputMessageContent::File(File::Base64 { mime_type, data: data.to_string() })
                        } else {
                            InputMessageContent::File(File::Url { url: image_url.url })
                        }
                    }
                    Ok(OpenAICompatibleContentBlock::File { file }) => {
                        InputMessageContent::File(File::Base64 { mime_type: file.filename.as_str().try_into()?, data: file.file_data })
                    }
                    Err(e) => {
                        tracing::warn!(r#"Content block `{val}` was not a valid OpenAI content block. This is deprecated - please use `{{"type": "text", "tensorzero::arguments": {{"custom": "data"}}` to pass arbitrary JSON values to TensorZero: {e}"#);
                        if let Value::Object(obj) = val {
                            InputMessageContent::Text(TextKind::Arguments { arguments: obj })
                        } else {
                            return Err(Error::new(ErrorDetails::InvalidOpenAICompatibleRequest {
                                message: format!("Content block `{val}` is not an object"),
                            }));
                        }
                    }
                };
                outputs.push(output);
            }
            Ok(outputs)
        }
        _ => Err(ErrorDetails::InvalidOpenAICompatibleRequest {
            message: "message content must either be a string or an array of length 1 containing structured TensorZero inputs".to_string(),
        }.into()),
    }
}

impl From<OpenAICompatibleTool> for Tool {
    fn from(tool: OpenAICompatibleTool) -> Self {
        match tool {
            OpenAICompatibleTool::Function {
                description,
                name,
                parameters,
                strict,
            } => Tool {
                description: description.unwrap_or_default(),
                parameters,
                name,
                strict,
            },
        }
    }
}

impl From<ChatCompletionToolChoiceOption> for ToolChoice {
    fn from(tool_choice: ChatCompletionToolChoiceOption) -> Self {
        match tool_choice {
            ChatCompletionToolChoiceOption::None => ToolChoice::None,
            ChatCompletionToolChoiceOption::Auto => ToolChoice::Auto,
            ChatCompletionToolChoiceOption::Required => ToolChoice::Required,
            ChatCompletionToolChoiceOption::Named(named) => {
                ToolChoice::Specific(named.function.name)
            }
        }
    }
}

impl From<OpenAICompatibleToolCall> for ToolCall {
    fn from(tool_call: OpenAICompatibleToolCall) -> Self {
        ToolCall {
            id: tool_call.id,
            name: tool_call.function.name,
            arguments: tool_call.function.arguments,
        }
    }
}

impl From<(InferenceResponse, String)> for OpenAICompatibleResponse {
    fn from((inference_response, model_name): (InferenceResponse, String)) -> Self {
        match inference_response {
            InferenceResponse::Chat(response) => {
                let (content, tool_calls, reasoning_content) =
                    process_chat_content(response.content);

                OpenAICompatibleResponse {
                    id: response.inference_id.to_string(),
                    choices: vec![OpenAICompatibleChoice {
                        index: 0,
                        finish_reason: response.finish_reason.unwrap_or(FinishReason::Stop).into(),
                        message: OpenAICompatibleResponseMessage {
                            content,
                            tool_calls: Some(tool_calls),
                            role: "assistant".to_string(),
                            logprobs: None,
                            reasoning_content,
                        },
                        logprobs: None,
                    }],
                    created: current_timestamp() as u32,
                    model: model_name.clone(),
                    service_tier: "".to_string(),
                    system_fingerprint: "".to_string(),
                    object: "chat.completion".to_string(),
                    usage: response.usage.into(),
                    episode_id: response.episode_id.to_string(),
                }
            }
            InferenceResponse::Json(response) => OpenAICompatibleResponse {
                id: response.inference_id.to_string(),
                choices: vec![OpenAICompatibleChoice {
                    index: 0,
                    finish_reason: response.finish_reason.unwrap_or(FinishReason::Stop).into(),
                    message: OpenAICompatibleResponseMessage {
                        content: response.output.raw,
                        tool_calls: None,
                        role: "assistant".to_string(),
                        logprobs: None,
                        reasoning_content: None,
                    },
                    logprobs: None,
                }],
                created: current_timestamp() as u32,
                model: model_name,
                system_fingerprint: "".to_string(),
                service_tier: "".to_string(),
                object: "chat.completion".to_string(),
                usage: OpenAICompatibleUsage {
                    prompt_tokens: response.usage.input_tokens,
                    completion_tokens: response.usage.output_tokens,
                    total_tokens: response.usage.input_tokens + response.usage.output_tokens,
                },
                episode_id: response.episode_id.to_string(),
            },
        }
    }
}

// Takes a vector of ContentBlockOutput and returns a tuple of (Option<String>, Vec<OpenAICompatibleToolCall>, Option<String>).
// This is useful since the OpenAI format separates text, tool calls, and reasoning content in the response fields.
fn process_chat_content(
    content: Vec<ContentBlockChatOutput>,
) -> (
    Option<String>,
    Vec<OpenAICompatibleToolCall>,
    Option<String>,
) {
    let mut content_str: Option<String> = None;
    let mut tool_calls = Vec::new();
    let mut reasoning_content: Option<String> = None;
    for block in content {
        match block {
            ContentBlockChatOutput::Text(text) => match content_str {
                Some(ref mut content) => content.push_str(&text.text),
                None => content_str = Some(text.text),
            },
            ContentBlockChatOutput::ToolCall(tool_call) => {
                tool_calls.push(tool_call.into());
            }
            ContentBlockChatOutput::Thought(thought) => {
                // Collect reasoning content from thought blocks
                match reasoning_content {
                    Some(ref mut content) => {
                        content.push('\n');
                        content.push_str(&thought.text);
                    }
                    None => reasoning_content = Some(thought.text),
                }
            }
            ContentBlockChatOutput::Unknown {
                data: _,
                model_provider_name: _,
            } => {
                tracing::warn!(
                    "Ignoring 'unknown' content block when constructing OpenAI-compatible response"
                );
            }
        }
    }
    (content_str, tool_calls, reasoning_content)
}

impl From<ToolCallOutput> for OpenAICompatibleToolCall {
    fn from(tool_call: ToolCallOutput) -> Self {
        OpenAICompatibleToolCall {
            id: tool_call.id,
            r#type: "function".to_string(),
            function: OpenAICompatibleFunctionCall {
                name: tool_call.raw_name,
                arguments: tool_call.raw_arguments,
            },
        }
    }
}

impl From<Usage> for OpenAICompatibleUsage {
    fn from(usage: Usage) -> Self {
        OpenAICompatibleUsage {
            prompt_tokens: usage.input_tokens,
            completion_tokens: usage.output_tokens,
            total_tokens: usage.input_tokens + usage.output_tokens,
        }
    }
}

#[derive(Clone, Debug, PartialEq, Serialize)]
struct OpenAICompatibleResponseChunk {
    id: String,
    episode_id: String,
    choices: Vec<OpenAICompatibleChoiceChunk>,
    created: u32,
    model: String,
    system_fingerprint: String,
    service_tier: String,
    object: String,
    usage: Option<OpenAICompatibleUsage>,
}

#[derive(Clone, Debug, PartialEq, Serialize)]
struct OpenAICompatibleChoiceChunk {
    index: u32,
    finish_reason: Option<OpenAICompatibleFinishReason>,
    logprobs: Option<()>, // This is always set to None for now
    delta: OpenAICompatibleDelta,
}

fn is_none_or_empty<T>(v: &Option<Vec<T>>) -> bool {
    // if it's None → skip, or if the Vec is empty → skip
    v.as_ref().is_none_or(|vec| vec.is_empty())
}

#[derive(Clone, Debug, PartialEq, Serialize)]
struct OpenAICompatibleDelta {
    #[serde(skip_serializing_if = "Option::is_none")]
    content: Option<String>,
    #[serde(skip_serializing_if = "is_none_or_empty")]
    tool_calls: Option<Vec<OpenAICompatibleToolCallChunk>>,
    #[serde(skip_serializing_if = "Option::is_none")]
    reasoning_content: Option<String>,
}

fn convert_inference_response_chunk_to_openai_compatible(
    chunk: InferenceResponseChunk,
    tool_id_to_index: &mut HashMap<String, usize>,
    model_name: &str,
) -> Vec<OpenAICompatibleResponseChunk> {
    let response_chunk = match chunk {
        InferenceResponseChunk::Chat(c) => {
            let (content, tool_calls, reasoning_content) =
                process_chat_content_chunk(c.content, tool_id_to_index);
            OpenAICompatibleResponseChunk {
                id: c.inference_id.to_string(),
                episode_id: c.episode_id.to_string(),
                choices: vec![OpenAICompatibleChoiceChunk {
                    index: 0,
                    finish_reason: c.finish_reason.map(|finish_reason| finish_reason.into()),
                    logprobs: None,
                    delta: OpenAICompatibleDelta {
                        content,
                        tool_calls: Some(tool_calls),
                        reasoning_content,
                    },
                }],
                created: current_timestamp() as u32,
                service_tier: "".to_string(),
                model: model_name.to_string(),
                system_fingerprint: "".to_string(),
                object: "chat.completion.chunk".to_string(),
                // We emit a single chunk containing 'usage' at the end of the stream
                usage: None,
            }
        }
        InferenceResponseChunk::Json(c) => OpenAICompatibleResponseChunk {
            id: c.inference_id.to_string(),
            episode_id: c.episode_id.to_string(),
            choices: vec![OpenAICompatibleChoiceChunk {
                index: 0,
                finish_reason: c.finish_reason.map(|finish_reason| finish_reason.into()),
                logprobs: None,
                delta: OpenAICompatibleDelta {
                    content: Some(c.raw),
                    tool_calls: None,
                    reasoning_content: None,
                },
            }],
            created: current_timestamp() as u32,
            service_tier: "".to_string(),
            model: model_name.to_string(),
            system_fingerprint: "".to_string(),
            object: "chat.completion.chunk".to_string(),
            // We emit a single chunk containing 'usage' at the end of the stream
            usage: None,
        },
    };

    vec![response_chunk]
}

fn process_chat_content_chunk(
    content: Vec<ContentBlockChunk>,
    tool_id_to_index: &mut HashMap<String, usize>,
) -> (
    Option<String>,
    Vec<OpenAICompatibleToolCallChunk>,
    Option<String>,
) {
    let mut content_str: Option<String> = None;
    let mut tool_calls = Vec::new();
    let mut reasoning_content: Option<String> = None;
    for block in content {
        match block {
            ContentBlockChunk::Text(text) => match content_str {
                Some(ref mut content) => content.push_str(&text.text),
                None => content_str = Some(text.text),
            },
            ContentBlockChunk::ToolCall(tool_call) => {
                let len = tool_id_to_index.len();
                let is_new = !tool_id_to_index.contains_key(&tool_call.id);
                let index = tool_id_to_index.entry(tool_call.id.clone()).or_insert(len);
                tool_calls.push(OpenAICompatibleToolCallChunk {
                    id: if is_new { Some(tool_call.id) } else { None },
                    index: *index,
                    r#type: "function".to_string(),
                    function: OpenAICompatibleFunctionCall {
                        name: tool_call.raw_name,
                        arguments: tool_call.raw_arguments,
                    },
                });
            }
            ContentBlockChunk::Thought(thought) => {
                // Collect reasoning content from thought chunks
                if let Some(thought_text) = thought.text {
                    match reasoning_content {
                        Some(ref mut content) => content.push_str(&thought_text),
                        None => reasoning_content = Some(thought_text),
                    }
                }
            }
        }
    }
    (content_str, tool_calls, reasoning_content)
}

/// Shared stream processor for OpenAI-compatible events with optional usage tracking
struct OpenAICompatibleStreamProcessor {
    stream: InferenceStream,
    model_name: String,
    stream_options: Option<OpenAICompatibleStreamOptions>,
    usage_limiter: Option<Arc<crate::usage_limit::UsageLimiter>>,
    headers: Option<HeaderMap>,
}

impl OpenAICompatibleStreamProcessor {
    fn new(
        stream: InferenceStream,
        model_name: String,
        stream_options: Option<OpenAICompatibleStreamOptions>,
    ) -> Self {
        Self {
            stream,
            model_name,
            stream_options,
            usage_limiter: None,
            headers: None,
        }
    }

    fn with_usage_tracking(
        stream: InferenceStream,
        model_name: String,
        stream_options: Option<OpenAICompatibleStreamOptions>,
        usage_limiter: Option<Arc<crate::usage_limit::UsageLimiter>>,
        headers: HeaderMap,
    ) -> Self {
        Self {
            stream,
            model_name,
            stream_options,
            usage_limiter,
            headers: Some(headers),
        }
    }
}

impl Stream for OpenAICompatibleStreamProcessor {
    type Item = Result<Event, Error>;

    fn poll_next(self: Pin<&mut Self>, _cx: &mut Context<'_>) -> Poll<Option<Self::Item>> {
        // This will be implemented using async_stream::stream! macro
        // For now, we'll use a helper method
        unimplemented!("Use process_stream() method instead")
    }
}

impl OpenAICompatibleStreamProcessor {
    fn process_stream(mut self) -> impl Stream<Item = Result<Event, Error>> {
        async_stream::stream! {
            let mut tool_id_to_index = HashMap::new();
            let mut is_first_chunk = true;
            let mut total_usage = OpenAICompatibleUsage {
                prompt_tokens: 0,
                completion_tokens: 0,
                total_tokens: 0,
            };
            let mut inference_id = None;
            let mut _episode_id = None;

            // Process all chunks and accumulate usage
            while let Some(chunk) = tokio_stream::StreamExt::next(&mut self.stream).await {
                let Ok(chunk) = chunk else {
                    continue;
                };
                inference_id = Some(chunk.inference_id());
                _episode_id = Some(chunk.episode_id());
                let chunk_usage = match &chunk {
                    InferenceResponseChunk::Chat(c) => &c.usage,
                    InferenceResponseChunk::Json(c) => &c.usage,
                };
                if let Some(chunk_usage) = chunk_usage {
                    total_usage.prompt_tokens += chunk_usage.input_tokens;
                    total_usage.completion_tokens += chunk_usage.output_tokens;
                    total_usage.total_tokens += chunk_usage.input_tokens + chunk_usage.output_tokens;
                }
                let openai_compatible_chunks = convert_inference_response_chunk_to_openai_compatible(
                    chunk,
                    &mut tool_id_to_index,
                    &self.model_name,
                );
                for chunk in openai_compatible_chunks {
                    let mut chunk_json = serde_json::to_value(chunk).map_err(|e| {
                        Error::new(ErrorDetails::Inference {
                            message: format!("Failed to convert chunk to JSON: {e}"),
                        })
                    })?;
                    if is_first_chunk {
                        chunk_json["choices"][0]["delta"]["role"] = Value::String("assistant".to_string());
                        is_first_chunk = false;
                    }

                    yield Ok(Event::default().json_data(chunk_json).map_err(|e| {
                        Error::new(ErrorDetails::Inference {
                            message: format!("Failed to convert Value to Event: {e}"),
                        })
                    })?);
                }
            }

            // Handle final usage message if stream_options.include_usage is true
            if let Some(ref options) = self.stream_options {
                if options.include_usage {
                    let final_usage_message = serde_json::json!({
                        "id": format!("chatcmpl-{}", inference_id.unwrap_or(Uuid::new_v4())),
                        "choices": [],
                        "created": std::time::SystemTime::now()
                            .duration_since(std::time::UNIX_EPOCH)
                            .unwrap()
                            .as_secs(),
                        "model": self.model_name,
                        "system_fingerprint": serde_json::Value::Null,
                        "object": "chat.completion.chunk",
                        "usage": total_usage
                    });

                    yield Ok(Event::default().json_data(final_usage_message).map_err(|e| {
                        Error::new(ErrorDetails::Inference {
                            message: format!("Failed to convert final usage to Event: {e}"),
                        })
                    })?);
                }
            }

            // Send [DONE] to signal the end of the stream
            yield Ok(Event::default().data("[DONE]"));

            // Handle usage tracking if enabled
            if let (Some(usage_limiter), Some(headers)) = (self.usage_limiter, self.headers) {
                if let Some(user_id) = headers.get("x-tensorzero-user-id").and_then(|v| v.to_str().ok()) {
                    if total_usage.total_tokens > 0 {
                        // Calculate estimated cost (using same logic as non-streaming)
                        let tokens_to_consume = total_usage.total_tokens as i64;
                        let cost_to_consume = if total_usage.total_tokens > 0 {
                            // Use default pricing for streaming: $0.01 per 1K input tokens, $0.03 per 1K output tokens
                            // Since we don't have exact input/output breakdown, use average: $0.02 per 1K tokens
                            let cost = total_usage.total_tokens as f64 * 0.00002;
                            (cost * 10000.0).round() / 10000.0
                        } else {
                            0.0
                        };

                        // Record the consumption (fire and forget - don't block response)
                        let usage_limiter_clone = usage_limiter.clone();
                        let user_id_clone = user_id.to_string();
                        tokio::spawn(async move {
                            let _result = usage_limiter_clone
                                .check_usage(&user_id_clone, Some(tokens_to_consume), Some(cost_to_consume))
                                .await;
                        });
                    }
                }
            }
        }
    }
}

/// Prepares an Event for SSE on the way out of the gateway
/// When None is passed in, we send "[DONE]" to the client to signal the end of the stream
fn prepare_serialized_openai_compatible_events(
    stream: InferenceStream,
    model_name: String,
    stream_options: Option<OpenAICompatibleStreamOptions>,
) -> impl Stream<Item = Result<Event, Error>> {
    OpenAICompatibleStreamProcessor::new(stream, model_name, stream_options).process_stream()
}

/// Enhanced version of prepare_serialized_openai_compatible_events that includes usage tracking
fn prepare_serialized_openai_compatible_events_with_usage_tracking(
    stream: InferenceStream,
    model_name: String,
    stream_options: Option<OpenAICompatibleStreamOptions>,
    usage_limiter: Option<Arc<crate::usage_limit::UsageLimiter>>,
    headers: HeaderMap,
) -> impl Stream<Item = Result<Event, Error>> {
    OpenAICompatibleStreamProcessor::with_usage_tracking(
        stream,
        model_name,
        stream_options,
        usage_limiter,
        headers,
    )
    .process_stream()
}

impl From<ToolCallChunk> for OpenAICompatibleToolCall {
    fn from(tool_call: ToolCallChunk) -> Self {
        OpenAICompatibleToolCall {
            id: tool_call.id,
            r#type: "function".to_string(),
            function: OpenAICompatibleFunctionCall {
                name: tool_call.raw_name,
                arguments: tool_call.raw_arguments,
            },
        }
    }
}

// OpenAI-compatible embedding types and handler

#[derive(Clone, Debug, Deserialize, PartialEq, Serialize)]
pub struct OpenAICompatibleEmbeddingParams {
    input: OpenAICompatibleEmbeddingInput,
    model: String,
    #[serde(rename = "tensorzero::cache_options")]
    tensorzero_cache_options: Option<CacheParamsOptions>,
    #[serde(flatten)]
    unknown_fields: HashMap<String, Value>,
}

#[derive(Clone, Debug, Deserialize, PartialEq, Serialize)]
#[serde(untagged)]
enum OpenAICompatibleEmbeddingInput {
    Single(String),
    Batch(Vec<String>),
}

#[derive(Clone, Debug, PartialEq, Serialize)]
struct OpenAICompatibleEmbeddingData {
    object: String,
    embedding: Vec<f32>,
    index: usize,
}

#[derive(Clone, Debug, PartialEq, Serialize)]
struct OpenAICompatibleEmbeddingUsage {
    prompt_tokens: u32,
    total_tokens: u32,
}

#[derive(Clone, Debug, PartialEq, Serialize)]
struct OpenAICompatibleEmbeddingResponse {
    object: String,
    data: Vec<OpenAICompatibleEmbeddingData>,
    model: String,
    usage: OpenAICompatibleEmbeddingUsage,
}

/// A handler for the OpenAI-compatible embedding endpoint
#[debug_handler(state = AppStateData)]
pub async fn embedding_handler(
    State(AppStateData {
        config,
        http_client,
        clickhouse_connection_info,
        kafka_connection_info,
        authentication_info: _,
        model_credential_store,
        ..
    }): AppState,
    headers: HeaderMap,
    StructuredJson(openai_compatible_params): StructuredJson<OpenAICompatibleEmbeddingParams>,
) -> Result<Response<Body>, Error> {
    let unknown_fields: Vec<&str> = openai_compatible_params
        .unknown_fields
        .keys()
        .filter(|k| k.as_str() != "encoding_format")
        .map(|k| k.as_str())
        .collect();

    if !unknown_fields.is_empty() {
        tracing::warn!(
            "Ignoring unknown fields in OpenAI-compatible embedding request: {:?}",
            unknown_fields
        );
    }

    // Resolve the model name based on authentication state
    let model_resolution = model_resolution::resolve_model_name(
        &openai_compatible_params.model,
        &headers,
        true, // for embedding
    )?;

    let model_id = model_resolution.model_name.ok_or_else(|| {
        Error::new(ErrorDetails::InvalidOpenAICompatibleRequest {
            message: "Embedding requests must specify a model, not a function".to_string(),
        })
    })?;

    let original_model_name = model_resolution.original_model_name.to_string();

    // Convert OpenAI request to internal format
    let internal_input = match &openai_compatible_params.input {
        OpenAICompatibleEmbeddingInput::Single(text) => {
            crate::embeddings::EmbeddingInput::Single(text.clone())
        }
        OpenAICompatibleEmbeddingInput::Batch(texts) => {
            if texts.is_empty() {
                return Err(Error::new(ErrorDetails::InvalidOpenAICompatibleRequest {
                    message: "Batch embedding requests cannot be empty.".to_string(),
                }));
            }
            crate::embeddings::EmbeddingInput::Batch(texts.clone())
        }
    };

    let encoding_format = openai_compatible_params
        .unknown_fields
        .get("encoding_format")
        .and_then(|v| v.as_str())
        .map(|s| s.to_string());

    // Capture the gateway request (without null values)
    let _gateway_request = serialize_without_nulls(&openai_compatible_params).ok();

    let embedding_request = EmbeddingRequest {
        input: internal_input,
        encoding_format,
    };

    // Extract model configuration
    use crate::model::ModelTableExt;
    let models = config.models.read().await;
    let model = models
        .get_with_capability(
            &model_id,
            crate::endpoints::capability::EndpointCapability::Embedding,
        )
        .await?
        .ok_or_else(|| {
            Error::new(ErrorDetails::Config {
                message: format!(
                    "Model '{original_model_name}' not found or does not support embeddings"
                ),
            })
        })?;

    // Merge credentials from the credential store
    let credentials = merge_credentials_from_store(&model_credential_store);

    // Create inference clients
    let cache_options: crate::cache::CacheOptions = (
        openai_compatible_params
            .tensorzero_cache_options
            .unwrap_or_default(),
        false, // dryrun is false for now
    )
        .into();
    let clients = super::inference::InferenceClients {
        http_client: &http_client,
        credentials: &credentials,
        clickhouse_connection_info: &clickhouse_connection_info,
        cache_options: &cache_options,
    };

    // Call the model's embedding capability
    let response = model
        .embed(&embedding_request, &original_model_name, &clients)
        .await?;

    // Convert to OpenAI-compatible format
    let openai_response = OpenAICompatibleEmbeddingResponse {
        object: "list".to_string(),
        data: response
            .embeddings
            .iter()
            .enumerate()
            .map(|(index, embedding)| OpenAICompatibleEmbeddingData {
                object: "embedding".to_string(),
                embedding: embedding.clone(),
                index,
            })
            .collect(),
        model: original_model_name.clone(),
        usage: OpenAICompatibleEmbeddingUsage {
            prompt_tokens: response.usage.input_tokens,
            total_tokens: response.usage.input_tokens,
        },
    };

    // Capture the gateway response (without null values)
    let gateway_response = serialize_without_nulls(&openai_response).ok();

    // Write to observability database if enabled
    if config.gateway.observability.enabled.unwrap_or(true) {
        // Create the InferenceResult for observability
        let inference_id = Uuid::now_v7();

        // Create a ModelInferenceResponseWithMetadata for the embedding
        let model_inference = crate::inference::types::ModelInferenceResponseWithMetadata {
            id: Uuid::now_v7(),
            created: response.created,
            output: vec![], // Embeddings don't have ContentBlockOutput
            system: None,
            input_messages: vec![], // Could convert from embedding input if needed
            raw_request: response.raw_request.clone(),
            raw_response: response.raw_response.clone(),
            usage: response.usage.clone(),
            latency: response.latency.clone(),
            model_provider_name: response.embedding_provider_name.clone(),
            model_name: Arc::from(original_model_name.as_str()),
            cached: response.cached,
            finish_reason: None,
            gateway_request: None,
            gateway_response: None,
            guardrail_scan_summary: None,
        };

        let result = crate::inference::types::InferenceResult::Embedding(
            crate::inference::types::EmbeddingInferenceResult {
                inference_id,
                created: response.created,
                embeddings: response.embeddings.clone(),
                embedding_dimensions: response
                    .embeddings
                    .first()
                    .map(|e| e.len() as u32)
                    .unwrap_or(0),
                input_count: response.embeddings.len() as u32,
                usage: response.usage.clone(),
                model_inference_results: vec![model_inference], // Now populated with model inference
                inference_params: crate::endpoints::inference::InferenceParams::default(),
                original_response: Some(response.raw_response.clone()),
            },
        );

        // Extract observability metadata from headers (set by auth middleware)
        let observability_metadata = if let (Some(project_id), Some(endpoint_id), Some(model_id)) = (
            headers
                .get("x-tensorzero-project-id")
                .and_then(|v| v.to_str().ok()),
            headers
                .get("x-tensorzero-endpoint-id")
                .and_then(|v| v.to_str().ok()),
            headers
                .get("x-tensorzero-model-id")
                .and_then(|v| v.to_str().ok()),
        ) {
            // Extract auth metadata from headers
            let api_key_id = headers
                .get("x-tensorzero-api-key-id")
                .and_then(|v| v.to_str().ok())
                .map(|s| s.to_string());
            let user_id = headers
                .get("x-tensorzero-user-id")
                .and_then(|v| v.to_str().ok())
                .map(|s| s.to_string());
            let api_key_project_id = headers
                .get("x-tensorzero-api-key-project-id")
                .and_then(|v| v.to_str().ok())
                .map(|s| s.to_string());

            Some(super::inference::ObservabilityMetadata {
                project_id: project_id.to_string(),
                endpoint_id: endpoint_id.to_string(),
                model_id: model_id.to_string(),
                api_key_id,
                user_id,
                api_key_project_id,
            })
        } else {
            None
        };

        // Use defaults for embedding requests since they don't have function/variant context
        let episode_id = Uuid::now_v7();
        let metadata = crate::endpoints::inference::InferenceDatabaseInsertMetadata {
            function_name: "tensorzero::embedding".to_string(), // Default function name for embeddings
            variant_name: original_model_name.clone(),          // Use model name as variant
            episode_id,
            tool_config: None,
            processing_time: Some(match response.latency {
                crate::inference::types::Latency::NonStreaming { response_time } => response_time,
                _ => std::time::Duration::from_millis(0),
            }),
            tags: HashMap::new(),
            extra_body: UnfilteredInferenceExtraBody::default(),
            extra_headers:
                crate::inference::types::extra_headers::UnfilteredInferenceExtraHeaders::default(),
        };

        // Convert EmbeddingInput to ResolvedInput for write_inference
        let resolved_input = ResolvedInput {
            messages: vec![ResolvedInputMessage {
                role: Role::User,
                content: match &embedding_request.input {
                    crate::embeddings::EmbeddingInput::Single(text) => {
                        vec![ResolvedInputMessageContent::Text {
                            value: serde_json::Value::String(text.clone()),
                        }]
                    }
                    crate::embeddings::EmbeddingInput::Batch(texts) => texts
                        .iter()
                        .map(|text| ResolvedInputMessageContent::Text {
                            value: serde_json::Value::String(text.clone()),
                        })
                        .collect(),
                },
            }],
            system: None,
        };

        // Write to observability database asynchronously
        let config_clone = config.clone();
        let clickhouse_info = clickhouse_connection_info.clone();
        let kafka_info = kafka_connection_info.clone();
        let gateway_request_json = _gateway_request;
        let gateway_response_json = gateway_response.clone();
        let async_writes = config.gateway.observability.async_writes;
        let model_pricing = model.pricing.clone();

        let write_future = tokio::spawn(async move {
            write_inference(
                &clickhouse_info,
                &kafka_info,
                &config_clone,
                resolved_input,
                result,
                metadata,
                observability_metadata,
                gateway_request_json,
                gateway_response_json,
                model_pricing,
                None, // No guardrail records for embeddings
            )
            .await;
        });

        if !async_writes {
            write_future.await.map_err(|e| {
                Error::new(ErrorDetails::InternalError {
                    message: format!("Failed to join write task: {e}"),
                })
            })?;
        }
    }

    Ok(Json(openai_response).into_response())
}

/// OpenAI-compatible moderation request structure
#[derive(Clone, Debug, Deserialize, Serialize)]
pub struct OpenAICompatibleModerationParams {
    pub input: OpenAICompatibleModerationInput,
    #[serde(skip_serializing_if = "Option::is_none")]
    pub model: Option<String>,
    #[serde(flatten)]
    pub unknown_fields: HashMap<String, Value>,
}

#[derive(Clone, Debug, Deserialize, Serialize)]
#[serde(untagged)]
pub enum OpenAICompatibleModerationInput {
    Single(String),
    Batch(Vec<String>),
}

/// OpenAI-compatible moderation response structure
#[derive(Clone, Debug, Serialize)]
pub struct OpenAICompatibleModerationResponse {
    pub id: String,
    pub model: String,
    pub results: Vec<crate::moderation::ModerationResult>,
}

/// A handler for the OpenAI-compatible moderation endpoint
#[debug_handler(state = AppStateData)]
pub async fn moderation_handler(
    State(AppStateData {
        config,
        http_client,
        clickhouse_connection_info,
        kafka_connection_info,
        authentication_info: _,
        model_credential_store,
        guardrails,
        ..
    }): AppState,
    headers: HeaderMap,
    StructuredJson(openai_compatible_params): StructuredJson<OpenAICompatibleModerationParams>,
) -> Result<Response<Body>, Error> {
    let unknown_fields: Vec<&str> = openai_compatible_params
        .unknown_fields
        .keys()
        .map(|k| k.as_str())
        .collect();

    if !unknown_fields.is_empty() {
        tracing::warn!(
            "Ignoring unknown fields in OpenAI-compatible moderation request: {:?}",
            unknown_fields
        );
    }

    // Default to omni-moderation-latest if no model specified
    let model_name = openai_compatible_params
        .model
        .clone()
        .unwrap_or_else(|| "omni-moderation-latest".to_string());

    // Resolve the model name based on authentication state
    let model_resolution = model_resolution::resolve_model_name(&model_name, &headers, false)?;

    let resolved_model_name = model_resolution
        .model_name
        .ok_or_else(|| {
            Error::new(ErrorDetails::InvalidOpenAICompatibleRequest {
                message: "Moderation requests must specify a model, not a function".to_string(),
            })
        })?
        .to_string();

    // Convert OpenAI request to internal format
    let internal_input = match &openai_compatible_params.input {
        OpenAICompatibleModerationInput::Single(text) => {
            crate::moderation::ModerationInput::Single(text.clone())
        }
        OpenAICompatibleModerationInput::Batch(texts) => {
            if texts.is_empty() {
                return Err(Error::new(ErrorDetails::InvalidOpenAICompatibleRequest {
                    message: "Batch moderation requests cannot be empty.".to_string(),
                }));
            }
            crate::moderation::ModerationInput::Batch(texts.clone())
        }
    };

    // Capture the gateway request (without null values)
    let gateway_request_json = serialize_without_nulls(&openai_compatible_params).ok();

    let moderation_request = crate::moderation::ModerationRequest {
        input: internal_input.clone(),
        model: None, // Let the provider set the appropriate model name
        provider_params: if openai_compatible_params.unknown_fields.is_empty() {
            None
        } else {
            Some(serde_json::Value::Object(
                openai_compatible_params
                    .unknown_fields
                    .clone()
                    .into_iter()
                    .collect(),
            ))
        },
    };

    // Get the model table
    let models = config.models.read().await;

    // Check if the model exists and has moderation capability
    let model_config = models.get(&resolved_model_name).await?.ok_or_else(|| {
        Error::new(ErrorDetails::Config {
            message: format!("Model '{resolved_model_name}' not found"),
        })
    })?;

    // Verify the model supports moderation
    if !model_config
        .endpoints
        .contains(&crate::endpoints::capability::EndpointCapability::Moderation)
    {
        return Err(Error::new(ErrorDetails::Config {
            message: format!("Model '{resolved_model_name}' does not support moderation"),
        }));
    }

    // Merge credentials from the credential store
    let credentials = merge_credentials_from_store(&model_credential_store);

    // Create inference clients with no caching for moderation
    let cache_options = crate::cache::CacheOptions {
        enabled: crate::cache::CacheEnabledMode::Off,
        max_age_s: None,
    };
    let clients = super::inference::InferenceClients {
        http_client: &http_client,
        credentials: &credentials,
        clickhouse_connection_info: &clickhouse_connection_info,
        cache_options: &cache_options,
    };

    let mut response = None;

    // Check if the model has a guardrail profile configured
    if let Some(guardrail_profile) = &model_config.guardrail_profile {
        tracing::info!(
            "Model has guardrail profile configured: {}",
            guardrail_profile
        );

        // Get the guardrail configuration
        let guardrails_read = guardrails.read().await;
        let guardrail_config = guardrails_read
            .get(guardrail_profile.as_ref())
            .ok_or_else(|| {
                Error::new(ErrorDetails::Config {
                    message: format!("Guardrail profile '{}' not found", guardrail_profile),
                })
            })?
            .clone();
        drop(guardrails_read);

        // Execute the guardrail
        let start_time = tokio::time::Instant::now();
        let guardrail_result = crate::guardrail::execute_guardrail(
            &guardrail_config,
            moderation_request.input.clone(),
            crate::guardrail_table::GuardType::Input,
            &clients,
            moderation_request.provider_params.clone(),
        )
        .await?;
        let latency = start_time.elapsed();

        // Convert guardrail result to moderation response
        let results = vec![crate::moderation::ModerationResult {
            flagged: guardrail_result.flagged,
            categories: guardrail_result.merged_categories.clone(),
            category_scores: guardrail_result.merged_scores.clone(),
            category_applied_input_types: guardrail_result
                .merged_category_applied_input_types
                .clone(),
            hallucination_details: guardrail_result.hallucination_details.clone(),
            ip_violation_details: guardrail_result.ip_violation_details.clone(),
        }];

        let provider_response = crate::moderation::ModerationProviderResponse {
            id: Uuid::now_v7(),
            model: resolved_model_name.clone(),
            results,
            input: moderation_request.input.clone(),
            created: crate::inference::types::current_timestamp() as u64,
            raw_request: serde_json::to_string(&moderation_request).unwrap_or_default(),
            raw_response: serde_json::to_value(&guardrail_result)
                .ok()
                .map(|v| v.to_string())
                .unwrap_or_default(),
            usage: crate::inference::types::Usage {
                input_tokens: 0,
                output_tokens: 0,
            },
            latency: crate::inference::types::Latency::NonStreaming {
                response_time: latency,
            },
        };

        response = Some(crate::moderation::ModerationResponse::new(
            provider_response,
            "guardrail".into(),
        ));
    }

    let mut provider_errors = HashMap::new();

    // Only use providers if guardrail didn't already handle the request
    if response.is_none() {
        // For now, we'll use the first provider in routing that supports moderation
        // This is a temporary solution until we fully integrate moderation into the regular model system
        for provider_name in &model_config.routing {
            let provider = match model_config.providers.get(provider_name) {
                Some(p) => &p.config,
                None => {
                    tracing::warn!("Provider {} not found in model config", provider_name);
                    continue;
                }
            };

            // Check if this provider supports moderation
            tracing::info!("Checking provider {} for moderation support", provider_name);
            match provider {
                crate::model::ProviderConfig::OpenAI(openai_provider) => {
                    tracing::info!("Found OpenAI provider for moderation");
                    // For OpenAI, we need to use the provider's configured model name
                    let mut provider_request = moderation_request.clone();
                    provider_request.model = Some(openai_provider.model_name().to_string());
                    // Use the OpenAI provider's moderation capability
                    match openai_provider
                        .moderate(&provider_request, clients.http_client, &credentials)
                        .await
                    {
                        Ok(provider_response) => {
                            response = Some(crate::moderation::ModerationResponse::new(
                                provider_response,
                                provider_name.clone(),
                            ));
                            break;
                        }
                        Err(e) => {
                            provider_errors.insert(provider_name.to_string(), e);
                            continue;
                        }
                    }
                }
                crate::model::ProviderConfig::Mistral(mistral_provider) => {
                    tracing::info!("Found Mistral provider for moderation");
                    // For Mistral, we need to use the provider's configured model name
                    let mut provider_request = moderation_request.clone();
                    provider_request.model = Some(mistral_provider.model_name().to_string());
                    // Use the Mistral provider's moderation capability
                    match mistral_provider
                        .moderate(&provider_request, clients.http_client, &credentials)
                        .await
                    {
                        Ok(provider_response) => {
                            response = Some(crate::moderation::ModerationResponse::new(
                                provider_response,
                                provider_name.clone(),
                            ));
                            break;
                        }
                        Err(e) => {
                            provider_errors.insert(provider_name.to_string(), e);
                            continue;
                        }
                    }
                }
                crate::model::ProviderConfig::AzureContentSafety(azure_cs_provider) => {
                    tracing::info!("Found Azure Content Safety provider for moderation");
                    // Azure Content Safety doesn't require a model name
                    let provider_request = moderation_request.clone();
                    // Use the Azure Content Safety provider's moderation capability
                    match azure_cs_provider
                        .moderate(&provider_request, clients.http_client, &credentials)
                        .await
                    {
                        Ok(provider_response) => {
                            response = Some(crate::moderation::ModerationResponse::new(
                                provider_response,
                                provider_name.clone(),
                            ));
                            break;
                        }
                        Err(e) => {
                            provider_errors.insert(provider_name.to_string(), e);
                            continue;
                        }
                    }
                }
                #[cfg(any(test, feature = "e2e_tests"))]
                crate::model::ProviderConfig::Dummy(dummy_provider) => {
                    tracing::info!("Found Dummy provider for moderation");
                    // For Dummy provider, use the provider's configured model name
                    let mut provider_request = moderation_request.clone();
                    provider_request.model = Some(dummy_provider.model_name().to_string());
                    // Use the Dummy provider's moderation capability
                    match dummy_provider
                        .moderate(&provider_request, clients.http_client, &credentials)
                        .await
                    {
                        Ok(provider_response) => {
                            response = Some(crate::moderation::ModerationResponse::new(
                                provider_response,
                                provider_name.clone(),
                            ));
                            break;
                        }
                        Err(e) => {
                            provider_errors.insert(provider_name.to_string(), e);
                            continue;
                        }
                    }
                }
                _ => {
                    // Other providers don't support moderation yet
                    continue;
                }
            }
        }
    } // End of if response.is_none()

    let response = response
        .ok_or_else(|| Error::new(ErrorDetails::ModelProvidersExhausted { provider_errors }))?;

    // Convert to OpenAI-compatible format
    let openai_response = OpenAICompatibleModerationResponse {
        id: format!("modr-{}", Uuid::now_v7()),
        model: model_resolution.original_model_name.to_string(),
        results: response.results.clone(),
    };

    // Capture the gateway response (without null values)
    let gateway_response_json = serialize_without_nulls(&openai_response).ok();

    // Write observability data if configured
    if config.gateway.observability.enabled.unwrap_or(true) {
        use crate::endpoints::inference::write_inference;
        use crate::inference::types::{
            ResolvedInput, ResolvedInputMessage, ResolvedInputMessageContent, Role,
        };

        // Generate inference ID
        let inference_id = Uuid::now_v7();

        // Create ModelInferenceResponseWithMetadata for moderation
        let model_inference = crate::inference::types::ModelInferenceResponseWithMetadata {
            id: inference_id,
            created: response.created,
            output: vec![],
            model_name: Arc::from(resolved_model_name.as_str()),
            model_provider_name: response.moderation_provider_name.clone(),
            input_messages: vec![],
            raw_request: response.raw_request.clone(),
            raw_response: response.raw_response.clone(),
            usage: response.usage.clone(),
            system: None,
            cached: response.cached,
            latency: response.latency.clone(),
            finish_reason: Some(crate::inference::types::FinishReason::Stop),
            gateway_request: gateway_request_json.clone(),
            gateway_response: gateway_response_json.clone(),
            guardrail_scan_summary: None,
        };

        // Create InferenceResult
        let result = crate::inference::types::InferenceResult::Moderation(
            crate::inference::types::ModerationInferenceResult {
                inference_id,
                created: response.created,
                results: response
                    .results
                    .iter()
                    .map(|r| {
                        // Convert ModerationCategories struct to HashMap
                        let mut categories_map = HashMap::new();
                        categories_map.insert("hate".to_string(), r.categories.hate);
                        categories_map.insert(
                            "hate/threatening".to_string(),
                            r.categories.hate_threatening,
                        );
                        categories_map.insert("harassment".to_string(), r.categories.harassment);
                        categories_map.insert(
                            "harassment/threatening".to_string(),
                            r.categories.harassment_threatening,
                        );
<<<<<<< HEAD
=======
                        categories_map.insert("illicit".to_string(), r.categories.illicit);
                        categories_map
                            .insert("illicit/violent".to_string(), r.categories.illicit_violent);
>>>>>>> 9dd13274
                        categories_map.insert("self-harm".to_string(), r.categories.self_harm);
                        categories_map.insert(
                            "self-harm/intent".to_string(),
                            r.categories.self_harm_intent,
                        );
                        categories_map.insert(
                            "self-harm/instructions".to_string(),
                            r.categories.self_harm_instructions,
                        );
                        categories_map.insert("sexual".to_string(), r.categories.sexual);
                        categories_map
                            .insert("sexual/minors".to_string(), r.categories.sexual_minors);
                        categories_map.insert("violence".to_string(), r.categories.violence);
                        categories_map.insert(
                            "violence/graphic".to_string(),
                            r.categories.violence_graphic,
                        );
<<<<<<< HEAD
=======
                        categories_map.insert("profanity".to_string(), r.categories.profanity);
                        categories_map.insert("insult".to_string(), r.categories.insult);
                        categories_map.insert("toxicity".to_string(), r.categories.toxicity);
                        categories_map.insert("malicious".to_string(), r.categories.malicious);
                        categories_map
                            .insert("ip-violation".to_string(), r.categories.ip_violation);
>>>>>>> 9dd13274

                        // Convert ModerationCategoryScores struct to HashMap
                        let mut scores_map = HashMap::new();
                        scores_map.insert("hate".to_string(), r.category_scores.hate);
                        scores_map.insert(
                            "hate/threatening".to_string(),
                            r.category_scores.hate_threatening,
                        );
                        scores_map.insert("harassment".to_string(), r.category_scores.harassment);
                        scores_map.insert(
                            "harassment/threatening".to_string(),
                            r.category_scores.harassment_threatening,
                        );
<<<<<<< HEAD
=======
                        scores_map.insert("illicit".to_string(), r.category_scores.illicit);
                        scores_map.insert(
                            "illicit/violent".to_string(),
                            r.category_scores.illicit_violent,
                        );
>>>>>>> 9dd13274
                        scores_map.insert("self-harm".to_string(), r.category_scores.self_harm);
                        scores_map.insert(
                            "self-harm/intent".to_string(),
                            r.category_scores.self_harm_intent,
                        );
                        scores_map.insert(
                            "self-harm/instructions".to_string(),
                            r.category_scores.self_harm_instructions,
                        );
                        scores_map.insert("sexual".to_string(), r.category_scores.sexual);
                        scores_map
                            .insert("sexual/minors".to_string(), r.category_scores.sexual_minors);
                        scores_map.insert("violence".to_string(), r.category_scores.violence);
                        scores_map.insert(
                            "violence/graphic".to_string(),
                            r.category_scores.violence_graphic,
                        );
<<<<<<< HEAD
=======
                        scores_map.insert("profanity".to_string(), r.category_scores.profanity);
                        scores_map.insert("insult".to_string(), r.category_scores.insult);
                        scores_map.insert("toxicity".to_string(), r.category_scores.toxicity);
>>>>>>> 9dd13274

                        crate::inference::types::ModerationResult {
                            flagged: r.flagged,
                            categories: categories_map,
                            category_scores: scores_map,
                        }
                    })
                    .collect(),
                usage: response.usage.clone(),
                model_inference_results: vec![model_inference],
                inference_params: crate::endpoints::inference::InferenceParams::default(),
                original_response: Some(response.raw_response.clone()),
            },
        );

        // Extract observability metadata from headers (set by auth middleware)
        let observability_metadata = if let (Some(project_id), Some(endpoint_id), Some(model_id)) = (
            headers
                .get("x-tensorzero-project-id")
                .and_then(|v| v.to_str().ok()),
            headers
                .get("x-tensorzero-endpoint-id")
                .and_then(|v| v.to_str().ok()),
            headers
                .get("x-tensorzero-model-id")
                .and_then(|v| v.to_str().ok()),
        ) {
            // Extract auth metadata from headers
            let api_key_id = headers
                .get("x-tensorzero-api-key-id")
                .and_then(|v| v.to_str().ok())
                .map(|s| s.to_string());
            let user_id = headers
                .get("x-tensorzero-user-id")
                .and_then(|v| v.to_str().ok())
                .map(|s| s.to_string());
            let api_key_project_id = headers
                .get("x-tensorzero-api-key-project-id")
                .and_then(|v| v.to_str().ok())
                .map(|s| s.to_string());

            Some(super::inference::ObservabilityMetadata {
                project_id: project_id.to_string(),
                endpoint_id: endpoint_id.to_string(),
                model_id: model_id.to_string(),
                api_key_id,
                user_id,
                api_key_project_id,
            })
        } else {
            None
        };

        // Use defaults for moderation requests
        let episode_id = Uuid::now_v7();
        let metadata = crate::endpoints::inference::InferenceDatabaseInsertMetadata {
            function_name: "tensorzero::moderation".to_string(), // Default function name for moderation
            variant_name: resolved_model_name.clone(),           // Use model name as variant
            episode_id,
            tool_config: None,
            processing_time: Some(match response.latency {
                crate::inference::types::Latency::NonStreaming { response_time } => response_time,
                _ => std::time::Duration::from_millis(0),
            }),
            tags: HashMap::new(),
            extra_body: crate::inference::types::extra_body::UnfilteredInferenceExtraBody::default(
            ),
            extra_headers:
                crate::inference::types::extra_headers::UnfilteredInferenceExtraHeaders::default(),
        };

        // Convert input to ResolvedInput for write_inference
        let input_text = match &openai_compatible_params.input {
            OpenAICompatibleModerationInput::Single(text) => text.clone(),
            OpenAICompatibleModerationInput::Batch(texts) => texts.join("\n"),
        };

        let resolved_input = ResolvedInput {
            messages: vec![ResolvedInputMessage {
                role: Role::User,
                content: vec![ResolvedInputMessageContent::Text {
                    value: serde_json::Value::String(input_text),
                }],
            }],
            system: None,
        };

        // Write to observability database asynchronously
        let config_clone = config.clone();
        let clickhouse_info = clickhouse_connection_info.clone();
        let kafka_info = kafka_connection_info.clone();
        let gateway_response_json_clone = gateway_response_json.clone();
        let async_writes = config.gateway.observability.async_writes;
        let model_pricing = model_config.pricing.clone();

        let write_future = tokio::spawn(async move {
            write_inference(
                &clickhouse_info,
                &kafka_info,
                &config_clone,
                resolved_input,
                result,
                metadata,
                observability_metadata,
                gateway_request_json,
                gateway_response_json_clone,
                model_pricing,
                None, // No guardrail records for moderation
            )
            .await;
        });

        if !async_writes {
            write_future.await.map_err(|e| {
                Error::new(ErrorDetails::InternalError {
                    message: format!("Failed to join write task: {e}"),
                })
            })?;
        }
    }

    Ok(Json(openai_response).into_response())
}

// Audio transcription types
#[derive(Clone, Debug, Default, Deserialize, Serialize)]
pub struct OpenAICompatibleAudioTranscriptionParams {
    pub model: String,
    #[serde(skip_serializing_if = "Option::is_none")]
    pub language: Option<String>,
    #[serde(skip_serializing_if = "Option::is_none")]
    pub prompt: Option<String>,
    #[serde(skip_serializing_if = "Option::is_none")]
    pub response_format: Option<String>,
    #[serde(skip_serializing_if = "Option::is_none")]
    pub temperature: Option<f32>,
    #[serde(skip_serializing_if = "Option::is_none")]
    pub timestamp_granularities: Option<Vec<String>>,
    #[serde(skip_serializing_if = "Option::is_none")]
    pub chunking_strategy: Option<ChunkingStrategy>,
    #[serde(skip_serializing_if = "Option::is_none")]
    pub include: Option<Vec<String>>,
    #[serde(skip_serializing_if = "Option::is_none")]
    pub stream: Option<bool>,
    #[serde(flatten)]
    pub unknown_fields: HashMap<String, Value>,
}

// Audio translation types
#[derive(Clone, Debug, Default, Deserialize, Serialize)]
pub struct OpenAICompatibleAudioTranslationParams {
    pub model: String,
    #[serde(skip_serializing_if = "Option::is_none")]
    pub prompt: Option<String>,
    #[serde(skip_serializing_if = "Option::is_none")]
    pub response_format: Option<String>,
    #[serde(skip_serializing_if = "Option::is_none")]
    pub temperature: Option<f32>,
    #[serde(flatten)]
    pub unknown_fields: HashMap<String, Value>,
}

// Text-to-speech types
#[derive(Clone, Debug, Deserialize, Serialize)]
pub struct OpenAICompatibleTextToSpeechParams {
    pub model: String,
    pub input: String,
    pub voice: String,
    #[serde(skip_serializing_if = "Option::is_none")]
    pub response_format: Option<String>,
    #[serde(skip_serializing_if = "Option::is_none")]
    pub speed: Option<f32>,
    #[serde(flatten)]
    pub unknown_fields: HashMap<String, Value>,
}

// Audio transcription/translation response types
#[derive(Clone, Debug, Serialize)]
pub struct OpenAICompatibleAudioTranscriptionResponse {
    pub text: String,
    #[serde(skip_serializing_if = "Option::is_none")]
    pub language: Option<String>,
    #[serde(skip_serializing_if = "Option::is_none")]
    pub duration: Option<f32>,
    #[serde(skip_serializing_if = "Option::is_none")]
    pub words: Option<Vec<OpenAICompatibleWordTimestamp>>,
    #[serde(skip_serializing_if = "Option::is_none")]
    pub segments: Option<Vec<OpenAICompatibleSegmentTimestamp>>,
}

#[derive(Clone, Debug, Serialize)]
pub struct OpenAICompatibleWordTimestamp {
    pub word: String,
    pub start: f32,
    pub end: f32,
}

#[derive(Clone, Debug, Serialize)]
pub struct OpenAICompatibleSegmentTimestamp {
    pub id: u64,
    pub seek: u64,
    pub start: f32,
    pub end: f32,
    pub text: String,
    pub tokens: Vec<u64>,
    pub temperature: f32,
    pub avg_logprob: f32,
    pub compression_ratio: f32,
    pub no_speech_prob: f32,
}

/// A handler for the OpenAI-compatible audio transcription endpoint
#[debug_handler(state = AppStateData)]
pub async fn audio_transcription_handler(
    State(AppStateData {
        config,
        http_client,
        clickhouse_connection_info,
        kafka_connection_info: _,
        authentication_info: _,
        model_credential_store,
        ..
    }): AppState,
    headers: HeaderMap,
    multipart: axum::extract::Multipart,
) -> Result<Response<Body>, Error> {
    // Parse multipart form data
    let (file_data, filename, params) =
        parse_audio_multipart_generic::<OpenAICompatibleAudioTranscriptionParams>(multipart)
            .await?;

    if !params.unknown_fields.is_empty() {
        tracing::warn!(
            "Ignoring unknown fields in OpenAI-compatible audio transcription request: {:?}",
            params.unknown_fields.keys().collect::<Vec<_>>()
        );
    }

    // Resolve the model name based on authentication state
    let model_resolution = model_resolution::resolve_model_name(
        &params.model,
        &headers,
        false, // not for embedding
    )?;

    // Extract model configuration
    use crate::model::ModelTableExt;
    let models = config.models.read().await;
    let model_name = model_resolution.model_name.as_ref().ok_or_else(|| {
        Error::new(ErrorDetails::InvalidRequest {
            message: "Audio transcription requests must specify a model, not a function"
                .to_string(),
        })
    })?;

    let model = models
        .get_with_capability(
            model_name,
            crate::endpoints::capability::EndpointCapability::AudioTranscription,
        )
        .await?
        .ok_or_else(|| {
            Error::new(ErrorDetails::Config {
                message: format!(
                    "Model '{}' not found or does not support audio transcription",
                    model_resolution.original_model_name
                ),
            })
        })?;

    // Convert parameters to internal format
    let response_format = params
        .response_format
        .as_deref()
        .map(|f| match f {
            "json" => Ok(AudioTranscriptionResponseFormat::Json),
            "text" => Ok(AudioTranscriptionResponseFormat::Text),
            "srt" => Ok(AudioTranscriptionResponseFormat::Srt),
            "verbose_json" => Ok(AudioTranscriptionResponseFormat::VerboseJson),
            "vtt" => Ok(AudioTranscriptionResponseFormat::Vtt),
            _ => Err(Error::new(ErrorDetails::InvalidRequest {
                message: format!("Unsupported response format: {f}"),
            })),
        })
        .transpose()?;

    let timestamp_granularities = params
        .timestamp_granularities
        .as_ref()
        .map(|gs| {
            gs.iter()
                .map(|g| match g.as_str() {
                    "word" => Ok(TimestampGranularity::Word),
                    "segment" => Ok(TimestampGranularity::Segment),
                    _ => Err(Error::new(ErrorDetails::InvalidRequest {
                        message: format!("Unsupported timestamp granularity: {g}"),
                    })),
                })
                .collect::<Result<Vec<_>, _>>()
        })
        .transpose()?;

    // Capture the gateway request - serialize the params for logging (without null values)
    let _gateway_request = serialize_without_nulls(&params).ok();

    // Create transcription request
    let transcription_request = AudioTranscriptionRequest {
        id: Uuid::now_v7(),
        file: file_data,
        filename,
        model: Arc::from(model_name.as_str()),
        language: params.language,
        prompt: params.prompt,
        response_format,
        temperature: params.temperature,
        timestamp_granularities,
        chunking_strategy: params.chunking_strategy,
        include: params.include,
        stream: params.stream,
    };

    // Merge credentials from the credential store
    let credentials = merge_credentials_from_store(&model_credential_store);

    // Create inference clients with no caching for audio
    let cache_options = crate::cache::CacheOptions {
        enabled: crate::cache::CacheEnabledMode::Off,
        max_age_s: None,
    };
    let clients = super::inference::InferenceClients {
        http_client: &http_client,
        credentials: &credentials,
        clickhouse_connection_info: &clickhouse_connection_info,
        cache_options: &cache_options,
    };

    // Call the model's audio transcription capability
    let response = model
        .transcribe(
            &transcription_request,
            &model_resolution.original_model_name,
            &clients,
        )
        .await?;

    // Convert to OpenAI-compatible format based on response format
    let response_format = transcription_request
        .response_format
        .unwrap_or(AudioTranscriptionResponseFormat::Json);

    match response_format {
        AudioTranscriptionResponseFormat::Text => Response::builder()
            .header("content-type", "text/plain")
            .body(Body::from(response.text))
            .map_err(|e| {
                Error::new(ErrorDetails::InferenceClient {
                    message: format!("Failed to build HTTP response: {e}"),
                    status_code: None,
                    provider_type: "openai".to_string(),
                    raw_request: None,
                    raw_response: None,
                })
            }),
        AudioTranscriptionResponseFormat::Json | AudioTranscriptionResponseFormat::VerboseJson => {
            let openai_response = OpenAICompatibleAudioTranscriptionResponse {
                text: response.text,
                language: response.language,
                duration: response.duration,
                words: if matches!(
                    response_format,
                    AudioTranscriptionResponseFormat::VerboseJson
                ) {
                    response.words.map(|words| {
                        words
                            .into_iter()
                            .map(|w| OpenAICompatibleWordTimestamp {
                                word: w.word,
                                start: w.start,
                                end: w.end,
                            })
                            .collect()
                    })
                } else {
                    None
                },
                segments: if matches!(
                    response_format,
                    AudioTranscriptionResponseFormat::VerboseJson
                ) {
                    response.segments.map(|segments| {
                        segments
                            .into_iter()
                            .map(|s| OpenAICompatibleSegmentTimestamp {
                                id: s.id,
                                seek: s.seek,
                                start: s.start,
                                end: s.end,
                                text: s.text,
                                tokens: s.tokens,
                                temperature: s.temperature,
                                avg_logprob: s.avg_logprob,
                                compression_ratio: s.compression_ratio,
                                no_speech_prob: s.no_speech_prob,
                            })
                            .collect()
                    })
                } else {
                    None
                },
            };

            // Capture the gateway response
            let gateway_response_json = serde_json::to_string(&openai_response).ok();

            // Store the gateway response if we have it
            if let Some(gateway_response) = &gateway_response_json {
                // Log for debugging
                tracing::debug!(
                    "Gateway response captured: {} bytes",
                    gateway_response.len()
                );

                // Store the gateway response in the database
                // This requires updating the storage layer to include the gateway_response
                // For now, we'll need to update the storage layer separately
            }

            Ok(Json(openai_response).into_response())
        }
        AudioTranscriptionResponseFormat::Srt | AudioTranscriptionResponseFormat::Vtt => {
            // For now, return an error as we need to implement SRT/VTT formatting
            Err(Error::new(ErrorDetails::InvalidRequest {
                message: format!(
                    "Response format {} not yet implemented",
                    response_format.as_str()
                ),
            }))
        }
    }
}

/// A handler for the OpenAI-compatible audio translation endpoint
#[debug_handler(state = AppStateData)]
pub async fn audio_translation_handler(
    State(AppStateData {
        config,
        http_client,
        clickhouse_connection_info,
        kafka_connection_info: _,
        authentication_info: _,
        model_credential_store,
        ..
    }): AppState,
    headers: HeaderMap,
    multipart: axum::extract::Multipart,
) -> Result<Response<Body>, Error> {
    // Parse multipart form data
    let (file_data, filename, params) =
        parse_audio_multipart_generic::<OpenAICompatibleAudioTranslationParams>(multipart).await?;

    if !params.unknown_fields.is_empty() {
        tracing::warn!(
            "Ignoring unknown fields in OpenAI-compatible audio translation request: {:?}",
            params.unknown_fields.keys().collect::<Vec<_>>()
        );
    }

    // Resolve the model name based on authentication state
    let model_resolution = model_resolution::resolve_model_name(
        &params.model,
        &headers,
        false, // not for embedding
    )?;

    // Extract model configuration
    use crate::model::ModelTableExt;
    let models = config.models.read().await;
    let model_name = model_resolution.model_name.as_ref().ok_or_else(|| {
        Error::new(ErrorDetails::InvalidRequest {
            message: "Audio translation requests must specify a model, not a function".to_string(),
        })
    })?;

    let model = models
        .get_with_capability(
            model_name,
            crate::endpoints::capability::EndpointCapability::AudioTranslation,
        )
        .await?
        .ok_or_else(|| {
            Error::new(ErrorDetails::Config {
                message: format!(
                    "Model '{}' not found or does not support audio translation",
                    model_resolution.original_model_name
                ),
            })
        })?;

    // Convert parameters to internal format
    let response_format = params
        .response_format
        .as_deref()
        .map(|f| match f {
            "json" => Ok(AudioTranscriptionResponseFormat::Json),
            "text" => Ok(AudioTranscriptionResponseFormat::Text),
            "srt" => Ok(AudioTranscriptionResponseFormat::Srt),
            "verbose_json" => Ok(AudioTranscriptionResponseFormat::VerboseJson),
            "vtt" => Ok(AudioTranscriptionResponseFormat::Vtt),
            _ => Err(Error::new(ErrorDetails::InvalidRequest {
                message: format!("Unsupported response format: {f}"),
            })),
        })
        .transpose()?;

    // Capture the gateway request - serialize the params for logging (without null values)
    let _gateway_request = serialize_without_nulls(&params).ok();

    // Create translation request
    let translation_request = AudioTranslationRequest {
        id: Uuid::now_v7(),
        file: file_data,
        filename,
        model: Arc::from(model_name.as_str()),
        prompt: params.prompt,
        response_format,
        temperature: params.temperature,
    };

    // Merge credentials from the credential store
    let credentials = merge_credentials_from_store(&model_credential_store);

    // Create inference clients with no caching for audio
    let cache_options = crate::cache::CacheOptions {
        enabled: crate::cache::CacheEnabledMode::Off,
        max_age_s: None,
    };
    let clients = super::inference::InferenceClients {
        http_client: &http_client,
        credentials: &credentials,
        clickhouse_connection_info: &clickhouse_connection_info,
        cache_options: &cache_options,
    };

    // Call the model's audio translation capability
    let response = model
        .translate(
            &translation_request,
            &model_resolution.original_model_name,
            &clients,
        )
        .await?;

    // Convert to OpenAI-compatible format based on response format
    let response_format = translation_request
        .response_format
        .unwrap_or(AudioTranscriptionResponseFormat::Json);

    match response_format {
        AudioTranscriptionResponseFormat::Text => Response::builder()
            .header("content-type", "text/plain")
            .body(Body::from(response.text))
            .map_err(|e| {
                Error::new(ErrorDetails::InferenceClient {
                    message: format!("Failed to build HTTP response: {e}"),
                    status_code: None,
                    provider_type: "openai".to_string(),
                    raw_request: None,
                    raw_response: None,
                })
            }),
        AudioTranscriptionResponseFormat::Json | AudioTranscriptionResponseFormat::VerboseJson => {
            let openai_response = OpenAICompatibleAudioTranscriptionResponse {
                text: response.text,
                language: Some("en".to_string()), // Translation always outputs English
                duration: None,
                words: None,
                segments: None,
            };

            // Capture the gateway response
            let gateway_response_json = serde_json::to_string(&openai_response).ok();

            // Store the gateway response if we have it
            if let Some(gateway_response) = &gateway_response_json {
                // Log for debugging
                tracing::debug!(
                    "Gateway response captured: {} bytes",
                    gateway_response.len()
                );

                // Store the gateway response in the database
                // This requires updating the storage layer to include the gateway_response
                // For now, we'll need to update the storage layer separately
            }

            Ok(Json(openai_response).into_response())
        }
        AudioTranscriptionResponseFormat::Srt | AudioTranscriptionResponseFormat::Vtt => {
            // For now, return an error as we need to implement SRT/VTT formatting
            Err(Error::new(ErrorDetails::InvalidRequest {
                message: format!(
                    "Response format {} not yet implemented",
                    response_format.as_str()
                ),
            }))
        }
    }
}

/// A handler for the OpenAI-compatible text-to-speech endpoint
#[debug_handler(state = AppStateData)]
pub async fn text_to_speech_handler(
    State(AppStateData {
        config,
        http_client,
        clickhouse_connection_info,
        kafka_connection_info: _,
        authentication_info: _,
        model_credential_store,
        ..
    }): AppState,
    headers: HeaderMap,
    StructuredJson(params): StructuredJson<OpenAICompatibleTextToSpeechParams>,
) -> Result<Response<Body>, Error> {
    if !params.unknown_fields.is_empty() {
        tracing::warn!(
            "Ignoring unknown fields in OpenAI-compatible text-to-speech request: {:?}",
            params.unknown_fields.keys().collect::<Vec<_>>()
        );
    }

    // Resolve the model name based on authentication state
    let model_resolution = model_resolution::resolve_model_name(
        &params.model,
        &headers,
        false, // not for embedding
    )?;

    // Extract model configuration
    use crate::model::ModelTableExt;
    let models = config.models.read().await;
    let model_name = model_resolution.model_name.as_ref().ok_or_else(|| {
        Error::new(ErrorDetails::InvalidRequest {
            message: "Text-to-speech requests must specify a model, not a function".to_string(),
        })
    })?;

    let model = models
        .get_with_capability(
            model_name,
            crate::endpoints::capability::EndpointCapability::TextToSpeech,
        )
        .await?
        .ok_or_else(|| {
            Error::new(ErrorDetails::Config {
                message: format!(
                    "Model '{}' not found or does not support text-to-speech",
                    model_resolution.original_model_name
                ),
            })
        })?;

    // Convert voice parameter - try standard OpenAI voices first, then use Other for provider-specific voices
    let voice = match params.voice.as_str() {
        "alloy" => AudioVoice::Alloy,
        "ash" => AudioVoice::Ash,
        "ballad" => AudioVoice::Ballad,
        "coral" => AudioVoice::Coral,
        "echo" => AudioVoice::Echo,
        "fable" => AudioVoice::Fable,
        "onyx" => AudioVoice::Onyx,
        "nova" => AudioVoice::Nova,
        "sage" => AudioVoice::Sage,
        "shimmer" => AudioVoice::Shimmer,
        "verse" => AudioVoice::Verse,
        // For non-standard voices, use Other variant to preserve the original voice string
        _ => AudioVoice::Other(params.voice.clone()),
    };

    // Convert response format
    let response_format = params
        .response_format
        .as_deref()
        .map(|f| match f {
            "mp3" => Ok(AudioOutputFormat::Mp3),
            "opus" => Ok(AudioOutputFormat::Opus),
            "aac" => Ok(AudioOutputFormat::Aac),
            "flac" => Ok(AudioOutputFormat::Flac),
            "wav" => Ok(AudioOutputFormat::Wav),
            "pcm" => Ok(AudioOutputFormat::Pcm),
            _ => Err(Error::new(ErrorDetails::InvalidRequest {
                message: format!("Unsupported audio format: {f}"),
            })),
        })
        .transpose()?
        .unwrap_or(AudioOutputFormat::Mp3);

    // Validate input length
    if params.input.len() > 4096 {
        return Err(Error::new(ErrorDetails::InvalidRequest {
            message: "Text input must be 4,096 characters or less".to_string(),
        }));
    }

    // Validate speed parameter
    if let Some(speed) = params.speed {
        if !(0.25..=4.0).contains(&speed) {
            return Err(Error::new(ErrorDetails::InvalidRequest {
                message: "Speed must be between 0.25 and 4.0".to_string(),
            }));
        }
    }

    // Capture the gateway request (without null values)
    let _gateway_request = serialize_without_nulls(&params).ok();

    // Create text-to-speech request
    let tts_request = TextToSpeechRequest {
        id: Uuid::now_v7(),
        input: params.input,
        model: Arc::from(model_name.as_str()),
        voice,
        response_format: Some(response_format.clone()),
        speed: params.speed,
    };

    // Merge credentials from the credential store
    let credentials = merge_credentials_from_store(&model_credential_store);

    // Create inference clients with no caching for audio
    let cache_options = crate::cache::CacheOptions {
        enabled: crate::cache::CacheEnabledMode::Off,
        max_age_s: None,
    };
    let clients = super::inference::InferenceClients {
        http_client: &http_client,
        credentials: &credentials,
        clickhouse_connection_info: &clickhouse_connection_info,
        cache_options: &cache_options,
    };

    // Call the model's text-to-speech capability
    let response = model
        .generate_speech(
            &tts_request,
            &model_resolution.original_model_name,
            &clients,
        )
        .await?;

    // Return binary audio response
    let content_type = match response_format {
        AudioOutputFormat::Mp3 => "audio/mpeg",
        AudioOutputFormat::Opus => "audio/opus",
        AudioOutputFormat::Aac => "audio/aac",
        AudioOutputFormat::Flac => "audio/flac",
        AudioOutputFormat::Wav => "audio/wav",
        AudioOutputFormat::Pcm => "audio/pcm",
    };

    Response::builder()
        .header("content-type", content_type)
        .body(Body::from(response.audio_data))
        .map_err(|e| {
            Error::new(ErrorDetails::InferenceClient {
                message: format!("Failed to build HTTP response: {e}"),
                status_code: None,
                provider_type: "openai".to_string(),
                raw_request: None,
                raw_response: None,
            })
        })
}

/// Handler for creating realtime sessions
#[debug_handler(state = AppStateData)]
pub async fn realtime_session_handler(
    State(AppStateData {
        config,
        http_client,
        clickhouse_connection_info,
        kafka_connection_info: _,
        authentication_info: _,
        model_credential_store: _,
        ..
    }): AppState,
    headers: HeaderMap,
    StructuredJson(params): StructuredJson<RealtimeSessionRequest>,
) -> Result<Response<Body>, Error> {
    // Resolve the model name based on authentication state
    let model_resolution = model_resolution::resolve_model_name(
        &params.model,
        &headers,
        false, // not for embedding
    )?;

    // Extract model configuration
    use crate::model::ModelTableExt;
    let models = config.models.read().await;
    let model_name = model_resolution.model_name.as_ref().ok_or_else(|| {
        Error::new(ErrorDetails::InvalidRequest {
            message: "Realtime session requests must specify a model, not a function".to_string(),
        })
    })?;

    let model = models
        .get_with_capability(
            model_name,
            crate::endpoints::capability::EndpointCapability::RealtimeSession,
        )
        .await?
        .ok_or_else(|| {
            Error::new(ErrorDetails::InvalidRequest {
                message: format!(
                    "Model '{}' not found or does not support realtime sessions",
                    model_resolution.original_model_name
                ),
            })
        })?;

    // Create credentials
    let credentials = InferenceCredentials::default();

    // Create inference clients
    let clients = super::inference::InferenceClients {
        http_client: &http_client,
        credentials: &credentials,
        clickhouse_connection_info: &clickhouse_connection_info,
        cache_options: &crate::cache::CacheOptions {
            enabled: crate::cache::CacheEnabledMode::Off, // No caching for realtime sessions
            max_age_s: None,
        },
    };

    // Call the model's realtime session capability
    let response = model
        .create_realtime_session(&params, &model_resolution.original_model_name, &clients)
        .await?;

    let json_response = serde_json::to_string(&response).map_err(|e| {
        Error::new(ErrorDetails::InvalidRequest {
            message: format!("Failed to serialize response: {e}"),
        })
    })?;

    Response::builder()
        .header("content-type", "application/json")
        .body(Body::from(json_response))
        .map_err(|e| {
            Error::new(ErrorDetails::InferenceClient {
                message: format!("Failed to build HTTP response: {e}"),
                status_code: None,
                provider_type: "openai".to_string(),
                raw_request: None,
                raw_response: None,
            })
        })
}

/// Handler for creating realtime transcription sessions
#[debug_handler(state = AppStateData)]
pub async fn realtime_transcription_session_handler(
    State(AppStateData {
        config,
        http_client,
        clickhouse_connection_info,
        kafka_connection_info: _,
        authentication_info: _,
        model_credential_store: _,
        ..
    }): AppState,
    headers: HeaderMap,
    StructuredJson(params): StructuredJson<RealtimeTranscriptionRequest>,
) -> Result<Response<Body>, Error> {
    // Resolve the model name based on authentication state
    let model_resolution = model_resolution::resolve_model_name(
        &params.model,
        &headers,
        false, // not for embedding
    )?;

    // Extract model configuration
    use crate::model::ModelTableExt;
    let models = config.models.read().await;
    let model_name = model_resolution.model_name.as_ref().ok_or_else(|| {
        Error::new(ErrorDetails::InvalidRequest {
            message: "Realtime transcription requests must specify a model, not a function"
                .to_string(),
        })
    })?;

    let model = models
        .get_with_capability(
            model_name,
            crate::endpoints::capability::EndpointCapability::RealtimeTranscription,
        )
        .await?
        .ok_or_else(|| {
            Error::new(ErrorDetails::InvalidRequest {
                message: format!(
                    "Model '{}' not found or does not support realtime transcription",
                    model_resolution.original_model_name
                ),
            })
        })?;

    // Create credentials
    let credentials = InferenceCredentials::default();

    // Create inference clients
    let clients = super::inference::InferenceClients {
        http_client: &http_client,
        credentials: &credentials,
        clickhouse_connection_info: &clickhouse_connection_info,
        cache_options: &crate::cache::CacheOptions {
            enabled: crate::cache::CacheEnabledMode::Off, // No caching for realtime sessions
            max_age_s: None,
        },
    };

    // Call the model's realtime transcription capability
    let response = model
        .create_realtime_transcription_session(
            &params,
            &model_resolution.original_model_name,
            &clients,
        )
        .await?;

    let json_response = serde_json::to_string(&response).map_err(|e| {
        Error::new(ErrorDetails::InvalidRequest {
            message: format!("Failed to serialize response: {e}"),
        })
    })?;

    Response::builder()
        .header("content-type", "application/json")
        .body(Body::from(json_response))
        .map_err(|e| {
            Error::new(ErrorDetails::InferenceClient {
                message: format!("Failed to build HTTP response: {e}"),
                status_code: None,
                provider_type: "openai".to_string(),
                raw_request: None,
                raw_response: None,
            })
        })
}

// Helper function to parse multipart form data for audio transcription
// Trait for parsing audio multipart parameters
trait AudioMultipartParams: Default {
    fn set_field(&mut self, name: &str, value: String) -> Result<(), Error>;
    fn model(&self) -> &str;
}

impl AudioMultipartParams for OpenAICompatibleAudioTranscriptionParams {
    fn model(&self) -> &str {
        &self.model
    }

    fn set_field(&mut self, name: &str, value: String) -> Result<(), Error> {
        match name {
            "model" => self.model = value,
            "language" => self.language = Some(value),
            "prompt" => self.prompt = Some(value),
            "response_format" => self.response_format = Some(value),
            "temperature" => {
                self.temperature = Some(value.parse().map_err(|e| {
                    Error::new(ErrorDetails::InvalidRequest {
                        message: format!("Invalid temperature value: {e}"),
                    })
                })?);
            }
            "timestamp_granularities[]" => {
                self.timestamp_granularities
                    .get_or_insert_with(Vec::new)
                    .push(value);
            }
            "chunking_strategy" => {
                self.chunking_strategy = Some(serde_json::from_str(&value).map_err(|e| {
                    Error::new(ErrorDetails::InvalidRequest {
                        message: format!("Invalid chunking_strategy format: {e}"),
                    })
                })?);
            }
            "include[]" => {
                self.include.get_or_insert_with(Vec::new).push(value);
            }
            "stream" => {
                self.stream = Some(value.parse().map_err(|e| {
                    Error::new(ErrorDetails::InvalidRequest {
                        message: format!("Invalid stream value: {e}"),
                    })
                })?);
            }
            _ => {
                self.unknown_fields
                    .insert(name.to_string(), serde_json::Value::String(value));
            }
        }
        Ok(())
    }
}

impl AudioMultipartParams for OpenAICompatibleAudioTranslationParams {
    fn model(&self) -> &str {
        &self.model
    }

    fn set_field(&mut self, name: &str, value: String) -> Result<(), Error> {
        match name {
            "model" => self.model = value,
            "prompt" => self.prompt = Some(value),
            "response_format" => self.response_format = Some(value),
            "temperature" => {
                self.temperature = Some(value.parse().map_err(|e| {
                    Error::new(ErrorDetails::InvalidRequest {
                        message: format!("Invalid temperature value: {e}"),
                    })
                })?);
            }
            _ => {
                self.unknown_fields
                    .insert(name.to_string(), serde_json::Value::String(value));
            }
        }
        Ok(())
    }
}

// Generic function to parse audio multipart data
async fn parse_audio_multipart_generic<P: AudioMultipartParams>(
    mut multipart: axum::extract::Multipart,
) -> Result<(Vec<u8>, String, P), Error> {
    let mut file_data = None;
    let mut filename = None;
    let mut params = P::default();

    while let Some(field) = multipart.next_field().await.map_err(|e| {
        Error::new(ErrorDetails::InvalidRequest {
            message: format!("Failed to parse multipart field: {e}"),
        })
    })? {
        let name = field.name().unwrap_or("").to_string();

        match name.as_str() {
            "file" => {
                filename = Some(field.file_name().unwrap_or("audio").to_string());
                file_data = Some(
                    field
                        .bytes()
                        .await
                        .map_err(|e| {
                            Error::new(ErrorDetails::InvalidRequest {
                                message: format!("Failed to read file data: {e}"),
                            })
                        })?
                        .to_vec(),
                );
            }
            _ => {
                let value = field.text().await.map_err(|e| {
                    Error::new(ErrorDetails::InvalidRequest {
                        message: format!("Failed to read field '{name}': {e}"),
                    })
                })?;
                params.set_field(&name, value)?;
            }
        }
    }

    let file_data = file_data.ok_or_else(|| {
        Error::new(ErrorDetails::InvalidRequest {
            message: "Missing required 'file' field".to_string(),
        })
    })?;

    let filename = filename.unwrap_or_else(|| "audio".to_string());

    if params.model().is_empty() {
        return Err(Error::new(ErrorDetails::InvalidRequest {
            message: "Missing required 'model' field".to_string(),
        }));
    }

    // Validate file size (25MB limit)
    if file_data.len() > 25 * 1024 * 1024 {
        return Err(Error::new(ErrorDetails::InvalidRequest {
            message: "File size exceeds 25MB limit".to_string(),
        }));
    }

    Ok((file_data, filename, params))
}

// OpenAI-compatible Images API handlers

use crate::images::*;

/// Handler for image generation (POST /v1/images/generations)
#[debug_handler(state = AppStateData)]
pub async fn image_generation_handler(
    State(AppStateData {
        config,
        http_client,
        clickhouse_connection_info,
        kafka_connection_info,
        authentication_info: _,
        model_credential_store,
        ..
    }): AppState,
    headers: HeaderMap,
    StructuredJson(params): StructuredJson<OpenAICompatibleImageGenerationParams>,
) -> Result<Response<Body>, Error> {
    if !params.unknown_fields.is_empty() {
        tracing::warn!(
            "Ignoring unknown fields in OpenAI-compatible image generation request: {:?}",
            params.unknown_fields.keys().collect::<Vec<_>>()
        );
    }

    // Resolve the model name based on authentication state
    let model_resolution = model_resolution::resolve_model_name(
        &params.model,
        &headers,
        false, // not for embedding
    )?;

    // Extract model configuration
    use crate::model::ModelTableExt;
    let models = config.models.read().await;
    let model_name = model_resolution.model_name.as_ref().ok_or_else(|| {
        Error::new(ErrorDetails::InvalidRequest {
            message: "Image generation requests must specify a model, not a function".to_string(),
        })
    })?;

    let model = match models
        .get_with_capability(
            model_name,
            crate::endpoints::capability::EndpointCapability::ImageGeneration,
        )
        .await
    {
        Ok(Some(model)) => model,
        Ok(None) => {
            // Model doesn't exist - return 404 with ModelNotFound error
            return Err(Error::new(ErrorDetails::ModelNotFound {
                name: model_name.to_string(),
            }));
        }
        Err(e) => {
            // Model exists but doesn't support image generation (or other errors)
            // This will return BAD_REQUEST for CapabilityNotSupported
            return Err(e);
        }
    };

    // Convert parameters to internal format
    let size = params.size.as_deref().map(str::parse).transpose()?;

    let quality = params.quality.as_deref().map(str::parse).transpose()?;

    let style = params.style.as_deref().map(str::parse).transpose()?;

    let response_format = params
        .response_format
        .as_deref()
        .map(str::parse)
        .transpose()?;

    let background = params.background.as_deref().map(str::parse).transpose()?;

    let moderation = params.moderation.as_deref().map(str::parse).transpose()?;

    let output_format = params
        .output_format
        .as_deref()
        .map(str::parse)
        .transpose()?;

    // Validate prompt length
    if params.prompt.len() > 4000 {
        return Err(Error::new(ErrorDetails::InvalidRequest {
            message: "Prompt must be 4,000 characters or less".to_string(),
        }));
    }

    // Validate n parameter
    if let Some(n) = params.n {
        if n == 0 || n > 10 {
            return Err(Error::new(ErrorDetails::InvalidRequest {
                message: "n must be between 1 and 10".to_string(),
            }));
        }
    }

    // Capture the gateway request (without null values) before params are consumed
    let gateway_request_json = serialize_without_nulls(&params).ok();

    // Create image generation request
    let image_request = ImageGenerationRequest {
        id: Uuid::now_v7(),
        prompt: params.prompt,
        model: Arc::from(model_name.as_str()),
        n: params.n,
        size,
        quality,
        style,
        response_format,
        user: params.user,
        background,
        moderation,
        output_compression: params.output_compression,
        output_format,
    };

    // Merge credentials from the credential store
    let credentials = merge_credentials_from_store(&model_credential_store);

    // Create inference clients with no caching for images
    let cache_options = crate::cache::CacheOptions {
        enabled: crate::cache::CacheEnabledMode::Off,
        max_age_s: None,
    };
    let clients = super::inference::InferenceClients {
        http_client: &http_client,
        credentials: &credentials,
        clickhouse_connection_info: &clickhouse_connection_info,
        cache_options: &cache_options,
    };

    // Call the model's image generation capability
    let response = model
        .generate_image(
            &image_request,
            &model_resolution.original_model_name,
            &clients,
        )
        .await?;

    // Convert to OpenAI-compatible format
    let openai_response = OpenAICompatibleImageResponse {
        created: response.created,
        data: response
            .data
            .clone()
            .into_iter()
            .map(|d| OpenAICompatibleImageData {
                url: d.url.clone(),
                b64_json: d.b64_json.clone(),
                revised_prompt: d.revised_prompt.clone(),
            })
            .collect(),
    };

    // Capture the gateway response (without null values)
    let gateway_response_json = serialize_without_nulls(&openai_response).ok();

    // Write observability data
    if config.gateway.observability.enabled.unwrap_or(true) {
        let inference_id = image_request.id;

        // Create ModelInferenceResponseWithMetadata
        let model_inference = crate::inference::types::ModelInferenceResponseWithMetadata {
            id: Uuid::now_v7(),
            created: response.created,
            output: vec![],
            model_name: Arc::from(model_name.as_str()),
            model_provider_name: model
                .providers
                .values()
                .next()
                .map(|p| p.name.clone())
                .unwrap_or_default(),
            input_messages: vec![],
            raw_request: response.raw_request.clone(),
            raw_response: response.raw_response.clone(),
            usage: response.usage.clone(),
            system: None,
            cached: false,
            latency: response.latency.clone(),
            finish_reason: Some(crate::inference::types::FinishReason::Stop),
            gateway_request: None,
            gateway_response: None,
            guardrail_scan_summary: None,
        };

        // Create the InferenceResult
        let result = crate::inference::types::InferenceResult::ImageGeneration(
            crate::inference::types::ImageGenerationInferenceResult {
                inference_id,
                created: response.created,
                images: response
                    .data
                    .iter()
                    .map(|d| crate::inference::types::ImageData {
                        url: d.url.clone(),
                        base64: d.b64_json.clone(),
                        revised_prompt: d.revised_prompt.clone(),
                    })
                    .collect(),
                image_count: response.data.len() as u8,
                size: image_request
                    .size
                    .map(|s| s.as_str().to_string())
                    .unwrap_or_else(|| "1024x1024".to_string()),
                quality: image_request
                    .quality
                    .map(|q| q.as_str().to_string())
                    .unwrap_or_else(|| "standard".to_string()),
                style: image_request.style.map(|s| s.as_str().to_string()),
                usage: response.usage.clone(),
                model_inference_results: vec![model_inference],
                inference_params: crate::endpoints::inference::InferenceParams::default(),
                original_response: Some(response.raw_response.clone()),
            },
        );

        // Extract observability metadata from headers (set by auth middleware)
        let observability_metadata = if let (Some(project_id), Some(endpoint_id), Some(model_id)) = (
            headers
                .get("x-tensorzero-project-id")
                .and_then(|v| v.to_str().ok()),
            headers
                .get("x-tensorzero-endpoint-id")
                .and_then(|v| v.to_str().ok()),
            headers
                .get("x-tensorzero-model-id")
                .and_then(|v| v.to_str().ok()),
        ) {
            // Extract auth metadata from headers
            let api_key_id = headers
                .get("x-tensorzero-api-key-id")
                .and_then(|v| v.to_str().ok())
                .map(|s| s.to_string());
            let user_id = headers
                .get("x-tensorzero-user-id")
                .and_then(|v| v.to_str().ok())
                .map(|s| s.to_string());
            let api_key_project_id = headers
                .get("x-tensorzero-api-key-project-id")
                .and_then(|v| v.to_str().ok())
                .map(|s| s.to_string());

            Some(super::inference::ObservabilityMetadata {
                project_id: project_id.to_string(),
                endpoint_id: endpoint_id.to_string(),
                model_id: model_id.to_string(),
                api_key_id,
                user_id,
                api_key_project_id,
            })
        } else {
            None
        };

        // Use defaults for image generation requests
        let episode_id = Uuid::now_v7();
        let metadata = crate::endpoints::inference::InferenceDatabaseInsertMetadata {
            function_name: "tensorzero::image_generation".to_string(), // Default function name for images
            variant_name: model_name.to_string(),                      // Use model name as variant
            episode_id,
            tool_config: None,
            processing_time: Some(match response.latency {
                crate::inference::types::Latency::NonStreaming { response_time } => response_time,
                _ => std::time::Duration::from_millis(0),
            }),
            tags: HashMap::new(),
            extra_body: UnfilteredInferenceExtraBody::default(),
            extra_headers:
                crate::inference::types::extra_headers::UnfilteredInferenceExtraHeaders::default(),
        };

        // Convert prompt to ResolvedInput for write_inference
        let resolved_input = ResolvedInput {
            messages: vec![ResolvedInputMessage {
                role: Role::User,
                content: vec![ResolvedInputMessageContent::Text {
                    value: serde_json::Value::String(image_request.prompt.clone()),
                }],
            }],
            system: None,
        };

        // Gateway request already captured before params were consumed

        // Write to observability database asynchronously
        let config_clone = config.clone();
        let clickhouse_info = clickhouse_connection_info.clone();
        let kafka_info = kafka_connection_info.clone();
        let gateway_response_json = gateway_response_json.clone();
        let async_writes = config.gateway.observability.async_writes;
        let model_pricing = model.pricing.clone();

        let write_future = tokio::spawn(async move {
            write_inference(
                &clickhouse_info,
                &kafka_info,
                &config_clone,
                resolved_input,
                result,
                metadata,
                observability_metadata,
                gateway_request_json,
                gateway_response_json,
                model_pricing,
                None, // No guardrail records for embeddings
            )
            .await;
        });

        if !async_writes {
            write_future.await.map_err(|e| {
                Error::new(ErrorDetails::InternalError {
                    message: format!("Failed to join write task: {e}"),
                })
            })?;
        }
    }

    Ok(Json(openai_response).into_response())
}

/// Handler for image editing (POST /v1/images/edits)
#[debug_handler(state = AppStateData)]
pub async fn image_edit_handler(
    State(AppStateData {
        config,
        http_client,
        clickhouse_connection_info,
        kafka_connection_info: _,
        authentication_info: _,
        model_credential_store,
        ..
    }): AppState,
    headers: HeaderMap,
    multipart: axum::extract::Multipart,
) -> Result<Response<Body>, Error> {
    // Parse multipart form data
    let (image_data, image_filename, mask_data, mask_filename, params) =
        parse_image_edit_multipart(multipart).await?;

    if !params.unknown_fields.is_empty() {
        tracing::warn!(
            "Ignoring unknown fields in OpenAI-compatible image edit request: {:?}",
            params.unknown_fields.keys().collect::<Vec<_>>()
        );
    }

    // Resolve the model name based on authentication state
    let model_resolution = model_resolution::resolve_model_name(
        &params.model,
        &headers,
        false, // not for embedding
    )?;

    // Extract model configuration
    use crate::model::ModelTableExt;
    let models = config.models.read().await;
    let model_name = model_resolution.model_name.as_ref().ok_or_else(|| {
        Error::new(ErrorDetails::InvalidRequest {
            message: "Image edit requests must specify a model, not a function".to_string(),
        })
    })?;

    let model = models
        .get_with_capability(
            model_name,
            crate::endpoints::capability::EndpointCapability::ImageEdit,
        )
        .await?
        .ok_or_else(|| {
            Error::new(ErrorDetails::Config {
                message: format!(
                    "Model '{}' not found or does not support image editing",
                    model_resolution.original_model_name
                ),
            })
        })?;

    // Convert parameters to internal format
    let size = params.size.as_deref().map(str::parse).transpose()?;

    let response_format = params
        .response_format
        .as_deref()
        .map(str::parse)
        .transpose()?;

    let background = params.background.as_deref().map(str::parse).transpose()?;

    let quality = params.quality.as_deref().map(str::parse).transpose()?;

    let output_format = params
        .output_format
        .as_deref()
        .map(str::parse)
        .transpose()?;

    // Validate parameters
    if params.prompt.len() > 1000 {
        return Err(Error::new(ErrorDetails::InvalidRequest {
            message: "Prompt must be 1,000 characters or less".to_string(),
        }));
    }

    if let Some(n) = params.n {
        if n == 0 || n > 10 {
            return Err(Error::new(ErrorDetails::InvalidRequest {
                message: "n must be between 1 and 10".to_string(),
            }));
        }
    }

    // Capture the gateway request (without null values)
    let _gateway_request = serialize_without_nulls(&params).ok();

    // Create image edit request
    let image_request = ImageEditRequest {
        id: Uuid::now_v7(),
        image: image_data,
        image_filename,
        prompt: params.prompt,
        mask: mask_data,
        mask_filename,
        model: Arc::from(model_name.as_str()),
        n: params.n,
        size,
        response_format,
        user: params.user,
        background,
        quality,
        output_compression: params.output_compression,
        output_format,
    };

    // Merge credentials from the credential store
    let credentials = merge_credentials_from_store(&model_credential_store);

    // Create inference clients with no caching for images
    let cache_options = crate::cache::CacheOptions {
        enabled: crate::cache::CacheEnabledMode::Off,
        max_age_s: None,
    };
    let clients = super::inference::InferenceClients {
        http_client: &http_client,
        credentials: &credentials,
        clickhouse_connection_info: &clickhouse_connection_info,
        cache_options: &cache_options,
    };

    // Call the model's image edit capability
    let response = model
        .edit_image(
            &image_request,
            &model_resolution.original_model_name,
            &clients,
        )
        .await?;

    // Convert to OpenAI-compatible format
    let openai_response = OpenAICompatibleImageResponse {
        created: response.created,
        data: response
            .data
            .into_iter()
            .map(|d| OpenAICompatibleImageData {
                url: d.url,
                b64_json: d.b64_json,
                revised_prompt: d.revised_prompt,
            })
            .collect(),
    };

    // Capture the gateway response (without null values)
    let gateway_response_json = serialize_without_nulls(&openai_response).ok();

    // Store the gateway response if we have it
    if let Some(gateway_response) = &gateway_response_json {
        // Log for debugging
        tracing::debug!(
            "Gateway response captured: {} bytes",
            gateway_response.len()
        );

        // Store the gateway response in the database
        // This requires updating the storage layer to include the gateway_response
        // For now, we'll need to update the storage layer separately
    }

    Ok(Json(openai_response).into_response())
}

/// Handler for image variations (POST /v1/images/variations)
#[debug_handler(state = AppStateData)]
pub async fn image_variation_handler(
    State(AppStateData {
        config,
        http_client,
        clickhouse_connection_info,
        kafka_connection_info: _,
        authentication_info: _,
        model_credential_store,
        ..
    }): AppState,
    headers: HeaderMap,
    multipart: axum::extract::Multipart,
) -> Result<Response<Body>, Error> {
    // Parse multipart form data
    let (image_data, image_filename, params) = parse_image_variation_multipart(multipart).await?;

    if !params.unknown_fields.is_empty() {
        tracing::warn!(
            "Ignoring unknown fields in OpenAI-compatible image variation request: {:?}",
            params.unknown_fields.keys().collect::<Vec<_>>()
        );
    }

    // Resolve the model name based on authentication state
    let model_resolution = model_resolution::resolve_model_name(
        &params.model,
        &headers,
        false, // not for embedding
    )?;

    // Extract model configuration
    use crate::model::ModelTableExt;
    let models = config.models.read().await;
    let model_name = model_resolution.model_name.as_ref().ok_or_else(|| {
        Error::new(ErrorDetails::InvalidRequest {
            message: "Image variation requests must specify a model, not a function".to_string(),
        })
    })?;

    let model = models
        .get_with_capability(
            model_name,
            crate::endpoints::capability::EndpointCapability::ImageVariation,
        )
        .await?
        .ok_or_else(|| {
            Error::new(ErrorDetails::Config {
                message: format!(
                    "Model '{}' not found or does not support image variations",
                    model_resolution.original_model_name
                ),
            })
        })?;

    // Convert parameters to internal format
    let size = params.size.as_deref().map(str::parse).transpose()?;

    let response_format = params
        .response_format
        .as_deref()
        .map(str::parse)
        .transpose()?;

    // Validate parameters
    if let Some(n) = params.n {
        if n == 0 || n > 10 {
            return Err(Error::new(ErrorDetails::InvalidRequest {
                message: "n must be between 1 and 10".to_string(),
            }));
        }
    }

    // Capture the gateway request (without null values)
    let _gateway_request = serialize_without_nulls(&params).ok();

    // Create image variation request
    let image_request = ImageVariationRequest {
        id: Uuid::now_v7(),
        image: image_data,
        image_filename,
        model: Arc::from(model_name.as_str()),
        n: params.n,
        size,
        response_format,
        user: params.user,
    };

    // Merge credentials from the credential store
    let credentials = merge_credentials_from_store(&model_credential_store);

    // Create inference clients with no caching for images
    let cache_options = crate::cache::CacheOptions {
        enabled: crate::cache::CacheEnabledMode::Off,
        max_age_s: None,
    };
    let clients = super::inference::InferenceClients {
        http_client: &http_client,
        credentials: &credentials,
        clickhouse_connection_info: &clickhouse_connection_info,
        cache_options: &cache_options,
    };

    // Call the model's image variation capability
    let response = model
        .create_image_variation(
            &image_request,
            &model_resolution.original_model_name,
            &clients,
        )
        .await?;

    // Convert to OpenAI-compatible format
    let openai_response = OpenAICompatibleImageResponse {
        created: response.created,
        data: response
            .data
            .into_iter()
            .map(|d| OpenAICompatibleImageData {
                url: d.url,
                b64_json: d.b64_json,
                revised_prompt: d.revised_prompt,
            })
            .collect(),
    };

    // Capture the gateway response (without null values)
    let gateway_response_json = serialize_without_nulls(&openai_response).ok();

    // Store the gateway response if we have it
    if let Some(gateway_response) = &gateway_response_json {
        // Log for debugging
        tracing::debug!(
            "Gateway response captured: {} bytes",
            gateway_response.len()
        );

        // Store the gateway response in the database
        // This requires updating the storage layer to include the gateway_response
        // For now, we'll need to update the storage layer separately
    }

    Ok(Json(openai_response).into_response())
}

// OpenAI-compatible Image parameter types
#[derive(Debug, Deserialize, Serialize)]
#[serde(deny_unknown_fields)]
pub struct OpenAICompatibleImageGenerationParams {
    pub prompt: String,
    pub model: String,
    pub n: Option<u8>,
    pub size: Option<String>,
    pub quality: Option<String>,
    pub style: Option<String>,
    pub response_format: Option<String>,
    pub user: Option<String>,
    // GPT-Image-1 specific parameters
    pub background: Option<String>,
    pub moderation: Option<String>,
    pub output_compression: Option<u8>,
    pub output_format: Option<String>,
    #[serde(flatten)]
    pub unknown_fields: HashMap<String, Value>,
}

#[derive(Debug, Default, Serialize)]
pub struct OpenAICompatibleImageEditParams {
    pub model: String,
    pub prompt: String,
    pub n: Option<u8>,
    pub size: Option<String>,
    pub response_format: Option<String>,
    pub user: Option<String>,
    // Model-specific parameters
    pub background: Option<String>,
    pub quality: Option<String>,
    pub output_compression: Option<u8>,
    pub output_format: Option<String>,
    pub unknown_fields: HashMap<String, Value>,
}

#[derive(Debug, Default, Serialize)]
pub struct OpenAICompatibleImageVariationParams {
    pub model: String,
    pub n: Option<u8>,
    pub size: Option<String>,
    pub response_format: Option<String>,
    pub user: Option<String>,
    pub unknown_fields: HashMap<String, Value>,
}

// OpenAI-compatible Image response types
#[derive(Debug, Serialize)]
pub struct OpenAICompatibleImageResponse {
    pub created: u64,
    pub data: Vec<OpenAICompatibleImageData>,
}

#[derive(Debug, Serialize)]
pub struct OpenAICompatibleImageData {
    pub url: Option<String>,
    pub b64_json: Option<String>,
    pub revised_prompt: Option<String>,
}

// Image multipart form parsing helpers
async fn parse_image_edit_multipart(
    mut multipart: axum::extract::Multipart,
) -> Result<
    (
        Vec<u8>,
        String,
        Option<Vec<u8>>,
        Option<String>,
        OpenAICompatibleImageEditParams,
    ),
    Error,
> {
    let mut image_data = None;
    let mut image_filename = None;
    let mut mask_data = None;
    let mut mask_filename = None;
    let mut params = OpenAICompatibleImageEditParams::default();

    while let Some(field) = multipart.next_field().await.map_err(|e| {
        Error::new(ErrorDetails::InvalidRequest {
            message: format!("Failed to parse multipart field: {e}"),
        })
    })? {
        let name = field.name().unwrap_or("").to_string();

        match name.as_str() {
            "image" => {
                image_filename = Some(field.file_name().unwrap_or("image.png").to_string());
                image_data = Some(
                    field
                        .bytes()
                        .await
                        .map_err(|e| {
                            Error::new(ErrorDetails::InvalidRequest {
                                message: format!("Failed to read image data: {e}"),
                            })
                        })?
                        .to_vec(),
                );
            }
            "mask" => {
                mask_filename = Some(field.file_name().unwrap_or("mask.png").to_string());
                mask_data = Some(
                    field
                        .bytes()
                        .await
                        .map_err(|e| {
                            Error::new(ErrorDetails::InvalidRequest {
                                message: format!("Failed to read mask data: {e}"),
                            })
                        })?
                        .to_vec(),
                );
            }
            _ => {
                let value = field.text().await.map_err(|e| {
                    Error::new(ErrorDetails::InvalidRequest {
                        message: format!("Failed to read field '{name}': {e}"),
                    })
                })?;
                set_image_edit_field(&mut params, &name, value)?;
            }
        }
    }

    let image_data = image_data.ok_or_else(|| {
        Error::new(ErrorDetails::InvalidRequest {
            message: "Missing required 'image' field".to_string(),
        })
    })?;

    let image_filename = image_filename.unwrap_or_else(|| "image.png".to_string());

    if params.model.is_empty() {
        return Err(Error::new(ErrorDetails::InvalidRequest {
            message: "Missing required 'model' field".to_string(),
        }));
    }

    if params.prompt.is_empty() {
        return Err(Error::new(ErrorDetails::InvalidRequest {
            message: "Missing required 'prompt' field".to_string(),
        }));
    }

    // Validate file size (4MB limit for images)
    if image_data.len() > 4 * 1024 * 1024 {
        return Err(Error::new(ErrorDetails::InvalidRequest {
            message: "Image file size exceeds 4MB limit".to_string(),
        }));
    }

    if let Some(ref mask) = mask_data {
        if mask.len() > 4 * 1024 * 1024 {
            return Err(Error::new(ErrorDetails::InvalidRequest {
                message: "Mask file size exceeds 4MB limit".to_string(),
            }));
        }
    }

    Ok((image_data, image_filename, mask_data, mask_filename, params))
}

async fn parse_image_variation_multipart(
    mut multipart: axum::extract::Multipart,
) -> Result<(Vec<u8>, String, OpenAICompatibleImageVariationParams), Error> {
    let mut image_data = None;
    let mut image_filename = None;
    let mut params = OpenAICompatibleImageVariationParams::default();

    while let Some(field) = multipart.next_field().await.map_err(|e| {
        Error::new(ErrorDetails::InvalidRequest {
            message: format!("Failed to parse multipart field: {e}"),
        })
    })? {
        let name = field.name().unwrap_or("").to_string();

        match name.as_str() {
            "image" => {
                image_filename = Some(field.file_name().unwrap_or("image.png").to_string());
                image_data = Some(
                    field
                        .bytes()
                        .await
                        .map_err(|e| {
                            Error::new(ErrorDetails::InvalidRequest {
                                message: format!("Failed to read image data: {e}"),
                            })
                        })?
                        .to_vec(),
                );
            }
            _ => {
                let value = field.text().await.map_err(|e| {
                    Error::new(ErrorDetails::InvalidRequest {
                        message: format!("Failed to read field '{name}': {e}"),
                    })
                })?;
                set_image_variation_field(&mut params, &name, value)?;
            }
        }
    }

    let image_data = image_data.ok_or_else(|| {
        Error::new(ErrorDetails::InvalidRequest {
            message: "Missing required 'image' field".to_string(),
        })
    })?;

    let image_filename = image_filename.unwrap_or_else(|| "image.png".to_string());

    if params.model.is_empty() {
        return Err(Error::new(ErrorDetails::InvalidRequest {
            message: "Missing required 'model' field".to_string(),
        }));
    }

    // Validate file size (4MB limit)
    if image_data.len() > 4 * 1024 * 1024 {
        return Err(Error::new(ErrorDetails::InvalidRequest {
            message: "Image file size exceeds 4MB limit".to_string(),
        }));
    }

    Ok((image_data, image_filename, params))
}

fn set_image_edit_field(
    params: &mut OpenAICompatibleImageEditParams,
    name: &str,
    value: String,
) -> Result<(), Error> {
    match name {
        "model" => params.model = value,
        "prompt" => params.prompt = value,
        "n" => {
            params.n = Some(value.parse().map_err(|_| {
                Error::new(ErrorDetails::InvalidRequest {
                    message: format!("Invalid value for 'n': {value}"),
                })
            })?);
        }
        "size" => params.size = Some(value),
        "response_format" => params.response_format = Some(value),
        "user" => params.user = Some(value),
        "background" => params.background = Some(value),
        "quality" => params.quality = Some(value),
        "output_compression" => {
            params.output_compression = Some(value.parse().map_err(|_| {
                Error::new(ErrorDetails::InvalidRequest {
                    message: format!("Invalid value for 'output_compression': {value}"),
                })
            })?);
        }
        "output_format" => params.output_format = Some(value),
        _ => {
            params
                .unknown_fields
                .insert(name.to_string(), Value::String(value));
        }
    }
    Ok(())
}

fn set_image_variation_field(
    params: &mut OpenAICompatibleImageVariationParams,
    name: &str,
    value: String,
) -> Result<(), Error> {
    match name {
        "model" => params.model = value,
        "n" => {
            params.n = Some(value.parse().map_err(|_| {
                Error::new(ErrorDetails::InvalidRequest {
                    message: format!("Invalid value for 'n': {value}"),
                })
            })?);
        }
        "size" => params.size = Some(value),
        "response_format" => params.response_format = Some(value),
        "user" => params.user = Some(value),
        _ => {
            params
                .unknown_fields
                .insert(name.to_string(), Value::String(value));
        }
    }
    Ok(())
}

// OpenAI-compatible Responses API handlers

use crate::responses::OpenAIResponseCreateParams;

/// Handler for creating a new response (POST /v1/responses)
#[debug_handler(state = AppStateData)]
pub async fn response_create_handler(
    State(AppStateData {
        config,
        http_client,
        clickhouse_connection_info,
        kafka_connection_info: _,
        authentication_info: _,
        model_credential_store,
        ..
    }): AppState,
    headers: HeaderMap,
    StructuredJson(params): StructuredJson<OpenAIResponseCreateParams>,
) -> Result<Response<Body>, Error> {
    if !params.unknown_fields.is_empty() {
        tracing::warn!(
            "Ignoring unknown fields in OpenAI-compatible response create request: {:?}",
            params.unknown_fields.keys().collect::<Vec<_>>()
        );
    }

    // Resolve the model name based on authentication state
    let model_resolution = model_resolution::resolve_model_name(
        &params.model,
        &headers,
        false, // not for embedding
    )?;

    let model_name = model_resolution.model_name.ok_or_else(|| {
        Error::new(ErrorDetails::InvalidOpenAICompatibleRequest {
            message: "Response requests must specify a model, not a function".to_string(),
        })
    })?;

    // Check if the model supports the Responses endpoint
    use crate::model::ModelTableExt;
    let models = config.models.read().await;
    let model = models
        .get_with_capability(
            &model_name,
            crate::endpoints::capability::EndpointCapability::Responses,
        )
        .await?
        .ok_or_else(|| {
            Error::new(ErrorDetails::Config {
                message: format!(
                    "Model '{}' not found or does not support responses",
                    model_resolution.original_model_name
                ),
            })
        })?;

    // Merge credentials from the credential store
    let credentials = merge_credentials_from_store(&model_credential_store);

    // Create inference clients
    let cache_options = crate::cache::CacheOptions {
        enabled: crate::cache::CacheEnabledMode::Off, // Responses don't use cache for now
        max_age_s: None,
    };
    let clients = super::inference::InferenceClients {
        http_client: &http_client,
        credentials: &credentials,
        clickhouse_connection_info: &clickhouse_connection_info,
        cache_options: &cache_options,
    };

    // Capture the gateway request for logging purposes (without null values)
    let gateway_request = serialize_without_nulls(&params).ok();

    if let Some(gw_req) = &gateway_request {
        tracing::debug!(
            "Gateway request captured for responses API: {} bytes",
            gw_req.len()
        );
    }

    // Check if streaming is requested
    if params.stream.unwrap_or(false) {
        // Handle streaming response
        let stream = model
            .stream_response(&params, &model_resolution.original_model_name, &clients)
            .await?;

        // Convert to SSE stream
        let sse_stream = tokio_stream::StreamExt::map(stream, |result| match result {
            Ok(event) => Event::default().json_data(event).map_err(|e| {
                Error::new(ErrorDetails::Inference {
                    message: format!("Failed to serialize SSE event: {e}"),
                })
            }),
            Err(e) => Err(e),
        });

        Ok(Sse::new(sse_stream).into_response())
    } else {
        // Handle non-streaming response
        let response = model
            .create_response(&params, &model_resolution.original_model_name, &clients)
            .await?;

        // Log the response size for debugging
        if let Ok(response_json) = serde_json::to_string(&response) {
            tracing::debug!("Response size: {} bytes", response_json.len());
        }

        Ok(Json(response).into_response())
    }
}

/// Handler for retrieving a response (GET /v1/responses/{response_id})
///
/// Note: Since the OpenAI API doesn't include a model parameter for retrieval operations,
/// you must specify the model name using the 'x-model-name' header. If not provided,
/// it defaults to 'gpt-4-responses'.
///
/// Example:
/// ```text
/// curl -X GET http://localhost:3000/v1/responses/resp_123 \
///   -H "Authorization: Bearer YOUR_API_KEY" \
///   -H "x-model-name: your-model-name"
/// ```
#[debug_handler(state = AppStateData)]
pub async fn response_retrieve_handler(
    State(AppStateData {
        config,
        http_client,
        clickhouse_connection_info,
        kafka_connection_info: _,
        authentication_info: _,
        model_credential_store: _,
        ..
    }): AppState,
    headers: HeaderMap,
    Path(response_id): Path<String>,
) -> Result<Response<Body>, Error> {
    // Extract model name from headers or use a default
    // For retrieval, we need to know which model to use
    // This could be passed in headers or we could have a default model
    let model_name = headers
        .get("x-model-name")
        .and_then(|v| v.to_str().ok())
        .unwrap_or("gpt-4-responses"); // Default model name

    // Get the model configuration
    use crate::model::ModelTableExt;
    let models = config.models.read().await;
    let model = models
        .get_with_capability(
            model_name,
            crate::endpoints::capability::EndpointCapability::Responses,
        )
        .await?
        .ok_or_else(|| {
            Error::new(ErrorDetails::Config {
                message: format!("Model '{model_name}' not found or does not support responses"),
            })
        })?;

    let clients = InferenceClients {
        http_client: &http_client,
        credentials: &InferenceCredentials::default(),
        clickhouse_connection_info: &clickhouse_connection_info,
        cache_options: &crate::cache::CacheOptions {
            max_age_s: None,
            enabled: crate::cache::CacheEnabledMode::Off,
        },
    };

    let response = model
        .retrieve_response(&response_id, model_name, &clients)
        .await?;

    let body = serde_json::to_string(&response).map_err(|e| {
        Error::new(ErrorDetails::InferenceServer {
            message: format!("Failed to serialize response: {e}"),
            raw_request: None,
            raw_response: None,
            provider_type: "gateway".to_string(),
        })
    })?;
    Response::builder()
        .status(StatusCode::OK)
        .header("Content-Type", "application/json")
        .body(Body::from(body))
        .map_err(|e| {
            Error::new(ErrorDetails::InferenceServer {
                message: format!("Failed to build response: {e}"),
                raw_request: None,
                raw_response: None,
                provider_type: "gateway".to_string(),
            })
        })
}

/// Handler for deleting a response (DELETE /v1/responses/{response_id})
///
/// Note: Since the OpenAI API doesn't include a model parameter for deletion operations,
/// you must specify the model name using the 'x-model-name' header. If not provided,
/// it defaults to 'gpt-4-responses'.
///
/// Example:
/// ```text
/// curl -X DELETE http://localhost:3000/v1/responses/resp_123 \
///   -H "Authorization: Bearer YOUR_API_KEY" \
///   -H "x-model-name: your-model-name"
/// ```
#[debug_handler(state = AppStateData)]
pub async fn response_delete_handler(
    State(AppStateData {
        config,
        http_client,
        clickhouse_connection_info,
        kafka_connection_info: _,
        authentication_info: _,
        model_credential_store: _,
        ..
    }): AppState,
    headers: HeaderMap,
    Path(response_id): Path<String>,
) -> Result<Response<Body>, Error> {
    let model_name = headers
        .get("x-model-name")
        .and_then(|v| v.to_str().ok())
        .unwrap_or("gpt-4-responses");

    use crate::model::ModelTableExt;
    let models = config.models.read().await;
    let model = models
        .get_with_capability(
            model_name,
            crate::endpoints::capability::EndpointCapability::Responses,
        )
        .await?
        .ok_or_else(|| {
            Error::new(ErrorDetails::Config {
                message: format!("Model '{model_name}' not found or does not support responses"),
            })
        })?;

    let clients = InferenceClients {
        http_client: &http_client,
        credentials: &InferenceCredentials::default(),
        clickhouse_connection_info: &clickhouse_connection_info,
        cache_options: &crate::cache::CacheOptions {
            max_age_s: None,
            enabled: crate::cache::CacheEnabledMode::Off,
        },
    };

    let response = model
        .delete_response(&response_id, model_name, &clients)
        .await?;

    let body = serde_json::to_string(&response).map_err(|e| {
        Error::new(ErrorDetails::InferenceServer {
            message: format!("Failed to serialize response: {e}"),
            raw_request: None,
            raw_response: None,
            provider_type: "gateway".to_string(),
        })
    })?;
    Response::builder()
        .status(StatusCode::OK)
        .header("Content-Type", "application/json")
        .body(Body::from(body))
        .map_err(|e| {
            Error::new(ErrorDetails::InferenceServer {
                message: format!("Failed to build response: {e}"),
                raw_request: None,
                raw_response: None,
                provider_type: "gateway".to_string(),
            })
        })
}

/// Handler for cancelling a response (POST /v1/responses/{response_id}/cancel)
///
/// Note: Since the OpenAI API doesn't include a model parameter for cancellation operations,
/// you must specify the model name using the 'x-model-name' header. If not provided,
/// it defaults to 'gpt-4-responses'.
///
/// Example:
/// ```text
/// curl -X POST http://localhost:3000/v1/responses/resp_123/cancel \
///   -H "Authorization: Bearer YOUR_API_KEY" \
///   -H "x-model-name: your-model-name"
/// ```
#[debug_handler(state = AppStateData)]
pub async fn response_cancel_handler(
    State(AppStateData {
        config,
        http_client,
        clickhouse_connection_info,
        kafka_connection_info: _,
        authentication_info: _,
        model_credential_store: _,
        ..
    }): AppState,
    headers: HeaderMap,
    Path(response_id): Path<String>,
) -> Result<Response<Body>, Error> {
    let model_name = headers
        .get("x-model-name")
        .and_then(|v| v.to_str().ok())
        .unwrap_or("gpt-4-responses");

    use crate::model::ModelTableExt;
    let models = config.models.read().await;
    let model = models
        .get_with_capability(
            model_name,
            crate::endpoints::capability::EndpointCapability::Responses,
        )
        .await?
        .ok_or_else(|| {
            Error::new(ErrorDetails::Config {
                message: format!("Model '{model_name}' not found or does not support responses"),
            })
        })?;

    let clients = InferenceClients {
        http_client: &http_client,
        credentials: &InferenceCredentials::default(),
        clickhouse_connection_info: &clickhouse_connection_info,
        cache_options: &crate::cache::CacheOptions {
            max_age_s: None,
            enabled: crate::cache::CacheEnabledMode::Off,
        },
    };

    let response = model
        .cancel_response(&response_id, model_name, &clients)
        .await?;

    let body = serde_json::to_string(&response).map_err(|e| {
        Error::new(ErrorDetails::InferenceServer {
            message: format!("Failed to serialize response: {e}"),
            raw_request: None,
            raw_response: None,
            provider_type: "gateway".to_string(),
        })
    })?;
    Response::builder()
        .status(StatusCode::OK)
        .header("Content-Type", "application/json")
        .body(Body::from(body))
        .map_err(|e| {
            Error::new(ErrorDetails::InferenceServer {
                message: format!("Failed to build response: {e}"),
                raw_request: None,
                raw_response: None,
                provider_type: "gateway".to_string(),
            })
        })
}

/// Handler for listing response input items (GET /v1/responses/{response_id}/input_items)
///
/// Note: Since the OpenAI API doesn't include a model parameter for listing operations,
/// you must specify the model name using the 'x-model-name' header. If not provided,
/// it defaults to 'gpt-4-responses'.
///
/// Example:
/// ```text
/// curl -X GET http://localhost:3000/v1/responses/resp_123/input_items \
///   -H "Authorization: Bearer YOUR_API_KEY" \
///   -H "x-model-name: your-model-name"
/// ```
#[debug_handler(state = AppStateData)]
pub async fn response_input_items_handler(
    State(AppStateData {
        config,
        http_client,
        clickhouse_connection_info,
        kafka_connection_info: _,
        authentication_info: _,
        model_credential_store: _,
        ..
    }): AppState,
    headers: HeaderMap,
    Path(response_id): Path<String>,
) -> Result<Response<Body>, Error> {
    let model_name = headers
        .get("x-model-name")
        .and_then(|v| v.to_str().ok())
        .unwrap_or("gpt-4-responses");

    use crate::model::ModelTableExt;
    let models = config.models.read().await;
    let model = models
        .get_with_capability(
            model_name,
            crate::endpoints::capability::EndpointCapability::Responses,
        )
        .await?
        .ok_or_else(|| {
            Error::new(ErrorDetails::Config {
                message: format!("Model '{model_name}' not found or does not support responses"),
            })
        })?;

    let clients = InferenceClients {
        http_client: &http_client,
        credentials: &InferenceCredentials::default(),
        clickhouse_connection_info: &clickhouse_connection_info,
        cache_options: &crate::cache::CacheOptions {
            max_age_s: None,
            enabled: crate::cache::CacheEnabledMode::Off,
        },
    };

    let response = model
        .list_response_input_items(&response_id, model_name, &clients)
        .await?;

    let body = serde_json::to_string(&response).map_err(|e| {
        Error::new(ErrorDetails::InferenceServer {
            message: format!("Failed to serialize response: {e}"),
            raw_request: None,
            raw_response: None,
            provider_type: "gateway".to_string(),
        })
    })?;
    Response::builder()
        .status(StatusCode::OK)
        .header("Content-Type", "application/json")
        .body(Body::from(body))
        .map_err(|e| {
            Error::new(ErrorDetails::InferenceServer {
                message: format!("Failed to build response: {e}"),
                raw_request: None,
                raw_response: None,
                provider_type: "gateway".to_string(),
            })
        })
}

/// Helper function to create a provider for batch operations
/// This centralizes the credential handling for batch API operations
fn create_batch_provider() -> Result<Box<dyn BatchProvider>, Error> {
    #[cfg(feature = "e2e_tests")]
    {
        // Use dummy provider for E2E tests
        let dummy_provider = DummyProvider::new("batch".to_string(), None).map_err(|e| {
            Error::new(ErrorDetails::Config {
                message: format!("Failed to create Dummy provider for batch operations: {e}"),
            })
        })?;
        Ok(Box::new(dummy_provider))
    }

    #[cfg(not(feature = "e2e_tests"))]
    {
        // TODO: In the future, this should read from configuration
        // For now, we use the environment variable as per OpenAI's standard
        let credential_location = CredentialLocation::Env("OPENAI_API_KEY".to_string());

        let openai_provider = OpenAIProvider::new(
            "batch".to_string(), // Model name not used for batch operations
            None,                // Use default API base
            Some(credential_location),
        )
        .map_err(|e| {
            Error::new(ErrorDetails::Config {
                message: format!("Failed to create OpenAI provider for batch operations: {e}"),
            })
        })?;
        Ok(Box::new(openai_provider))
    }
}

/// Helper function to convert errors to OpenAI-compatible error responses
fn openai_error_response(error: Error) -> Response<Body> {
    let status = error.status_code();
    let body = error.to_openai_error();
    Response::builder()
        .status(status)
        .header("Content-Type", "application/json")
        .body(Body::from(serde_json::to_string(&body).unwrap_or_default()))
        .unwrap_or_else(|_| {
            Response::builder()
                .status(StatusCode::INTERNAL_SERVER_ERROR)
                .body(Body::from("Internal server error"))
                .unwrap_or_else(|_| Response::new(Body::from("Internal server error")))
        })
}

/// File upload handler for OpenAI Batch API
#[debug_handler(state = AppStateData)]
pub async fn file_upload_handler(
    State(AppStateData {
        config: _,
        http_client,
        clickhouse_connection_info: _,
        kafka_connection_info: _,
        authentication_info: _,
        model_credential_store: _,
        ..
    }): AppState,
    _headers: HeaderMap,
    mut multipart: Multipart,
) -> Result<Response<Body>, Error> {
    tracing::info!("file_upload_handler called");
    // Wrap the entire handler logic to convert errors to OpenAI format
    let result = async move {
        let mut file_data: Option<Vec<u8>> = None;
        let mut filename: Option<String> = None;
        let mut purpose: Option<String> = None;

        // Process multipart form data
        while let Some(field) = multipart.next_field().await.map_err(|e| {
            Error::new(ErrorDetails::InvalidRequest {
                message: format!("Failed to read multipart field: {e}"),
            })
        })? {
            let field_name = field.name().unwrap_or("").to_string();

            match field_name.as_str() {
                "file" => {
                    filename = field.file_name().map(|s| s.to_string());
                    file_data = Some(
                        field
                            .bytes()
                            .await
                            .map_err(|e| {
                                Error::new(ErrorDetails::InvalidRequest {
                                    message: format!("Failed to read file data: {e}"),
                                })
                            })?
                            .to_vec(),
                    );
                }
                "purpose" => {
                    purpose = Some(field.text().await.map_err(|e| {
                        Error::new(ErrorDetails::InvalidRequest {
                            message: format!("Failed to read purpose field: {e}"),
                        })
                    })?);
                }
                _ => {
                    // Ignore unknown fields
                }
            }
        }

        // Validate required fields
        let file_data = file_data.ok_or_else(|| {
            Error::new(ErrorDetails::InvalidRequest {
                message: "Missing file field".to_string(),
            })
        })?;

        let filename = filename.ok_or_else(|| {
            Error::new(ErrorDetails::InvalidRequest {
                message: "Missing filename in file field".to_string(),
            })
        })?;

        let purpose = purpose.unwrap_or_else(|| "batch".to_string());

        // Validate purpose
        if purpose != "batch" {
            return Err(Error::new(ErrorDetails::InvalidRequest {
                message: format!("Invalid purpose: {purpose}. Only 'batch' is supported"),
            }));
        }

        // Validate file for batch processing
        let content_type = "application/jsonl"; // Default content type for JSONL
        validate_batch_file(&file_data, &filename, content_type)?;

        // Create provider for batch operations
        let batch_provider = create_batch_provider()?;

        // Upload file to the provider
        let file_object = batch_provider
            .upload_file(
                file_data,
                filename,
                purpose,
                &http_client,
                &InferenceCredentials::default(),
            )
            .await?;

        // Return the file object as response
        let body = serde_json::to_string(&file_object).map_err(|e| {
            Error::new(ErrorDetails::InferenceServer {
                message: format!("Failed to serialize file object: {e}"),
                raw_request: None,
                raw_response: None,
                provider_type: "gateway".to_string(),
            })
        })?;
        Response::builder()
            .status(StatusCode::OK)
            .header("Content-Type", "application/json")
            .body(Body::from(body))
            .map_err(|e| {
                Error::new(ErrorDetails::InferenceServer {
                    message: format!("Failed to build response: {e}"),
                    raw_request: None,
                    raw_response: None,
                    provider_type: "gateway".to_string(),
                })
            })
    }
    .await;

    match result {
        Ok(response) => Ok(response),
        Err(error) => {
            tracing::debug!("Converting error to OpenAI format: {:?}", error);
            Ok(openai_error_response(error))
        }
    }
}

/// File metadata retrieval handler
#[debug_handler(state = AppStateData)]
pub async fn file_retrieve_handler(
    State(AppStateData {
        config: _,
        http_client,
        clickhouse_connection_info: _,
        kafka_connection_info: _,
        authentication_info: _,
        model_credential_store: _,
        ..
    }): AppState,
    _headers: HeaderMap,
    Path(file_id): Path<String>,
) -> Result<Response<Body>, Error> {
    // Create OpenAI provider directly for batch operations (these are account-level operations)
    let batch_provider = create_batch_provider()?;

    // Get file from the provider
    let file_object = batch_provider
        .get_file(&file_id, &http_client, &InferenceCredentials::default())
        .await?;

    // Return the file object as response
    let body = serde_json::to_string(&file_object).map_err(|e| {
        Error::new(ErrorDetails::InferenceServer {
            message: format!("Failed to serialize file object: {e}"),
            raw_request: None,
            raw_response: None,
            provider_type: "gateway".to_string(),
        })
    })?;
    Response::builder()
        .status(StatusCode::OK)
        .header("Content-Type", "application/json")
        .body(Body::from(body))
        .map_err(|e| {
            Error::new(ErrorDetails::InferenceServer {
                message: format!("Failed to build response: {e}"),
                raw_request: None,
                raw_response: None,
                provider_type: "gateway".to_string(),
            })
        })
}

/// File content download handler
#[debug_handler(state = AppStateData)]
pub async fn file_content_handler(
    State(AppStateData {
        config: _,
        http_client,
        clickhouse_connection_info: _,
        kafka_connection_info: _,
        authentication_info: _,
        model_credential_store: _,
        ..
    }): AppState,
    _headers: HeaderMap,
    Path(file_id): Path<String>,
) -> Result<Response<Body>, Error> {
    // Create OpenAI provider directly for batch operations (these are account-level operations)
    let batch_provider = create_batch_provider()?;

    // Get file metadata first to get the filename
    let file_object = batch_provider
        .get_file(&file_id, &http_client, &InferenceCredentials::default())
        .await?;

    // Get file content from the provider
    let file_content = batch_provider
        .get_file_content(&file_id, &http_client, &InferenceCredentials::default())
        .await?;

    // Create response with appropriate headers
    let response = Response::builder()
        .header("content-type", "application/jsonl")
        .header(
            "content-disposition",
            format!("attachment; filename=\"{}\"", file_object.filename),
        )
        .header("content-length", file_content.len().to_string())
        .body(Body::from(file_content))
        .map_err(|e| {
            Error::new(ErrorDetails::InvalidRequest {
                message: format!("Failed to create response: {e}"),
            })
        })?;

    Ok(response)
}

/// File deletion handler
#[debug_handler(state = AppStateData)]
pub async fn file_delete_handler(
    State(AppStateData {
        config: _,
        http_client,
        clickhouse_connection_info: _,
        kafka_connection_info: _,
        authentication_info: _,
        model_credential_store: _,
        ..
    }): AppState,
    _headers: HeaderMap,
    Path(file_id): Path<String>,
) -> Result<Response<Body>, Error> {
    // Create OpenAI provider directly for batch operations (these are account-level operations)
    let batch_provider = create_batch_provider()?;

    // Delete the file from the provider
    let file_object = batch_provider
        .delete_file(&file_id, &http_client, &InferenceCredentials::default())
        .await?;

    // Create deletion response object
    let delete_response = serde_json::json!({
        "id": file_object.id,
        "object": "file",
        "deleted": true
    });

    // Capture the gateway response (without null values)
    let gateway_response_json = serialize_without_nulls(&delete_response).ok();

    // Store the gateway response if we have it
    if let Some(gateway_response) = &gateway_response_json {
        // Log for debugging
        tracing::debug!(
            "Gateway response captured: {} bytes",
            gateway_response.len()
        );

        // Store the gateway response in the database
        // This requires updating the storage layer to include the gateway_response
        // For now, we'll need to update the storage layer separately
    }

    let response = Json(delete_response).into_response();
    Ok(response)
}

/// Batch creation handler for OpenAI Batch API
#[debug_handler(state = AppStateData)]
pub async fn batch_create_handler(
    State(AppStateData {
        config: _,
        http_client,
        clickhouse_connection_info: _,
        kafka_connection_info: _,
        authentication_info: _,
        model_credential_store: _,
        ..
    }): AppState,
    _headers: HeaderMap,
    Json(request): Json<OpenAIBatchCreateRequest>,
) -> Result<Response<Body>, Error> {
    // Wrap the entire handler logic to convert errors to OpenAI format
    let result = async move {
        // Validate the batch creation request
        validate_batch_create_request(&request)?;

        tracing::info!("Batch creation request validated successfully");

        // Create OpenAI provider directly for batch operations (these are account-level operations)
        let batch_provider = create_batch_provider()?;

        // Validate endpoint
        match request.endpoint.as_str() {
            "/v1/chat/completions" | "/v1/embeddings" => {
                // Valid endpoints
            }
            _ => {
                return Err(Error::new(ErrorDetails::InvalidRequest {
                    message: format!(
                        "Unsupported endpoint for batch processing: {}",
                        request.endpoint
                    ),
                }));
            }
        }

        // Create batch with the provider
        let batch_object = batch_provider
            .create_batch(
                request.input_file_id,
                request.endpoint,
                request.completion_window,
                request.metadata,
                &http_client,
                &InferenceCredentials::default(),
            )
            .await?;

        // Return the batch object as response
        let body = serde_json::to_string(&batch_object).map_err(|e| {
            Error::new(ErrorDetails::InferenceServer {
                message: format!("Failed to serialize batch object: {e}"),
                raw_request: None,
                raw_response: None,
                provider_type: "gateway".to_string(),
            })
        })?;
        Response::builder()
            .status(StatusCode::OK)
            .header("Content-Type", "application/json")
            .body(Body::from(body))
            .map_err(|e| {
                Error::new(ErrorDetails::InferenceServer {
                    message: format!("Failed to build response: {e}"),
                    raw_request: None,
                    raw_response: None,
                    provider_type: "gateway".to_string(),
                })
            })
    }
    .await;

    match result {
        Ok(response) => Ok(response),
        Err(error) => {
            tracing::debug!("Converting error to OpenAI format: {:?}", error);
            Ok(openai_error_response(error))
        }
    }
}

/// Batch retrieval handler for OpenAI Batch API
#[debug_handler(state = AppStateData)]
pub async fn batch_retrieve_handler(
    State(AppStateData {
        config: _,
        http_client,
        clickhouse_connection_info: _,
        kafka_connection_info: _,
        authentication_info: _,
        model_credential_store: _,
        ..
    }): AppState,
    _headers: HeaderMap,
    Path(batch_id): Path<String>,
) -> Result<Response<Body>, Error> {
    // Create OpenAI provider directly for batch operations (these are account-level operations)
    let batch_provider = create_batch_provider()?;

    // Get batch status from the provider
    let batch_object = batch_provider
        .get_batch(&batch_id, &http_client, &InferenceCredentials::default())
        .await?;

    // Return the batch object as response
    let body = serde_json::to_string(&batch_object).map_err(|e| {
        Error::new(ErrorDetails::InferenceServer {
            message: format!("Failed to serialize batch object: {e}"),
            raw_request: None,
            raw_response: None,
            provider_type: "gateway".to_string(),
        })
    })?;
    Response::builder()
        .status(StatusCode::OK)
        .header("Content-Type", "application/json")
        .body(Body::from(body))
        .map_err(|e| {
            Error::new(ErrorDetails::InferenceServer {
                message: format!("Failed to build response: {e}"),
                raw_request: None,
                raw_response: None,
                provider_type: "gateway".to_string(),
            })
        })
}

/// Batch listing handler for OpenAI Batch API
#[debug_handler(state = AppStateData)]
pub async fn batch_list_handler(
    State(AppStateData {
        config: _,
        http_client,
        clickhouse_connection_info: _,
        kafka_connection_info: _,
        authentication_info: _,
        model_credential_store: _,
        ..
    }): AppState,
    _headers: HeaderMap,
    Query(params): Query<ListBatchesParams>,
) -> Result<Response<Body>, Error> {
    // Create OpenAI provider directly for batch operations (these are account-level operations)
    let batch_provider = create_batch_provider()?;

    // List batches from the provider
    let list_response = batch_provider
        .list_batches(params, &http_client, &InferenceCredentials::default())
        .await?;

    // Return the list response
    let body = serde_json::to_string(&list_response).map_err(|e| {
        Error::new(ErrorDetails::InferenceServer {
            message: format!("Failed to serialize list response: {e}"),
            raw_request: None,
            raw_response: None,
            provider_type: "gateway".to_string(),
        })
    })?;
    Response::builder()
        .status(StatusCode::OK)
        .header("Content-Type", "application/json")
        .body(Body::from(body))
        .map_err(|e| {
            Error::new(ErrorDetails::InferenceServer {
                message: format!("Failed to build response: {e}"),
                raw_request: None,
                raw_response: None,
                provider_type: "gateway".to_string(),
            })
        })
}

/// Batch cancellation handler for OpenAI Batch API
#[debug_handler(state = AppStateData)]
pub async fn batch_cancel_handler(
    State(AppStateData {
        config: _,
        http_client,
        clickhouse_connection_info: _,
        kafka_connection_info: _,
        authentication_info: _,
        model_credential_store: _,
        ..
    }): AppState,
    _headers: HeaderMap,
    Path(batch_id): Path<String>,
) -> Result<Response<Body>, Error> {
    // Create OpenAI provider directly for batch operations (these are account-level operations)
    let batch_provider = create_batch_provider()?;

    // Cancel the batch with the provider
    let batch_object = batch_provider
        .cancel_batch(&batch_id, &http_client, &InferenceCredentials::default())
        .await?;

    // Return the batch object as response
    let body = serde_json::to_string(&batch_object).map_err(|e| {
        Error::new(ErrorDetails::InferenceServer {
            message: format!("Failed to serialize batch object: {e}"),
            raw_request: None,
            raw_response: None,
            provider_type: "gateway".to_string(),
        })
    })?;
    Response::builder()
        .status(StatusCode::OK)
        .header("Content-Type", "application/json")
        .body(Body::from(body))
        .map_err(|e| {
            Error::new(ErrorDetails::InferenceServer {
                message: format!("Failed to build response: {e}"),
                raw_request: None,
                raw_response: None,
                provider_type: "gateway".to_string(),
            })
        })
}

#[cfg(test)]
mod tests {

    use super::*;
    use axum::http::header::{HeaderName, HeaderValue};
    use serde_json::json;
    use tracing_test::traced_test;

    use crate::cache::CacheEnabledMode;
    use crate::inference::types::{Text, TextChunk};

    #[test]
    fn test_try_from_openai_compatible_params() {
        let episode_id = Uuid::now_v7();
        let headers = HeaderMap::from_iter(vec![
            (
                HeaderName::from_static("episode_id"),
                HeaderValue::from_str(&episode_id.to_string()).unwrap(),
            ),
            (
                HeaderName::from_static("variant_name"),
                HeaderValue::from_static("test_variant"),
            ),
        ]);
        let messages = vec![OpenAICompatibleMessage::User(OpenAICompatibleUserMessage {
            content: Value::String("Hello, world!".to_string()),
        })];
        let params = Params::try_from_openai(
            headers,
            OpenAICompatibleParams {
                messages,
                model: "tensorzero::test_function".into(),
                frequency_penalty: Some(0.5),
                max_tokens: Some(100),
                max_completion_tokens: Some(50),
                presence_penalty: Some(0.5),
                seed: Some(23),
                temperature: Some(0.5),
                top_p: Some(0.5),
                ..Default::default()
            },
        )
        .unwrap();
        assert_eq!(params.function_name, Some("test_function".to_string()));
        assert_eq!(params.episode_id, Some(episode_id));
        assert_eq!(params.variant_name, Some("test_variant".to_string()));
        assert_eq!(params.input.messages.len(), 1);
        assert_eq!(params.input.messages[0].role, Role::User);
        assert_eq!(
            params.input.messages[0].content[0],
            InputMessageContent::Text(TextKind::Text {
                text: "Hello, world!".to_string(),
            })
        );
        assert_eq!(params.params.chat_completion.temperature, Some(0.5));
        assert_eq!(params.params.chat_completion.max_tokens, Some(50));
        assert_eq!(params.params.chat_completion.seed, Some(23));
        assert_eq!(params.params.chat_completion.top_p, Some(0.5));
        assert_eq!(params.params.chat_completion.presence_penalty, Some(0.5));
        assert_eq!(params.params.chat_completion.frequency_penalty, Some(0.5));
    }

    #[test]
    fn test_try_from_openai_compatible_messages() {
        let messages = vec![OpenAICompatibleMessage::User(OpenAICompatibleUserMessage {
            content: Value::String("Hello, world!".to_string()),
        })];
        let input: Input = messages.try_into().unwrap();
        assert_eq!(input.messages.len(), 1);
        assert_eq!(input.messages[0].role, Role::User);
        assert_eq!(
            input.messages[0].content[0],
            InputMessageContent::Text(TextKind::Text {
                text: "Hello, world!".to_string(),
            })
        );
        // Now try a system message and a user message
        let messages = vec![
            OpenAICompatibleMessage::System(OpenAICompatibleSystemMessage {
                content: Value::String("You are a helpful assistant".to_string()),
            }),
            OpenAICompatibleMessage::User(OpenAICompatibleUserMessage {
                content: Value::String("Hello, world!".to_string()),
            }),
        ];
        let input: Input = messages.try_into().unwrap();
        assert_eq!(input.messages.len(), 1);
        assert_eq!(input.messages[0].role, Role::User);
        assert_eq!(
            input.system,
            Some(Value::String("You are a helpful assistant".to_string()))
        );
        // Now try some messages with structured content
        let messages = vec![
            OpenAICompatibleMessage::System(OpenAICompatibleSystemMessage {
                content: Value::String("You are a helpful assistant".to_string()),
            }),
            OpenAICompatibleMessage::User(OpenAICompatibleUserMessage {
                content: json!({
                    "country": "Japan",
                    "city": "Tokyo",
                }),
            }),
        ];
        let input: Result<Input, Error> = messages.try_into();
        let details = input.unwrap_err().get_owned_details();
        assert_eq!(
            details,
            ErrorDetails::InvalidOpenAICompatibleRequest {
                message: "message content must either be a string or an array of length 1 containing structured TensorZero inputs".to_string(),
            }
        );

        // Try 2 system messages
        let messages = vec![
            OpenAICompatibleMessage::System(OpenAICompatibleSystemMessage {
                content: Value::String("You are a helpful assistant 1.".to_string()),
            }),
            OpenAICompatibleMessage::System(OpenAICompatibleSystemMessage {
                content: Value::String("You are a helpful assistant 2.".to_string()),
            }),
        ];
        let input: Input = messages.try_into().unwrap();
        assert_eq!(
            input.system,
            Some("You are a helpful assistant 1.\nYou are a helpful assistant 2.".into())
        );
        assert_eq!(input.messages.len(), 0);

        // Try an assistant message with structured content
        let messages = vec![OpenAICompatibleMessage::Assistant(
            OpenAICompatibleAssistantMessage {
                content: Some(json!([{
                    "country": "Japan",
                    "city": "Tokyo",
                }])),
                tool_calls: None,
            },
        )];
        let input: Input = messages.try_into().unwrap();
        assert_eq!(input.messages.len(), 1);
        assert_eq!(input.messages[0].role, Role::Assistant);
        assert_eq!(
            input.messages[0].content[0],
            InputMessageContent::Text(TextKind::Arguments {
                arguments: json!({
                    "country": "Japan",
                    "city": "Tokyo",
                })
                .as_object()
                .unwrap()
                .clone(),
            })
        );

        // Try an assistant message with text and tool calls
        let messages = vec![OpenAICompatibleMessage::Assistant(
            OpenAICompatibleAssistantMessage {
                content: Some(Value::String("Hello, world!".to_string())),
                tool_calls: Some(vec![OpenAICompatibleToolCall {
                    id: "1".to_string(),
                    r#type: "function".to_string(),
                    function: OpenAICompatibleFunctionCall {
                        name: "test_tool".to_string(),
                        arguments: "{}".to_string(),
                    },
                }]),
            },
        )];
        let input: Input = messages.try_into().unwrap();
        assert_eq!(input.messages.len(), 1);
        assert_eq!(input.messages[0].role, Role::Assistant);
        assert_eq!(input.messages[0].content.len(), 2);

        let expected_text = InputMessageContent::Text(TextKind::Text {
            text: "Hello, world!".to_string(),
        });
        let expected_tool_call = InputMessageContent::ToolCall(ToolCall {
            id: "1".to_string(),
            name: "test_tool".to_string(),
            arguments: "{}".to_string(),
        });

        assert!(
            input.messages[0].content.contains(&expected_text),
            "Content does not contain the expected Text message."
        );
        assert!(
            input.messages[0].content.contains(&expected_tool_call),
            "Content does not contain the expected ToolCall."
        );

        let out_of_order_messages = vec![
            OpenAICompatibleMessage::Assistant(OpenAICompatibleAssistantMessage {
                content: Some(Value::String("Assistant message".to_string())),
                tool_calls: None,
            }),
            OpenAICompatibleMessage::System(OpenAICompatibleSystemMessage {
                content: Value::String("System message".to_string()),
            }),
        ];
        let result: Input = out_of_order_messages.try_into().unwrap();
        assert_eq!(result.system, Some("System message".into()));
        assert_eq!(
            result.messages,
            vec![InputMessage {
                role: Role::Assistant,
                content: vec![InputMessageContent::Text(TextKind::Text {
                    text: "Assistant message".to_string(),
                })],
            }]
        );
    }

    #[test]
    fn test_convert_openai_message_content() {
        let content = json!([{
            "country": "Japan",
            "city": "Tokyo",
        }]);
        let value = convert_openai_message_content(content.clone()).unwrap();
        assert_eq!(
            value,
            vec![InputMessageContent::Text(TextKind::Arguments {
                arguments: json!({
                    "country": "Japan",
                    "city": "Tokyo",
                })
                .as_object()
                .unwrap()
                .clone(),
            })]
        );
        let content = json!({
            "country": "Japan",
            "city": "Tokyo",
        });
        let error = convert_openai_message_content(content.clone()).unwrap_err();
        let details = error.get_owned_details();
        assert_eq!(
            details,
            ErrorDetails::InvalidOpenAICompatibleRequest {
                message: "message content must either be a string or an array of length 1 containing structured TensorZero inputs".to_string(),
            }
        );
        let content = json!([]);
        let messages = convert_openai_message_content(content).unwrap();
        assert_eq!(messages, vec![]);

        let arguments_block = json!([{
            "type": "text",
            "tensorzero::arguments": {
                "custom_key": "custom_val"
            }
        }]);
        let value = convert_openai_message_content(arguments_block).unwrap();
        assert_eq!(
            value,
            vec![InputMessageContent::Text(TextKind::Arguments {
                arguments: json!({
                    "custom_key": "custom_val",
                })
                .as_object()
                .unwrap()
                .clone(),
            })]
        );
    }

    #[test]
    #[traced_test]
    fn test_deprecated_custom_block() {
        let content = json!([{
            "country": "Japan",
            "city": "Tokyo",
        }]);
        let value = convert_openai_message_content(content.clone()).unwrap();
        assert_eq!(
            value,
            vec![InputMessageContent::Text(TextKind::Arguments {
                arguments: json!({
                    "country": "Japan",
                    "city": "Tokyo",
                })
                .as_object()
                .unwrap()
                .clone(),
            })]
        );
        assert!(logs_contain(
            r#"Content block `{"country":"Japan","city":"Tokyo"}` was not a valid OpenAI content block."#
        ));

        let other_content = json!([{
            "type": "text",
            "my_custom_arg": 123
        }]);
        let value = convert_openai_message_content(other_content.clone()).unwrap();
        assert_eq!(
            value,
            vec![InputMessageContent::Text(TextKind::Arguments {
                arguments: json!({
                    "type": "text",
                    "my_custom_arg": 123
                })
                .as_object()
                .unwrap()
                .clone(),
            })]
        );
        assert!(logs_contain(
            r#"Content block `{"type":"text","my_custom_arg":123}` was not a valid OpenAI content block."#
        ));
    }

    #[test]
    fn test_process_chat_content() {
        let content = vec![
            ContentBlockChatOutput::Text(Text {
                text: "Hello".to_string(),
            }),
            ContentBlockChatOutput::ToolCall(ToolCallOutput {
                arguments: None,
                name: Some("test_tool".to_string()),
                id: "1".to_string(),
                raw_name: "test_tool".to_string(),
                raw_arguments: "{}".to_string(),
            }),
            ContentBlockChatOutput::Text(Text {
                text: ", world!".to_string(),
            }),
        ];
        let (content_str, tool_calls, reasoning_content) = process_chat_content(content);
        assert_eq!(content_str, Some("Hello, world!".to_string()));
        assert_eq!(tool_calls.len(), 1);
        assert_eq!(tool_calls[0].id, "1");
        assert_eq!(tool_calls[0].function.name, "test_tool");
        assert_eq!(tool_calls[0].function.arguments, "{}");
        assert_eq!(reasoning_content, None);
        let content: Vec<ContentBlockChatOutput> = vec![];
        let (content_str, tool_calls, _reasoning_content) = process_chat_content(content);
        assert_eq!(content_str, None);
        assert!(tool_calls.is_empty());

        let content = vec![
            ContentBlockChatOutput::Text(Text {
                text: "First part".to_string(),
            }),
            ContentBlockChatOutput::Text(Text {
                text: " second part".to_string(),
            }),
            ContentBlockChatOutput::ToolCall(ToolCallOutput {
                arguments: None,
                name: Some("middle_tool".to_string()),
                id: "123".to_string(),
                raw_name: "middle_tool".to_string(),
                raw_arguments: "{\"key\": \"value\"}".to_string(),
            }),
            ContentBlockChatOutput::Text(Text {
                text: " third part".to_string(),
            }),
            ContentBlockChatOutput::Text(Text {
                text: " fourth part".to_string(),
            }),
        ];
        let (content_str, tool_calls, reasoning_content) = process_chat_content(content);
        assert_eq!(
            content_str,
            Some("First part second part third part fourth part".to_string())
        );
        assert_eq!(tool_calls.len(), 1);
        assert_eq!(reasoning_content, None);
        assert_eq!(tool_calls[0].id, "123");
        assert_eq!(tool_calls[0].function.name, "middle_tool");
        assert_eq!(tool_calls[0].function.arguments, "{\"key\": \"value\"}");
    }

    #[test]
    fn test_process_chat_content_chunk() {
        let content = vec![
            ContentBlockChunk::Text(TextChunk {
                id: "1".to_string(),
                text: "Hello".to_string(),
            }),
            ContentBlockChunk::ToolCall(ToolCallChunk {
                id: "1".to_string(),
                raw_name: "test_tool".to_string(),
                raw_arguments: "{}".to_string(),
            }),
            ContentBlockChunk::Text(TextChunk {
                id: "2".to_string(),
                text: ", world!".to_string(),
            }),
        ];
        let mut tool_id_to_index = HashMap::new();
        let (content_str, tool_calls, reasoning_content) =
            process_chat_content_chunk(content, &mut tool_id_to_index);
        assert_eq!(content_str, Some("Hello, world!".to_string()));
        assert_eq!(tool_calls.len(), 1);
        assert_eq!(tool_calls[0].id, Some("1".to_string()));
        assert_eq!(tool_calls[0].index, 0);
        assert_eq!(tool_calls[0].function.name, "test_tool");
        assert_eq!(tool_calls[0].function.arguments, "{}");
        assert_eq!(reasoning_content, None);

        let content: Vec<ContentBlockChunk> = vec![];
        let (content_str, tool_calls, _reasoning_content) =
            process_chat_content_chunk(content, &mut tool_id_to_index);
        assert_eq!(content_str, None);
        assert!(tool_calls.is_empty());

        let content = vec![
            ContentBlockChunk::Text(TextChunk {
                id: "1".to_string(),
                text: "First part".to_string(),
            }),
            ContentBlockChunk::Text(TextChunk {
                id: "2".to_string(),
                text: " second part".to_string(),
            }),
            ContentBlockChunk::ToolCall(ToolCallChunk {
                id: "123".to_string(),
                raw_name: "middle_tool".to_string(),
                raw_arguments: "{\"key\": \"value\"}".to_string(),
            }),
            ContentBlockChunk::Text(TextChunk {
                id: "3".to_string(),
                text: " third part".to_string(),
            }),
            ContentBlockChunk::Text(TextChunk {
                id: "4".to_string(),
                text: " fourth part".to_string(),
            }),
            ContentBlockChunk::ToolCall(ToolCallChunk {
                id: "5".to_string(),
                raw_name: "last_tool".to_string(),
                raw_arguments: "{\"key\": \"value\"}".to_string(),
            }),
        ];
        let mut tool_id_to_index = HashMap::new();
        let (content_str, tool_calls, reasoning_content) =
            process_chat_content_chunk(content, &mut tool_id_to_index);
        assert_eq!(
            content_str,
            Some("First part second part third part fourth part".to_string())
        );
        assert_eq!(tool_calls.len(), 2);
        assert_eq!(reasoning_content, None);
        assert_eq!(tool_calls[0].id, Some("123".to_string()));
        assert_eq!(tool_calls[0].index, 0);
        assert_eq!(tool_calls[0].function.name, "middle_tool");
        assert_eq!(tool_calls[0].function.arguments, "{\"key\": \"value\"}");
        assert_eq!(tool_calls[1].id, Some("5".to_string()));
        assert_eq!(tool_calls[1].index, 1);
        assert_eq!(tool_calls[1].function.name, "last_tool");
        assert_eq!(tool_calls[1].function.arguments, "{\"key\": \"value\"}");
    }

    #[test]
    fn test_parse_base64() {
        assert_eq!(
            (FileKind::Jpeg, "YWJjCg=="),
            parse_base64_image_data_url("data:image/jpeg;base64,YWJjCg==").unwrap()
        );
        assert_eq!(
            (FileKind::Png, "YWJjCg=="),
            parse_base64_image_data_url("data:image/png;base64,YWJjCg==").unwrap()
        );
        assert_eq!(
            (FileKind::WebP, "YWJjCg=="),
            parse_base64_image_data_url("data:image/webp;base64,YWJjCg==").unwrap()
        );
        let err = parse_base64_image_data_url("data:image/svg;base64,YWJjCg==")
            .unwrap_err()
            .to_string();
        assert!(
            err.contains("Unsupported content type `image/svg`"),
            "Unexpected error message: {err}"
        );
    }

    #[test]
    fn test_cache_options() {
        let headers = HeaderMap::new();

        // Test default cache options (should be write-only)
        let params = Params::try_from_openai(
            headers.clone(),
            OpenAICompatibleParams {
                messages: vec![OpenAICompatibleMessage::User(OpenAICompatibleUserMessage {
                    content: Value::String("test".to_string()),
                })],
                model: "tensorzero::function_name::test_function".into(),
                ..Default::default()
            },
        )
        .unwrap();
        assert_eq!(params.cache_options, CacheParamsOptions::default());

        // Test explicit cache options
        let params = Params::try_from_openai(
            headers.clone(),
            OpenAICompatibleParams {
                messages: vec![OpenAICompatibleMessage::User(OpenAICompatibleUserMessage {
                    content: Value::String("test".to_string()),
                })],
                model: "tensorzero::function_name::test_function".into(),
                tensorzero_cache_options: Some(CacheParamsOptions {
                    max_age_s: Some(3600),
                    enabled: CacheEnabledMode::On,
                }),
                ..Default::default()
            },
        )
        .unwrap();
        assert_eq!(
            params.cache_options,
            CacheParamsOptions {
                max_age_s: Some(3600),
                enabled: CacheEnabledMode::On
            }
        );

        // Test interaction with dryrun
        let params = Params::try_from_openai(
            headers.clone(),
            OpenAICompatibleParams {
                messages: vec![OpenAICompatibleMessage::User(OpenAICompatibleUserMessage {
                    content: Value::String("test".to_string()),
                })],
                model: "tensorzero::function_name::test_function".into(),
                tensorzero_dryrun: Some(true),
                tensorzero_cache_options: Some(CacheParamsOptions {
                    max_age_s: Some(3600),
                    enabled: CacheEnabledMode::On,
                }),
                ..Default::default()
            },
        )
        .unwrap();
        assert_eq!(
            params.cache_options,
            CacheParamsOptions {
                max_age_s: Some(3600),
                enabled: CacheEnabledMode::On,
            }
        );

        // Test write-only with dryrun (should become Off)
        let params = Params::try_from_openai(
            headers,
            OpenAICompatibleParams {
                messages: vec![OpenAICompatibleMessage::User(OpenAICompatibleUserMessage {
                    content: Value::String("test".to_string()),
                })],
                model: "tensorzero::function_name::test_function".into(),
                tensorzero_dryrun: Some(true),
                tensorzero_cache_options: Some(CacheParamsOptions {
                    max_age_s: None,
                    enabled: CacheEnabledMode::WriteOnly,
                }),
                ..Default::default()
            },
        )
        .unwrap();
        assert_eq!(
            params.cache_options,
            CacheParamsOptions {
                max_age_s: None,
                enabled: CacheEnabledMode::WriteOnly
            }
        );
    }

    // Tests for OpenAI-compatible embeddings endpoint

    #[test]
    fn test_openai_compatible_embedding_params_deserialization() {
        // Test single string input
        let json_single = json!({
            "input": "Hello, world!",
            "model": "text-embedding-ada-002"
        });

        let params: OpenAICompatibleEmbeddingParams = serde_json::from_value(json_single).unwrap();
        assert_eq!(params.model, "text-embedding-ada-002");
        match params.input {
            OpenAICompatibleEmbeddingInput::Single(text) => assert_eq!(text, "Hello, world!"),
            _ => panic!("Expected single input"),
        }
        assert!(params.tensorzero_cache_options.is_none());

        // Test batch input
        let json_batch = json!({
            "input": ["Hello", "World", "Test"],
            "model": "text-embedding-ada-002"
        });

        let params: OpenAICompatibleEmbeddingParams = serde_json::from_value(json_batch).unwrap();
        match params.input {
            OpenAICompatibleEmbeddingInput::Batch(texts) => {
                assert_eq!(texts, vec!["Hello", "World", "Test"]);
            }
            _ => panic!("Expected batch input"),
        }

        // Test with TensorZero cache options
        let json_with_cache = json!({
            "input": "Test input",
            "model": "embedding-model",
            "tensorzero::cache_options": {
                "max_age_s": 3600,
                "enabled": "on"
            }
        });

        let params: OpenAICompatibleEmbeddingParams =
            serde_json::from_value(json_with_cache).unwrap();
        assert!(params.tensorzero_cache_options.is_some());
        let cache_options = params.tensorzero_cache_options.unwrap();
        assert_eq!(cache_options.max_age_s, Some(3600));
        assert_eq!(cache_options.enabled, CacheEnabledMode::On);

        // Test with unknown fields (should be captured)
        let json_unknown = json!({
            "input": "Test",
            "model": "embedding-model",
            "encoding_format": "float",
            "dimensions": 1536,
            "user": "test-user"
        });

        let params: OpenAICompatibleEmbeddingParams = serde_json::from_value(json_unknown).unwrap();
        assert!(!params.unknown_fields.is_empty());
        assert!(params.unknown_fields.contains_key("encoding_format"));
        assert!(params.unknown_fields.contains_key("dimensions"));
        assert!(params.unknown_fields.contains_key("user"));
    }

    #[test]
    fn test_openai_compatible_embedding_response_serialization() {
        let response = OpenAICompatibleEmbeddingResponse {
            object: "list".to_string(),
            data: vec![OpenAICompatibleEmbeddingData {
                object: "embedding".to_string(),
                embedding: vec![0.1, 0.2, 0.3, -0.4],
                index: 0,
            }],
            model: "text-embedding-ada-002".to_string(),
            usage: OpenAICompatibleEmbeddingUsage {
                prompt_tokens: 5,
                total_tokens: 5,
            },
        };

        let json_value = serde_json::to_value(&response).unwrap();

        // Verify structure matches OpenAI API spec
        assert_eq!(json_value["object"], "list");
        assert_eq!(json_value["model"], "text-embedding-ada-002");

        let data = &json_value["data"].as_array().unwrap()[0];
        assert_eq!(data["object"], "embedding");
        assert_eq!(data["index"], 0);
        assert_eq!(data["embedding"].as_array().unwrap().len(), 4);
        assert!((data["embedding"][0].as_f64().unwrap() - 0.1).abs() < 1e-6);
        assert!((data["embedding"][3].as_f64().unwrap() - (-0.4)).abs() < 1e-6);

        let usage = &json_value["usage"];
        assert_eq!(usage["prompt_tokens"], 5);
        assert_eq!(usage["total_tokens"], 5);
    }

    #[test]
    fn test_openai_compatible_embedding_input_variants() {
        // Test single string
        let single_json = json!("Hello, world!");
        let single_input: OpenAICompatibleEmbeddingInput =
            serde_json::from_value(single_json).unwrap();
        match single_input {
            OpenAICompatibleEmbeddingInput::Single(text) => assert_eq!(text, "Hello, world!"),
            _ => panic!("Expected single input"),
        }

        // Test array of strings
        let batch_json = json!(["Hello", "World", "Test"]);
        let batch_input: OpenAICompatibleEmbeddingInput =
            serde_json::from_value(batch_json).unwrap();
        match batch_input {
            OpenAICompatibleEmbeddingInput::Batch(texts) => {
                assert_eq!(texts.len(), 3);
                assert_eq!(texts[0], "Hello");
                assert_eq!(texts[1], "World");
                assert_eq!(texts[2], "Test");
            }
            _ => panic!("Expected batch input"),
        }

        // Test empty array
        let empty_json = json!([]);
        let empty_input: OpenAICompatibleEmbeddingInput =
            serde_json::from_value(empty_json).unwrap();
        match empty_input {
            OpenAICompatibleEmbeddingInput::Batch(texts) => assert_eq!(texts.len(), 0),
            _ => panic!("Expected batch input"),
        }
    }

    #[test]
    fn test_embedding_data_structure() {
        let embedding_data = OpenAICompatibleEmbeddingData {
            object: "embedding".to_string(),
            embedding: vec![1.0, -0.5, 0.0, 0.7],
            index: 42,
        };

        let json = serde_json::to_value(&embedding_data).unwrap();
        assert_eq!(json["object"], "embedding");
        assert_eq!(json["index"], 42);

        let embedding_array = json["embedding"].as_array().unwrap();
        assert_eq!(embedding_array.len(), 4);
        assert!((embedding_array[0].as_f64().unwrap() - 1.0).abs() < 1e-6);
        assert!((embedding_array[1].as_f64().unwrap() - (-0.5)).abs() < 1e-6);
        assert!((embedding_array[2].as_f64().unwrap() - 0.0).abs() < 1e-6);
        assert!((embedding_array[3].as_f64().unwrap() - 0.7).abs() < 1e-6);
    }

    #[test]
    fn test_embedding_usage_structure() {
        let usage = OpenAICompatibleEmbeddingUsage {
            prompt_tokens: 100,
            total_tokens: 100,
        };

        let json = serde_json::to_value(&usage).unwrap();
        assert_eq!(json["prompt_tokens"], 100);
        assert_eq!(json["total_tokens"], 100);

        // Verify that completion_tokens is not included (embeddings don't have completion tokens)
        assert!(!json.as_object().unwrap().contains_key("completion_tokens"));
    }

    #[test]
    fn test_embedding_response_multiple_embeddings() {
        // Test response with multiple embeddings (though we don't support batch yet)
        let response = OpenAICompatibleEmbeddingResponse {
            object: "list".to_string(),
            data: vec![
                OpenAICompatibleEmbeddingData {
                    object: "embedding".to_string(),
                    embedding: vec![0.1, 0.2],
                    index: 0,
                },
                OpenAICompatibleEmbeddingData {
                    object: "embedding".to_string(),
                    embedding: vec![0.3, 0.4],
                    index: 1,
                },
            ],
            model: "test-model".to_string(),
            usage: OpenAICompatibleEmbeddingUsage {
                prompt_tokens: 10,
                total_tokens: 10,
            },
        };

        let json = serde_json::to_value(&response).unwrap();
        let data = json["data"].as_array().unwrap();
        assert_eq!(data.len(), 2);
        assert_eq!(data[0]["index"], 0);
        assert_eq!(data[1]["index"], 1);
        let embedding0 = data[0]["embedding"].as_array().unwrap();
        assert!((embedding0[0].as_f64().unwrap() - 0.1).abs() < 1e-6);
        assert!((embedding0[1].as_f64().unwrap() - 0.2).abs() < 1e-6);

        let embedding1 = data[1]["embedding"].as_array().unwrap();
        assert!((embedding1[0].as_f64().unwrap() - 0.3).abs() < 1e-6);
        assert!((embedding1[1].as_f64().unwrap() - 0.4).abs() < 1e-6);
    }

    #[test]
    fn test_embedding_params_model_name_extraction() {
        // Test model name prefixes that might be used in the handler
        let test_cases = vec![
            ("tensorzero::embedding_model_name::my-model", "my-model"),
            ("tensorzero::model_name::my-model", "my-model"),
            ("plain-model-name", "plain-model-name"),
            (
                "tensorzero::function_name::my-function",
                "tensorzero::function_name::my-function",
            ), // Should not be stripped
        ];

        for (input_model, expected_output) in test_cases {
            // This tests the logic that would be used in the embedding_handler
            let extracted = if let Some(model_name) =
                input_model.strip_prefix("tensorzero::embedding_model_name::")
            {
                model_name.to_string()
            } else if let Some(model_name) = input_model.strip_prefix("tensorzero::model_name::") {
                model_name.to_string()
            } else {
                input_model.to_string()
            };

            assert_eq!(
                extracted, expected_output,
                "Failed for input: {input_model}"
            );
        }
    }

    #[test]
    fn test_openai_audio_transcription_params_conversion() {
        let params = OpenAICompatibleAudioTranscriptionParams {
            model: "whisper-1".to_string(),
            language: Some("en".to_string()),
            prompt: Some("Transcribe this audio".to_string()),
            response_format: Some("json".to_string()),
            temperature: Some(0.5),
            timestamp_granularities: Some(vec!["word".to_string()]),
            chunking_strategy: None,
            include: None,
            stream: None,
            unknown_fields: HashMap::new(),
        };

        assert_eq!(params.model, "whisper-1");
        assert_eq!(params.language, Some("en".to_string()));
        assert_eq!(params.response_format, Some("json".to_string()));
        assert_eq!(params.temperature, Some(0.5));
    }

    #[test]
    fn test_openai_audio_translation_params_conversion() {
        let params = OpenAICompatibleAudioTranslationParams {
            model: "whisper-1".to_string(),
            prompt: Some("Translate this audio".to_string()),
            response_format: Some("text".to_string()),
            temperature: Some(0.7),
            unknown_fields: HashMap::new(),
        };

        assert_eq!(params.model, "whisper-1");
        assert_eq!(params.prompt, Some("Translate this audio".to_string()));
        assert_eq!(params.response_format, Some("text".to_string()));
    }

    #[test]
    fn test_openai_text_to_speech_params_conversion() {
        let params = OpenAICompatibleTextToSpeechParams {
            model: "tts-1".to_string(),
            input: "Hello, world!".to_string(),
            voice: "alloy".to_string(),
            response_format: Some("mp3".to_string()),
            speed: Some(1.5),
            unknown_fields: HashMap::new(),
        };

        assert_eq!(params.model, "tts-1");
        assert_eq!(params.input, "Hello, world!");
        assert_eq!(params.voice, "alloy");
        assert_eq!(params.response_format, Some("mp3".to_string()));
        assert_eq!(params.speed, Some(1.5));
    }

    #[test]
    fn test_audio_transcription_response_format_parsing() {
        use crate::audio::AudioTranscriptionResponseFormat;

        // Test valid formats
        let json_format: AudioTranscriptionResponseFormat =
            serde_json::from_str("\"json\"").unwrap();
        assert!(matches!(
            json_format,
            AudioTranscriptionResponseFormat::Json
        ));

        let text_format: AudioTranscriptionResponseFormat =
            serde_json::from_str("\"text\"").unwrap();
        assert!(matches!(
            text_format,
            AudioTranscriptionResponseFormat::Text
        ));

        let verbose_json_format: AudioTranscriptionResponseFormat =
            serde_json::from_str("\"verbose_json\"").unwrap();
        assert!(matches!(
            verbose_json_format,
            AudioTranscriptionResponseFormat::VerboseJson
        ));

        // Test invalid format
        let invalid_format =
            serde_json::from_str::<AudioTranscriptionResponseFormat>("\"invalid\"");
        assert!(invalid_format.is_err());
    }

    #[test]
    fn test_audio_voice_parsing() {
        use crate::audio::AudioVoice;

        // Test valid voices
        let alloy_voice: AudioVoice = serde_json::from_str("\"alloy\"").unwrap();
        assert!(matches!(alloy_voice, AudioVoice::Alloy));

        let nova_voice: AudioVoice = serde_json::from_str("\"nova\"").unwrap();
        assert!(matches!(nova_voice, AudioVoice::Nova));

        // Test non-standard voice becomes Other variant
        let other_voice: AudioVoice = serde_json::from_str("\"invalid_voice\"").unwrap();
        assert!(matches!(other_voice, AudioVoice::Other(_)));
        if let AudioVoice::Other(voice_name) = other_voice {
            assert_eq!(voice_name, "invalid_voice");
        }
    }

    #[test]
    fn test_file_size_validation() {
        // 25MB limit
        const MAX_FILE_SIZE: usize = 25 * 1024 * 1024;

        // Test file under limit
        let small_file = vec![0u8; 1024]; // 1KB
        assert!(small_file.len() <= MAX_FILE_SIZE);

        // Test file at limit
        let limit_file = vec![0u8; MAX_FILE_SIZE];
        assert!(limit_file.len() <= MAX_FILE_SIZE);

        // Test file over limit
        let large_file_size = MAX_FILE_SIZE + 1;
        assert!(large_file_size > MAX_FILE_SIZE);
    }

    #[tokio::test]
    async fn test_response_create_handler_model_resolution() {
        use crate::responses::OpenAIResponseCreateParams;
        use serde_json::json;

        // Test that the handler properly resolves model names
        let params = OpenAIResponseCreateParams {
            model: "gpt-4-responses".to_string(),
            input: json!("Test input"),
            instructions: None,
            tools: None,
            tool_choice: None,
            parallel_tool_calls: None,
            max_tool_calls: None,
            previous_response_id: None,
            temperature: None,
            max_output_tokens: None,
            response_format: None,
            reasoning: None,
            include: None,
            metadata: None,
            stream: Some(false),
            stream_options: None,
            store: None,
            background: None,
            service_tier: None,
            modalities: None,
            user: None,
            unknown_fields: HashMap::new(),
        };

        // We can't easily test the full handler without a complete app state,
        // but we can verify the types compile correctly
        let _params_json = serde_json::to_value(&params).unwrap();
    }

    #[test]
    fn test_response_path_extraction() {
        // Test that response ID path extraction works correctly
        let response_id = "resp_123abc";
        let path = Path(response_id.to_string());
        assert_eq!(path.0, "resp_123abc");
    }

    #[test]
    fn test_response_streaming_support() {
        use crate::responses::OpenAIResponseCreateParams;
        use serde_json::json;

        // Test that streaming parameters are properly handled
        let params_streaming = OpenAIResponseCreateParams {
            model: "gpt-4".to_string(),
            input: json!("Test"),
            stream: Some(true),
            stream_options: Some(json!({"include_usage": true})),
            instructions: None,
            tools: None,
            tool_choice: None,
            parallel_tool_calls: None,
            max_tool_calls: None,
            previous_response_id: None,
            temperature: None,
            max_output_tokens: None,
            response_format: None,
            reasoning: None,
            include: None,
            metadata: None,
            store: None,
            background: None,
            service_tier: None,
            modalities: None,
            user: None,
            unknown_fields: HashMap::new(),
        };

        assert_eq!(params_streaming.stream, Some(true));
        assert!(params_streaming.stream_options.is_some());

        // Test non-streaming
        let params_non_streaming = OpenAIResponseCreateParams {
            model: "gpt-4".to_string(),
            input: json!("Test"),
            stream: Some(false),
            stream_options: None,
            instructions: None,
            tools: None,
            tool_choice: None,
            parallel_tool_calls: None,
            max_tool_calls: None,
            previous_response_id: None,
            temperature: None,
            max_output_tokens: None,
            response_format: None,
            reasoning: None,
            include: None,
            metadata: None,
            store: None,
            background: None,
            service_tier: None,
            modalities: None,
            user: None,
            unknown_fields: HashMap::new(),
        };

        assert_eq!(params_non_streaming.stream, Some(false));
        assert!(params_non_streaming.stream_options.is_none());
    }

    #[test]
    fn test_response_metadata_handling() {
        use crate::responses::OpenAIResponseCreateParams;
        use serde_json::json;

        let mut metadata = HashMap::new();
        metadata.insert("user_id".to_string(), json!("12345"));
        metadata.insert("session_id".to_string(), json!("abc-def"));
        metadata.insert("custom_data".to_string(), json!({"key": "value"}));

        let params = OpenAIResponseCreateParams {
            model: "gpt-4".to_string(),
            input: json!("Test"),
            metadata: Some(metadata.clone()),
            stream: None,
            stream_options: None,
            instructions: None,
            tools: None,
            tool_choice: None,
            parallel_tool_calls: None,
            max_tool_calls: None,
            previous_response_id: None,
            temperature: None,
            max_output_tokens: None,
            response_format: None,
            reasoning: None,
            include: None,
            store: None,
            background: None,
            service_tier: None,
            modalities: None,
            user: None,
            unknown_fields: HashMap::new(),
        };

        assert!(params.metadata.is_some());
        let param_metadata = params.metadata.unwrap();
        assert_eq!(param_metadata.get("user_id").unwrap(), &json!("12345"));
        assert_eq!(param_metadata.get("session_id").unwrap(), &json!("abc-def"));
        assert_eq!(
            param_metadata.get("custom_data").unwrap(),
            &json!({"key": "value"})
        );
    }

    #[test]
    fn test_response_multimodal_support() {
        use crate::responses::OpenAIResponseCreateParams;
        use serde_json::json;

        // Test text-only modality
        let params_text = OpenAIResponseCreateParams {
            model: "gpt-4".to_string(),
            input: json!("Text input"),
            modalities: Some(vec!["text".to_string()]),
            stream: None,
            stream_options: None,
            instructions: None,
            tools: None,
            tool_choice: None,
            parallel_tool_calls: None,
            max_tool_calls: None,
            previous_response_id: None,
            temperature: None,
            max_output_tokens: None,
            response_format: None,
            reasoning: None,
            include: None,
            metadata: None,
            store: None,
            background: None,
            service_tier: None,
            user: None,
            unknown_fields: HashMap::new(),
        };

        assert_eq!(params_text.modalities, Some(vec!["text".to_string()]));

        // Test multimodal with text and audio
        let params_multimodal = OpenAIResponseCreateParams {
            model: "gpt-4o-audio".to_string(),
            input: json!([
                {"type": "text", "text": "Describe this image"},
                {"type": "image_url", "image_url": {"url": "data:image/png;base64,..."}}
            ]),
            modalities: Some(vec!["text".to_string(), "audio".to_string()]),
            stream: None,
            stream_options: None,
            instructions: None,
            tools: None,
            tool_choice: None,
            parallel_tool_calls: None,
            max_tool_calls: None,
            previous_response_id: None,
            temperature: None,
            max_output_tokens: None,
            response_format: None,
            reasoning: None,
            include: None,
            metadata: None,
            store: None,
            background: None,
            service_tier: None,
            user: None,
            unknown_fields: HashMap::new(),
        };

        assert_eq!(
            params_multimodal.modalities,
            Some(vec!["text".to_string(), "audio".to_string()])
        );
    }

    #[test]
    fn test_response_tool_configuration() {
        use crate::responses::OpenAIResponseCreateParams;
        use serde_json::json;

        let tools = vec![
            json!({
                "type": "function",
                "function": {
                    "name": "get_weather",
                    "description": "Get the current weather",
                    "parameters": {
                        "type": "object",
                        "properties": {
                            "location": {
                                "type": "string",
                                "description": "The city and state"
                            }
                        },
                        "required": ["location"]
                    }
                }
            }),
            json!({
                "type": "code_interpreter"
            }),
        ];

        let params = OpenAIResponseCreateParams {
            model: "gpt-4".to_string(),
            input: json!("What's the weather in New York?"),
            tools: Some(tools.clone()),
            tool_choice: Some(json!("auto")),
            parallel_tool_calls: Some(true),
            max_tool_calls: Some(3),
            stream: None,
            stream_options: None,
            instructions: None,
            previous_response_id: None,
            temperature: None,
            max_output_tokens: None,
            response_format: None,
            reasoning: None,
            include: None,
            metadata: None,
            store: None,
            background: None,
            service_tier: None,
            modalities: None,
            user: None,
            unknown_fields: HashMap::new(),
        };

        assert_eq!(params.tools, Some(tools));
        assert_eq!(params.tool_choice, Some(json!("auto")));
        assert_eq!(params.parallel_tool_calls, Some(true));
        assert_eq!(params.max_tool_calls, Some(3));
    }
}

// Anthropic Messages API support

#[derive(Clone, Debug, Deserialize)]
pub struct AnthropicMessagesParams {
    /// Input messages.
    messages: Vec<AnthropicMessage>,
    /// The model to use for the completion.
    model: String,
    /// The maximum number of tokens to generate.
    max_tokens: u32,
    /// System prompt (separate from messages in Anthropic API).
    system: Option<String>,
    /// Controls randomness: 0 is deterministic, 1 is very random.
    temperature: Option<f32>,
    /// Nucleus sampling: only sample from top P probability tokens.
    top_p: Option<f32>,
    /// Stop sequences to use.
    stop_sequences: Option<Vec<String>>,
    /// Whether to stream the response.
    stream: Option<bool>,
    /// Tools available to the model.
    tools: Option<Vec<AnthropicTool>>,
    /// Tool choice configuration.
    tool_choice: Option<AnthropicToolChoice>,
    /// Metadata about the request.
    #[expect(dead_code)]
    metadata: Option<AnthropicMetadata>,
    /// The top K tokens to sample from.
    #[expect(dead_code)]
    top_k: Option<u32>,
    /// A unique identifier representing your end-user.
    user_id: Option<String>,
    // TensorZero extensions
    #[serde(rename = "tensorzero::variant_name")]
    tensorzero_variant_name: Option<String>,
    #[serde(rename = "tensorzero::dryrun")]
    tensorzero_dryrun: Option<bool>,
    #[serde(rename = "tensorzero::episode_id")]
    tensorzero_episode_id: Option<Uuid>,
    #[serde(rename = "tensorzero::cache_options")]
    tensorzero_cache_options: Option<CacheParamsOptions>,
    // Capture any extra fields
    #[serde(flatten)]
    unknown_fields: HashMap<String, Value>,
}

#[derive(Clone, Debug, Deserialize)]
#[serde(tag = "role")]
#[serde(rename_all = "lowercase")]
enum AnthropicMessage {
    User { content: AnthropicContent },
    Assistant { content: AnthropicContent },
}

#[derive(Clone, Debug, Deserialize)]
#[serde(untagged)]
enum AnthropicContent {
    Text(String),
    Blocks(Vec<AnthropicContentBlock>),
}

#[derive(Clone, Debug, Deserialize)]
#[serde(tag = "type")]
#[serde(rename_all = "snake_case")]
enum AnthropicContentBlock {
    Text {
        text: String,
    },
    Image {
        source: AnthropicImageSource,
    },
    ToolUse {
        id: String,
        name: String,
        input: Value,
    },
    ToolResult {
        tool_use_id: String,
        content: AnthropicContent,
    },
}

#[derive(Clone, Debug, Deserialize)]
struct AnthropicImageSource {
    #[serde(rename = "type")]
    source_type: String,
    media_type: String,
    data: String,
}

#[derive(Clone, Debug, Deserialize)]
struct AnthropicTool {
    name: String,
    description: Option<String>,
    input_schema: Value,
}

#[derive(Clone, Debug, Deserialize)]
#[serde(untagged)]
enum AnthropicToolChoice {
    Auto,
    Any,
    Tool { name: String },
}

#[derive(Clone, Debug, Deserialize)]
struct AnthropicMetadata {
    #[expect(dead_code)]
    user_id: Option<String>,
}

/// Handler for Anthropic Messages API compatibility
#[debug_handler(state = AppStateData)]
pub async fn anthropic_messages_handler(
    State(app_state): AppState,
    headers: HeaderMap,
    StructuredJson(anthropic_params): StructuredJson<AnthropicMessagesParams>,
) -> Result<Response<Body>, Error> {
    if !anthropic_params.unknown_fields.is_empty() {
        tracing::warn!(
            "Ignoring unknown fields in Anthropic Messages request: {:?}",
            anthropic_params.unknown_fields.keys().collect::<Vec<_>>()
        );
    }

    // Convert Anthropic format to OpenAI-compatible format
    let openai_params = convert_anthropic_to_openai(anthropic_params)?;

    // Call the existing inference handler with converted parameters
    let response =
        inference_handler(State(app_state), headers, StructuredJson(openai_params)).await?;

    // Convert the response from OpenAI format to Anthropic format
    convert_openai_response_to_anthropic(response).await
}

/// Convert Anthropic Messages API request to OpenAI-compatible format
fn convert_anthropic_to_openai(
    anthropic_params: AnthropicMessagesParams,
) -> Result<OpenAICompatibleParams, Error> {
    let mut messages = Vec::new();

    // Add system message if present
    if let Some(system) = anthropic_params.system {
        messages.push(OpenAICompatibleMessage::System(
            OpenAICompatibleSystemMessage {
                content: Value::String(system),
            },
        ));
    }

    // Convert messages
    for msg in anthropic_params.messages {
        match msg {
            AnthropicMessage::User { content } => {
                let content_value = convert_anthropic_content_to_value(content)?;
                messages.push(OpenAICompatibleMessage::User(OpenAICompatibleUserMessage {
                    content: content_value,
                }));
            }
            AnthropicMessage::Assistant { content } => {
                let content_value = convert_anthropic_content_to_value(content)?;
                messages.push(OpenAICompatibleMessage::Assistant(
                    OpenAICompatibleAssistantMessage {
                        content: Some(content_value),
                        tool_calls: None,
                    },
                ));
            }
        }
    }

    // Convert tools
    let tools = anthropic_params.tools.map(|tools| {
        tools
            .into_iter()
            .map(|tool| OpenAICompatibleTool::Function {
                name: tool.name,
                description: tool.description,
                parameters: tool.input_schema,
                strict: false,
            })
            .collect()
    });

    // Convert tool choice
    let tool_choice = anthropic_params.tool_choice.map(|choice| match choice {
        AnthropicToolChoice::Auto => ChatCompletionToolChoiceOption::Auto,
        AnthropicToolChoice::Any => ChatCompletionToolChoiceOption::Required,
        AnthropicToolChoice::Tool { name } => {
            ChatCompletionToolChoiceOption::Named(OpenAICompatibleNamedToolChoice {
                r#type: "function".to_string(),
                function: FunctionName { name },
            })
        }
    });

    // Convert stop sequences
    let stop = anthropic_params.stop_sequences.map(StringOrVec::Vec);

    Ok(OpenAICompatibleParams {
        messages,
        model: anthropic_params.model,
        max_tokens: Some(anthropic_params.max_tokens),
        temperature: anthropic_params.temperature,
        top_p: anthropic_params.top_p,
        stream: anthropic_params.stream,
        tools,
        tool_choice,
        stop,
        user: anthropic_params.user_id,
        tensorzero_variant_name: anthropic_params.tensorzero_variant_name,
        tensorzero_dryrun: anthropic_params.tensorzero_dryrun,
        tensorzero_episode_id: anthropic_params.tensorzero_episode_id,
        tensorzero_cache_options: anthropic_params.tensorzero_cache_options,
        ..Default::default()
    })
}

/// Convert Anthropic content to JSON Value
fn convert_anthropic_content_to_value(content: AnthropicContent) -> Result<Value, Error> {
    match content {
        AnthropicContent::Text(text) => Ok(Value::String(text)),
        AnthropicContent::Blocks(blocks) => {
            let converted_blocks: Result<Vec<Value>, Error> = blocks
                .into_iter()
                .map(|block| match block {
                    AnthropicContentBlock::Text { text } => Ok(json!({
                        "type": "text",
                        "text": text
                    })),
                    AnthropicContentBlock::Image { source } => Ok(json!({
                        "type": "image_url",
                        "image_url": {
                            "url": format!("data:{};{},{}", source.media_type, source.source_type, source.data)
                        }
                    })),
                    AnthropicContentBlock::ToolUse { id, name, input } => Ok(json!({
                        "type": "tool_use",
                        "id": id,
                        "name": name,
                        "input": input
                    })),
                    AnthropicContentBlock::ToolResult { tool_use_id, content } => {
                        convert_anthropic_content_to_value(content).map(|content_value| json!({
                            "type": "tool_result",
                            "tool_use_id": tool_use_id,
                            "content": content_value
                        }))
                    }
                })
                .collect();

            converted_blocks.map(Value::Array)
        }
    }
}

/// Convert OpenAI response to Anthropic Messages API format
async fn convert_openai_response_to_anthropic(
    response: Response<Body>,
) -> Result<Response<Body>, Error> {
    let (parts, body) = response.into_parts();

    // Check if this is a streaming response
    if parts
        .headers
        .get("content-type")
        .and_then(|h| h.to_str().ok())
        .map(|s| s.contains("text/event-stream"))
        .unwrap_or(false)
    {
        // Handle streaming response
        let stream = body.into_data_stream();
        let anthropic_stream = tokio_stream::StreamExt::map(stream, |chunk| {
            chunk.map(|bytes| {
                // Parse the SSE data
                let data = String::from_utf8_lossy(&bytes);
                if let Some(json_str) = data.strip_prefix("data: ") {
                    if json_str.trim() == "[DONE]" {
                        axum::body::Bytes::from(
                            "event: message_stop\ndata: {\"type\":\"message_stop\"}\n\n",
                        )
                    } else {
                        // Parse OpenAI chunk and convert to Anthropic format
                        match serde_json::from_str::<Value>(json_str) {
                            Ok(openai_chunk) => {
                                let anthropic_event =
                                    convert_openai_chunk_to_anthropic(openai_chunk);
                                let event_data =
                                    serde_json::to_string(&anthropic_event).unwrap_or_default();
                                axum::body::Bytes::from(format!(
                                    "event: {}\ndata: {}\n\n",
                                    anthropic_event["type"]
                                        .as_str()
                                        .unwrap_or("content_block_delta"),
                                    event_data
                                ))
                            }
                            Err(_) => axum::body::Bytes::from(bytes.to_vec()),
                        }
                    }
                } else {
                    axum::body::Bytes::from(bytes.to_vec())
                }
            })
        });

        let body = Body::from_stream(anthropic_stream);
        Ok(Response::from_parts(parts, body))
    } else {
        // Handle non-streaming response
        let bytes = axum::body::to_bytes(body, usize::MAX).await.map_err(|e| {
            Error::new(ErrorDetails::InferenceServer {
                message: format!("Failed to read response body: {e}"),
                provider_type: "anthropic_compat".to_string(),
                raw_request: None,
                raw_response: None,
            })
        })?;

        let openai_response: Value = serde_json::from_slice(&bytes).map_err(|e| {
            Error::new(ErrorDetails::InferenceServer {
                message: format!("Failed to parse OpenAI response: {e}"),
                provider_type: "anthropic_compat".to_string(),
                raw_request: None,
                raw_response: Some(String::from_utf8_lossy(&bytes).to_string()),
            })
        })?;

        let anthropic_response = convert_openai_completion_to_anthropic(openai_response)?;

        let response_bytes = serde_json::to_vec(&anthropic_response).map_err(|e| {
            Error::new(ErrorDetails::InferenceServer {
                message: format!("Failed to serialize Anthropic response: {e}"),
                provider_type: "anthropic_compat".to_string(),
                raw_request: None,
                raw_response: None,
            })
        })?;

        let body = Body::from(response_bytes);
        Ok(Response::from_parts(parts, body))
    }
}

/// Convert OpenAI completion response to Anthropic format
fn convert_openai_completion_to_anthropic(openai_response: Value) -> Result<Value, Error> {
    let choice = openai_response["choices"][0].as_object().ok_or_else(|| {
        Error::new(ErrorDetails::InferenceServer {
            message: "No choices in OpenAI response".to_string(),
            provider_type: "anthropic_compat".to_string(),
            raw_request: None,
            raw_response: Some(openai_response.to_string()),
        })
    })?;

    let message = choice["message"].as_object().ok_or_else(|| {
        Error::new(ErrorDetails::InferenceServer {
            message: "No message in choice".to_string(),
            provider_type: "anthropic_compat".to_string(),
            raw_request: None,
            raw_response: Some(openai_response.to_string()),
        })
    })?;

    // Build content array
    let mut content_blocks = Vec::new();

    // Add text content if present
    if let Some(text_content) = message.get("content").and_then(|c| c.as_str()) {
        if !text_content.is_empty() {
            content_blocks.push(json!({
                "type": "text",
                "text": text_content
            }));
        }
    }

    // Add tool calls if present
    if let Some(tool_calls) = message.get("tool_calls").and_then(|tc| tc.as_array()) {
        for tool_call in tool_calls {
            if let Some(function) = tool_call.get("function") {
                content_blocks.push(json!({
                    "type": "tool_use",
                    "id": tool_call.get("id").and_then(|id| id.as_str()).unwrap_or(""),
                    "name": function.get("name").and_then(|n| n.as_str()).unwrap_or(""),
                    "input": function.get("arguments")
                        .and_then(|args| args.as_str())
                        .and_then(|args_str| serde_json::from_str::<Value>(args_str).ok())
                        .unwrap_or(json!({}))
                }));
            }
        }
    }

    // If no content blocks were added, add an empty text block
    if content_blocks.is_empty() {
        content_blocks.push(json!({
            "type": "text",
            "text": ""
        }));
    }

    let finish_reason = choice
        .get("finish_reason")
        .and_then(|r| r.as_str())
        .unwrap_or("stop");

    let stop_reason = match finish_reason {
        "stop" => "end_turn",
        "length" => "max_tokens",
        "tool_calls" => "tool_use",
        _ => "end_turn",
    };

    let usage = openai_response.get("usage").cloned().unwrap_or(json!({}));
    let input_tokens = usage["prompt_tokens"].as_u64().unwrap_or(0);
    let output_tokens = usage["completion_tokens"].as_u64().unwrap_or(0);

    Ok(json!({
        "id": openai_response["id"],
        "type": "message",
        "role": "assistant",
        "content": content_blocks,
        "model": openai_response["model"],
        "stop_reason": stop_reason,
        "stop_sequence": null,
        "usage": {
            "input_tokens": input_tokens,
            "output_tokens": output_tokens
        }
    }))
}

/// Convert OpenAI streaming chunk to Anthropic format
fn convert_openai_chunk_to_anthropic(openai_chunk: Value) -> Value {
    if let Some(delta) = openai_chunk["choices"][0]["delta"].as_object() {
        // Check for text content
        if let Some(content) = delta.get("content").and_then(|c| c.as_str()) {
            json!({
                "type": "content_block_delta",
                "index": 0,
                "delta": {
                    "type": "text_delta",
                    "text": content
                }
            })
        }
        // Check for tool calls
        else if let Some(tool_calls) = delta.get("tool_calls").and_then(|tc| tc.as_array()) {
            if let Some(tool_call) = tool_calls.first() {
                let index = tool_call.get("index").and_then(|i| i.as_u64()).unwrap_or(0);

                // Check if this is the start of a new tool call
                if tool_call.get("id").is_some() {
                    let empty_obj = json!({});
                    let function = tool_call.get("function").unwrap_or(&empty_obj);
                    json!({
                        "type": "content_block_start",
                        "index": index,
                        "content_block": {
                            "type": "tool_use",
                            "id": tool_call.get("id").and_then(|id| id.as_str()).unwrap_or(""),
                            "name": function.get("name").and_then(|n| n.as_str()).unwrap_or("")
                        }
                    })
                } else {
                    // This is a continuation of arguments
                    let empty_obj = json!({});
                    let function = tool_call.get("function").unwrap_or(&empty_obj);
                    if let Some(arguments) = function.get("arguments").and_then(|a| a.as_str()) {
                        json!({
                            "type": "content_block_delta",
                            "index": index,
                            "delta": {
                                "type": "input_json_delta",
                                "partial_json": arguments
                            }
                        })
                    } else {
                        // Empty delta
                        json!({
                            "type": "content_block_delta",
                            "index": index,
                            "delta": {
                                "type": "input_json_delta",
                                "partial_json": ""
                            }
                        })
                    }
                }
            } else {
                // Empty delta
                json!({
                    "type": "content_block_delta",
                    "index": 0,
                    "delta": {
                        "type": "text_delta",
                        "text": ""
                    }
                })
            }
        }
        // Check for finish_reason (indicating end of content block)
        else if delta.get("finish_reason").is_some() {
            json!({
                "type": "content_block_stop",
                "index": 0
            })
        } else {
            // Empty delta
            json!({
                "type": "content_block_delta",
                "index": 0,
                "delta": {
                    "type": "text_delta",
                    "text": ""
                }
            })
        }
    } else {
        // This is the start of a new message
        json!({
            "type": "message_start",
            "message": {
                "id": openai_chunk.get("id").and_then(|id| id.as_str()).unwrap_or(""),
                "type": "message",
                "role": "assistant",
                "content": [],
                "model": openai_chunk.get("model").and_then(|m| m.as_str()).unwrap_or(""),
                "usage": {
                    "input_tokens": 0,
                    "output_tokens": 0
                }
            }
        })
    }
}

// Document processing handler
/// Handler for document processing (POST /v1/documents)
pub async fn document_processing_handler(
    State(AppStateData {
        config,
        http_client,
        clickhouse_connection_info,
        kafka_connection_info: _,
        authentication_info: _,
        model_credential_store,
        ..
    }): AppState,
    headers: HeaderMap,
    StructuredJson(openai_compatible_params): StructuredJson<
        crate::documents::OpenAICompatibleDocumentParams,
    >,
) -> Result<Response<Body>, Error> {
    let unknown_fields: Vec<&str> = openai_compatible_params
        .unknown_fields
        .keys()
        .map(|k| k.as_str())
        .collect();

    if !unknown_fields.is_empty() {
        tracing::warn!(
            "Ignoring unknown fields in document processing request: {:?}",
            unknown_fields
        );
    }

    // Resolve the model name based on authentication state
    let model_resolution = model_resolution::resolve_model_name(
        &openai_compatible_params.model,
        &headers,
        false, // not for embeddings
    )?;

    let model_id = model_resolution.model_name.ok_or_else(|| {
        Error::new(ErrorDetails::InvalidOpenAICompatibleRequest {
            message: "Document processing requests must specify a model, not a function"
                .to_string(),
        })
    })?;

    let original_model_name = model_resolution.original_model_name.to_string();

    // Convert OpenAI request to internal format
    let document_request = crate::documents::DocumentProcessingRequest {
        id: Uuid::now_v7(),
        model: Arc::from(openai_compatible_params.model.as_str()),
        document: openai_compatible_params.document.clone(),
        prompt: openai_compatible_params.prompt.clone(),
    };

    // Extract model configuration
    use crate::model::ModelTableExt;
    let models = config.models.read().await;
    let model = models
        .get_with_capability(
            &model_id,
            crate::endpoints::capability::EndpointCapability::Document,
        )
        .await?
        .ok_or_else(|| {
            Error::new(ErrorDetails::Config {
                message: format!(
                    "Model '{original_model_name}' not found or does not support document processing"
                ),
            })
        })?;

    // Merge credentials from the credential store
    let mut credentials = merge_credentials_from_store(&model_credential_store);

    // Extract and forward the authorization header if present
    if let Some(auth_header) = headers.get("authorization") {
        if let Ok(auth_str) = auth_header.to_str() {
            // Strip "Bearer " prefix if present
            let token = auth_str.strip_prefix("Bearer ").unwrap_or(auth_str);
            // Use "authorization" as the key so dynamic credential lookup can find it
            credentials.insert(
                "authorization".to_string(),
                secrecy::SecretString::from(token.to_string()),
            );
        }
    }

    // Create inference clients
    let cache_options = crate::cache::CacheOptions {
        max_age_s: None,
        enabled: crate::cache::CacheEnabledMode::Off,
    }; // No caching for documents yet
    let clients = super::inference::InferenceClients {
        http_client: &http_client,
        credentials: &credentials,
        clickhouse_connection_info: &clickhouse_connection_info,
        cache_options: &cache_options,
    };

    // Call the model's document processing capability
    let response = model
        .process_document(&document_request, &original_model_name, &clients)
        .await?;

    // Convert to OpenAI-compatible format
    let openai_response = crate::documents::OpenAICompatibleDocumentResponse {
        id: format!("doc_{}", response.id),
        object: "document".to_string(),
        created: chrono::Utc::now().timestamp() as u64,
        model: original_model_name.clone(),
        document_id: response.document_id.to_string(),
        pages: response.pages.clone(),
        usage_info: response.usage_info.clone(),
    };

    // Convert response to JSON
    let json_response = serde_json::to_string(&openai_response).map_err(|e| {
        Error::new(ErrorDetails::Serialization {
            message: format!("Failed to serialize document response: {}", e),
        })
    })?;

    Ok(Response::builder()
        .status(StatusCode::OK)
        .header("Content-Type", "application/json")
        .body(Body::from(json_response))
        .map_err(|e| {
            Error::new(ErrorDetails::InferenceServer {
                message: format!("Failed to build response: {}", e),
                provider_type: "BudDoc".to_string(),
                raw_request: None,
                raw_response: None,
            })
        })?)
}<|MERGE_RESOLUTION|>--- conflicted
+++ resolved
@@ -3062,12 +3062,9 @@
                             "harassment/threatening".to_string(),
                             r.categories.harassment_threatening,
                         );
-<<<<<<< HEAD
-=======
                         categories_map.insert("illicit".to_string(), r.categories.illicit);
                         categories_map
                             .insert("illicit/violent".to_string(), r.categories.illicit_violent);
->>>>>>> 9dd13274
                         categories_map.insert("self-harm".to_string(), r.categories.self_harm);
                         categories_map.insert(
                             "self-harm/intent".to_string(),
@@ -3085,15 +3082,12 @@
                             "violence/graphic".to_string(),
                             r.categories.violence_graphic,
                         );
-<<<<<<< HEAD
-=======
                         categories_map.insert("profanity".to_string(), r.categories.profanity);
                         categories_map.insert("insult".to_string(), r.categories.insult);
                         categories_map.insert("toxicity".to_string(), r.categories.toxicity);
                         categories_map.insert("malicious".to_string(), r.categories.malicious);
                         categories_map
                             .insert("ip-violation".to_string(), r.categories.ip_violation);
->>>>>>> 9dd13274
 
                         // Convert ModerationCategoryScores struct to HashMap
                         let mut scores_map = HashMap::new();
@@ -3107,14 +3101,11 @@
                             "harassment/threatening".to_string(),
                             r.category_scores.harassment_threatening,
                         );
-<<<<<<< HEAD
-=======
                         scores_map.insert("illicit".to_string(), r.category_scores.illicit);
                         scores_map.insert(
                             "illicit/violent".to_string(),
                             r.category_scores.illicit_violent,
                         );
->>>>>>> 9dd13274
                         scores_map.insert("self-harm".to_string(), r.category_scores.self_harm);
                         scores_map.insert(
                             "self-harm/intent".to_string(),
@@ -3132,12 +3123,9 @@
                             "violence/graphic".to_string(),
                             r.category_scores.violence_graphic,
                         );
-<<<<<<< HEAD
-=======
                         scores_map.insert("profanity".to_string(), r.category_scores.profanity);
                         scores_map.insert("insult".to_string(), r.category_scores.insult);
                         scores_map.insert("toxicity".to_string(), r.category_scores.toxicity);
->>>>>>> 9dd13274
 
                         crate::inference::types::ModerationResult {
                             flagged: r.flagged,
