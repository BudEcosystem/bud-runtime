--- conflicted
+++ resolved
@@ -237,7 +237,6 @@
             post(endpoints::openai_compatible::text_to_speech_handler),
         )
         .route(
-<<<<<<< HEAD
             "/v1/images/generations",
             post(endpoints::openai_compatible::image_generation_handler),
         )
@@ -248,14 +247,14 @@
         .route(
             "/v1/images/variations",
             post(endpoints::openai_compatible::image_variation_handler),
-=======
+        )
+        .route(
             "/v1/realtime/sessions",
             post(endpoints::openai_compatible::realtime_session_handler),
         )
         .route(
             "/v1/realtime/transcription_sessions",
             post(endpoints::openai_compatible::realtime_transcription_session_handler),
->>>>>>> 50af1aa4
         )
         .route(
             "/v1/responses",
