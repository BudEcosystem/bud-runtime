#!/bin/bash

# Universal test runner for TensorZero SDK tests
# Supports multiple providers and test modes

set -e

# Colors for output
RED='\033[0;31m'
GREEN='\033[0;32m'
YELLOW='\033[1;33m'
BLUE='\033[0;34m'
NC='\033[0m' # No Color

# Default values
PROVIDER="all"
MODE="ci"
CONFIG_SUFFIX=""
PORT=3001

# Function to display usage
usage() {
    echo "Usage: $0 [OPTIONS]"
    echo ""
    echo "Options:"
<<<<<<< HEAD
    echo "  --provider PROVIDER   Provider to test (openai, anthropic, together, all, universal) [default: all]"
=======
    echo "  --provider PROVIDER   Provider to test (openai, anthropic, fireworks, azure, all, universal) [default: all]"
>>>>>>> c0868824
    echo "  --mode MODE          Test mode (ci, full) [default: ci]"
    echo "  --port PORT          Gateway port [default: 3001]"
    echo "  --compare            Run comparison tests (full mode only)"
    echo "  --demo               Run the universal SDK demonstration"
    echo "  -h, --help           Show this help message"
    echo ""
    echo "Examples:"
    echo "  $0                           # Run all CI tests"
    echo "  $0 --provider openai --mode full  # Run full OpenAI tests"
    echo "  $0 --provider anthropic           # Run Anthropic CI tests"
    echo "  $0 --provider fireworks           # Run Fireworks CI tests"
    echo "  $0 --provider azure               # Run Azure CI tests"
    echo "  $0 --provider universal           # Run universal SDK compatibility tests"
    echo "  $0 --demo                         # Run interactive SDK architecture demo"
    exit 0
}

# Parse command line arguments
COMPARE=false
DEMO=false
while [[ $# -gt 0 ]]; do
    case $1 in
        --provider)
            PROVIDER="$2"
            shift 2
            ;;
        --mode)
            MODE="$2"
            shift 2
            ;;
        --port)
            PORT="$2"
            shift 2
            ;;
        --compare)
            COMPARE=true
            shift
            ;;
        --demo)
            DEMO=true
            shift
            ;;
        -h|--help)
            usage
            ;;
        *)
            echo -e "${RED}Unknown option: $1${NC}"
            usage
            ;;
    esac
done

# Validate inputs
<<<<<<< HEAD
if [[ ! "$PROVIDER" =~ ^(openai|anthropic|together|all|universal)$ ]]; then
    echo -e "${RED}Error: Invalid provider '$PROVIDER'. Must be openai, anthropic, together, all, or universal.${NC}"
=======
if [[ ! "$PROVIDER" =~ ^(openai|anthropic|fireworks|azure|all|universal)$ ]]; then
    echo -e "${RED}Error: Invalid provider '$PROVIDER'. Must be openai, anthropic, fireworks, azure, all, or universal.${NC}"
>>>>>>> c0868824
    exit 1
fi

if [[ ! "$MODE" =~ ^(ci|full)$ ]]; then
    echo -e "${RED}Error: Invalid mode '$MODE'. Must be ci or full.${NC}"
    exit 1
fi

# Set config suffix and unified config for CI mode
if [ "$MODE" == "ci" ]; then
    CONFIG_SUFFIX="_ci"
    UNIFIED_CONFIG="test_config_unified_ci.toml"
else
    UNIFIED_CONFIG=""
fi

echo -e "${BLUE}TensorZero SDK Tests${NC}"
echo -e "${BLUE}=====================${NC}"
echo -e "Provider: ${YELLOW}$PROVIDER${NC}"
echo -e "Mode: ${YELLOW}$MODE${NC}"
echo -e "Port: ${YELLOW}$PORT${NC}"
echo ""

# Check if virtual environment exists
if [ -d ".venv" ]; then
    VENV_DIR=".venv"
elif [ -d "venv" ]; then
    VENV_DIR="venv"
else
    echo -e "${YELLOW}Creating virtual environment...${NC}"
    python3 -m venv .venv
    VENV_DIR=".venv"
fi

# Activate virtual environment
source ${VENV_DIR}/bin/activate

# Install dependencies
echo -e "${YELLOW}Installing dependencies...${NC}"
pip install -q -r requirements.txt

# Set environment variables based on mode
export TENSORZERO_BASE_URL="http://localhost:$PORT"

if [ "$MODE" == "ci" ]; then
    # CI mode - use dummy keys
    export TENSORZERO_API_KEY="test-api-key"
    export OPENAI_API_KEY="dummy-key"
    export ANTHROPIC_API_KEY="dummy-key"
<<<<<<< HEAD
    export TOGETHER_API_KEY="dummy-key"
=======
    export AZURE_OPENAI_API_KEY="dummy-key"
>>>>>>> c0868824
else
    # Full mode - check for .env file
    if [ ! -f ".env" ]; then
        echo -e "${RED}Error: .env file not found!${NC}"
        echo "Please copy .env.example to .env and set your API keys"
        exit 1
    fi
    
    # Load environment variables
    export $(cat .env | grep -v '^#' | xargs)
    
    # Check required API keys based on provider
    if [[ "$PROVIDER" == "openai" || "$PROVIDER" == "all" ]] && [ -z "$OPENAI_API_KEY" ]; then
        echo -e "${RED}Error: OPENAI_API_KEY is not set!${NC}"
        exit 1
    fi
    
    if [[ "$PROVIDER" == "anthropic" || "$PROVIDER" == "all" ]] && [ -z "$ANTHROPIC_API_KEY" ]; then
        echo -e "${RED}Error: ANTHROPIC_API_KEY is not set!${NC}"
        exit 1
    fi
    
<<<<<<< HEAD
    if [[ "$PROVIDER" == "together" || "$PROVIDER" == "all" ]] && [ -z "$TOGETHER_API_KEY" ]; then
        echo -e "${RED}Error: TOGETHER_API_KEY is not set!${NC}"
=======
    if [[ "$PROVIDER" == "fireworks" || "$PROVIDER" == "all" ]] && [ -z "$FIREWORKS_API_KEY" ]; then
        echo -e "${RED}Error: FIREWORKS_API_KEY is not set!${NC}"
        exit 1
    fi
    
    if [[ "$PROVIDER" == "azure" || "$PROVIDER" == "all" ]] && [ -z "$AZURE_OPENAI_API_KEY" ]; then
        echo -e "${RED}Error: AZURE_OPENAI_API_KEY is not set!${NC}"
>>>>>>> c0868824
        exit 1
    fi
fi

# Function to check gateway with specific config
check_gateway() {
    local provider=$1
    local config_file
    
    # Use unified config for CI mode when testing all providers
    if [ "$MODE" == "ci" ] && [ "$PROVIDER" == "all" ] && [ -n "$UNIFIED_CONFIG" ]; then
        config_file="$UNIFIED_CONFIG"
    else
        config_file="test_config_${provider}${CONFIG_SUFFIX}.toml"
    fi
    
    echo -e "${YELLOW}Expected config file: $config_file${NC}"
    echo -e "${YELLOW}Gateway should be running on port $PORT${NC}"
    
    if ! curl -s -f "${TENSORZERO_BASE_URL}/health" > /dev/null 2>&1; then
        echo -e "${RED}Error: TensorZero gateway is not running!${NC}"
        echo "Please start TensorZero with appropriate config:"
        echo "  cargo run --bin gateway -- --config-file gateway/tests/sdk/$config_file"
        return 1
    fi
    echo -e "${GREEN}✓ TensorZero gateway is running${NC}"
    return 0
}

# Function to run tests for a specific provider
run_provider_tests() {
    local provider=$1
    echo -e "\n${BLUE}Running $provider tests...${NC}\n"
    
    # Check gateway
    if ! check_gateway $provider; then
        return 1
    fi
    
    # Note: Test images are created automatically by the test files themselves
    
    # Determine which tests to run
    local test_dir="${provider}_tests/"
    local test_pattern=""
    
    # Special handling for Fireworks and Azure providers
    if [ "$provider" == "fireworks" ]; then
        echo -e "${YELLOW}Running Fireworks parameter tests...${NC}"
        if [ "$MODE" == "ci" ]; then
            python fireworks_tests/test_ci_fireworks_params.py
        else
            python fireworks_tests/test_fireworks_params.py
        fi
        return $?
    elif [ "$provider" == "azure" ]; then
        echo -e "${YELLOW}Running Azure model tests via OpenAI SDK...${NC}"
        if [ "$MODE" == "ci" ]; then
            python azure_tests/test_ci_azure.py
            exit_code=$?
            echo -e "${BLUE}Note: Azure models are tested via OpenAI SDK since TensorZero provides OpenAI-compatible endpoints.${NC}"
            echo -e "${BLUE}Azure SDK with Azure-specific URL patterns is not supported.${NC}"
            return $exit_code
        else
            python azure_tests/test_azure_sdk_params.py
            exit_code=$?
            echo -e "${BLUE}Note: Azure models are tested via OpenAI SDK since TensorZero provides OpenAI-compatible endpoints.${NC}"
            echo -e "${BLUE}Azure SDK with Azure-specific URL patterns is not supported.${NC}"
            return $exit_code
        fi
    else
        # Standard pytest for other providers
        if [ "$MODE" == "ci" ]; then
            test_pattern="test_ci_*.py"
        else
            test_pattern="test_*.py"
            # Exclude CI tests in full mode
            test_pattern="test_*.py and not test_ci_*.py"
        fi
        
        # Run pytest
        echo -e "${YELLOW}Running pytest for $provider...${NC}"
        if [ "$MODE" == "ci" ]; then
            pytest -v "${test_dir}" -k "test_ci" -x
        else
            if [ "$COMPARE" == true ] && [ "$provider" == "openai" ]; then
                # Run all tests including comparison
                pytest -v "${test_dir}" -k "not test_ci"
            else
                # Run tests excluding comparison
                pytest -v "${test_dir}" -k "not test_ci and not compare_with_openai"
            fi
        fi
        return $?
    fi
}

# Main test execution
overall_success=true

# Handle demo mode
if [ "$DEMO" == true ]; then
    echo -e "${BLUE}Running Universal SDK Architecture Demonstration${NC}"
    echo -e "${BLUE}================================================${NC}"
    
    # Check gateway with unified config
    if ! check_gateway "all"; then
        exit 1
    fi
    
    # Run the demonstration script
    python demonstrate_universal_sdk.py
    exit $?
fi

# Handle universal provider tests
if [ "$PROVIDER" == "universal" ]; then
    echo -e "${BLUE}Running Universal SDK Compatibility Tests${NC}"
    echo -e "${BLUE}=========================================${NC}"
    
    # Check gateway with unified config
    if ! check_gateway "all"; then
        exit 1
    fi
    
    # Run universal SDK tests
    echo -e "${YELLOW}Running OpenAI SDK universal compatibility tests...${NC}"
    pytest -v openai_tests/test_all_providers.py -x
    
    if [ $? -eq 0 ]; then
        echo -e "${GREEN}✓ Universal SDK tests passed${NC}"
        
        # Also run the native SDK tests to show the contrast
        echo -e "\n${YELLOW}Running native Anthropic SDK tests for comparison...${NC}"
        pytest -v anthropic_tests/test_native_messages.py -x
        
        if [ $? -eq 0 ]; then
            echo -e "${GREEN}✓ Native SDK tests passed${NC}"
        fi
    else
        echo -e "${RED}✗ Universal SDK tests failed${NC}"
        overall_success=false
    fi
elif [ "$PROVIDER" == "all" ]; then
    # Test all providers
<<<<<<< HEAD
    for p in openai anthropic together; do
=======
    for p in openai anthropic fireworks azure; do
>>>>>>> c0868824
        echo -e "\n${BLUE}================================${NC}"
        echo -e "${BLUE}Testing provider: $p${NC}"
        echo -e "${BLUE}================================${NC}"
        
        if run_provider_tests $p; then
            echo -e "${GREEN}✓ $p tests passed${NC}"
        else
            echo -e "${RED}✗ $p tests failed${NC}"
            overall_success=false
        fi
    done
else
    # Test specific provider
    if run_provider_tests $PROVIDER; then
        echo -e "${GREEN}✓ $PROVIDER tests passed${NC}"
    else
        echo -e "${RED}✗ $PROVIDER tests failed${NC}"
        overall_success=false
    fi
fi

# Final summary
echo -e "\n${BLUE}================================${NC}"
if [ "$overall_success" == true ]; then
    echo -e "${GREEN}All tests passed!${NC}"
    exit_code=0
else
    echo -e "${RED}Some tests failed!${NC}"
    exit_code=1
fi

# Deactivate virtual environment
deactivate

exit $exit_code<|MERGE_RESOLUTION|>--- conflicted
+++ resolved
@@ -23,11 +23,7 @@
     echo "Usage: $0 [OPTIONS]"
     echo ""
     echo "Options:"
-<<<<<<< HEAD
-    echo "  --provider PROVIDER   Provider to test (openai, anthropic, together, all, universal) [default: all]"
-=======
-    echo "  --provider PROVIDER   Provider to test (openai, anthropic, fireworks, azure, all, universal) [default: all]"
->>>>>>> c0868824
+    echo "  --provider PROVIDER   Provider to test (openai, anthropic, together, fireworks, azure, all, universal) [default: all]"
     echo "  --mode MODE          Test mode (ci, full) [default: ci]"
     echo "  --port PORT          Gateway port [default: 3001]"
     echo "  --compare            Run comparison tests (full mode only)"
@@ -81,13 +77,8 @@
 done
 
 # Validate inputs
-<<<<<<< HEAD
-if [[ ! "$PROVIDER" =~ ^(openai|anthropic|together|all|universal)$ ]]; then
-    echo -e "${RED}Error: Invalid provider '$PROVIDER'. Must be openai, anthropic, together, all, or universal.${NC}"
-=======
-if [[ ! "$PROVIDER" =~ ^(openai|anthropic|fireworks|azure|all|universal)$ ]]; then
-    echo -e "${RED}Error: Invalid provider '$PROVIDER'. Must be openai, anthropic, fireworks, azure, all, or universal.${NC}"
->>>>>>> c0868824
+if [[ ! "$PROVIDER" =~ ^(openai|anthropic|together|fireworks|azure|all|universal)$ ]]; then
+    echo -e "${RED}Error: Invalid provider '$PROVIDER'. Must be openai, anthropic, together, fireworks, azure, all, or universal.${NC}"
     exit 1
 fi
 
@@ -137,11 +128,8 @@
     export TENSORZERO_API_KEY="test-api-key"
     export OPENAI_API_KEY="dummy-key"
     export ANTHROPIC_API_KEY="dummy-key"
-<<<<<<< HEAD
     export TOGETHER_API_KEY="dummy-key"
-=======
     export AZURE_OPENAI_API_KEY="dummy-key"
->>>>>>> c0868824
 else
     # Full mode - check for .env file
     if [ ! -f ".env" ]; then
@@ -164,10 +152,11 @@
         exit 1
     fi
     
-<<<<<<< HEAD
     if [[ "$PROVIDER" == "together" || "$PROVIDER" == "all" ]] && [ -z "$TOGETHER_API_KEY" ]; then
         echo -e "${RED}Error: TOGETHER_API_KEY is not set!${NC}"
-=======
+        exit 1
+    fi
+    
     if [[ "$PROVIDER" == "fireworks" || "$PROVIDER" == "all" ]] && [ -z "$FIREWORKS_API_KEY" ]; then
         echo -e "${RED}Error: FIREWORKS_API_KEY is not set!${NC}"
         exit 1
@@ -175,7 +164,6 @@
     
     if [[ "$PROVIDER" == "azure" || "$PROVIDER" == "all" ]] && [ -z "$AZURE_OPENAI_API_KEY" ]; then
         echo -e "${RED}Error: AZURE_OPENAI_API_KEY is not set!${NC}"
->>>>>>> c0868824
         exit 1
     fi
 fi
@@ -320,11 +308,7 @@
     fi
 elif [ "$PROVIDER" == "all" ]; then
     # Test all providers
-<<<<<<< HEAD
-    for p in openai anthropic together; do
-=======
-    for p in openai anthropic fireworks azure; do
->>>>>>> c0868824
+    for p in openai anthropic together fireworks azure; do
         echo -e "\n${BLUE}================================${NC}"
         echo -e "${BLUE}Testing provider: $p${NC}"
         echo -e "${BLUE}================================${NC}"
