--- conflicted
+++ resolved
@@ -188,7 +188,6 @@
 type = "dummy"
 model_name = "test"
 
-<<<<<<< HEAD
 # === Together AI Models - Universal OpenAI SDK Compatibility ===
 # These Together AI models also work perfectly with OpenAI SDK through /v1/chat/completions
 # This demonstrates universal compatibility extends to Together AI's models!
@@ -240,7 +239,7 @@
 [models."deepseek-ai/deepseek-v2.5".providers.dummy]
 type = "dummy"
 model_name = "test"
-=======
+
 # === Fireworks Models - Universal OpenAI SDK Compatibility ===
 # These Fireworks models also work with OpenAI SDK through /v1/chat/completions
 # Demonstrating provider-specific parameter support via extra_body
@@ -367,5 +366,4 @@
 
 [models."dall-e-3-azure".providers.dummy]
 type = "dummy"
-model_name = "dall-e-3-azure"
->>>>>>> c0868824
+model_name = "dall-e-3-azure"