{
  self,
  mkShell,
  nixfmt-rfc-style,

  sops,
  age,
  gnugrep,
  git,

  k3d,
  kubectl,
  kubernetes-helm,
  helm-ls,
  openssl,

  yaml-language-server,
  nodejs,

  terraform-ls,
  opentofu,
  azure-cli,
  graphviz,
  jq, # nixos-anywhere terraform module

  shfmt,
  bash-language-server,
  typescript-language-server,
  prefetch-npm-deps,
  pre-commit,
  ruff,
  mypy,
}:

mkShell {
  buildInputs = [
    k3d
    kubectl
    kubernetes-helm
    helm-ls
    yaml-language-server
    openssl
    sops
    age
    nixfmt-rfc-style
    terraform-ls
    opentofu
    azure-cli
    shfmt
    bash-language-server
    jq
    pre-commit
    nodejs
    graphviz
    ruff
    mypy
    typescript-language-server
    prefetch-npm-deps
    gnugrep
    git
  ];

  shellHook = ''
    # deploy development environment
    bud_pde() {
        if [ "$#" -lt 1 ]; then
            echo "Usage: pde <dev_name>"
            return 1
        fi
        dev_name="$1"

        chart="$(git rev-parse --show-toplevel)/infra/helm/bud" || exit 1
        sops -d "$chart/values.enc.yaml" > "$chart/secrets.yaml" || exit 1
        helm upgrade \
            --install \
            --namespace "pde-$dev_name" \
            --create-namespace \
            --values "$chart/secrets.yaml" \
            --values "$chart/values.$dev_name.yaml" \
            "$dev_name" "$chart"
    }

    # setup sops, generate age key pair if not exists, return pubic key
    bud_sops() {
        if [ -n "$XDG_CONFIG_HOME" ]; then
                key_path="$XDG_CONFIG_HOME/sops/age/keys.txt"
        else
                case "$(uname -s)" in
                Linux)
                        key_path="$HOME/.config/sops/age/keys.txt"
                        ;;
                Darwin)
                        key_path="$HOME/Library/Application Support/sops/age/keys.txt"
                        ;;
                *)
                        echo "Unsupported System"
                        return 1
                        ;;
                esac
        fi

        mkdir -p "$(dirname "$key_path")" || return 1
        if [ ! -f "$key_path" ]; then
                age-keygen -o "$key_path" || return 1
<<<<<<< HEAD
        else
            printf "Public key: %s\n" "$(grep -Eom1 "age1.*$" "$key_path")"
        fi
=======
        fi

        grep -Eom1 "age1.*$" "$key_path" || return 1
>>>>>>> 82175f50
    }

    export_sops_secret_silent() {
        k1="$1"
        k2="$2"
        var_name="$3"

        if var_value="$(sops --decrypt --extract "[\""$k1"\"][\""$k2"\"]" "${self}/infra/terraform/main/secrets.yaml" )"
        then
            export "$var_name"="$var_value"
        fi
    }

    export_sops_secret_silent s3 access_key AWS_ACCESS_KEY_ID
    export_sops_secret_silent s3 secret_key AWS_SECRET_ACCESS_KEY

    export PS1="\033[0;35m[bud]\033[0m $PS1"
  '';
}<|MERGE_RESOLUTION|>--- conflicted
+++ resolved
@@ -102,15 +102,9 @@
         mkdir -p "$(dirname "$key_path")" || return 1
         if [ ! -f "$key_path" ]; then
                 age-keygen -o "$key_path" || return 1
-<<<<<<< HEAD
         else
-            printf "Public key: %s\n" "$(grep -Eom1 "age1.*$" "$key_path")"
+                printf "Public key: %s\n" "$(grep -Eom1 "age1.*$" "$key_path")"
         fi
-=======
-        fi
-
-        grep -Eom1 "age1.*$" "$key_path" || return 1
->>>>>>> 82175f50
     }
 
     export_sops_secret_silent() {
