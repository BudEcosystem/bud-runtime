--- conflicted
+++ resolved
@@ -669,7 +669,6 @@
   font-size: 0.75rem !important;
 }
 
-<<<<<<< HEAD
 
 .custom-ant-input {
 
@@ -695,7 +694,8 @@
 .antPopoverArrow {
   .ant-popover-arrow::before {
     background-color: #202020 !important;
-=======
+  }
+}
 .custom-select {
   .ant-select {
     height: 2.375rem;
@@ -794,6 +794,5 @@
     font-size: 1rem !important;
     font-weight: 400 !important;
     color: #EEEEEE !important;
->>>>>>> 71ef536c
   }
 }