# CLAUDE.md

This file provides guidance to Claude Code (claude.ai/code) when working with code in this repository.

## Project Overview

Bud-stack is a comprehensive multi-service platform for AI/ML model deployment and cluster management. It consists of seven main services:

### Backend Services (Python/FastAPI)
- **budapp**: Main application service handling user management, projects, models, endpoints, and AI/ML workflow orchestration with Keycloak authentication
- **budcluster**: Cluster lifecycle management service that provisions and manages Kubernetes/OpenShift clusters across multiple clouds (AWS EKS, Azure AKS, on-premises) using Terraform and Ansible
- **budsim**: Performance simulation service that uses ML models and genetic algorithms to optimize LLM deployment configurations across CPU/CUDA/HPU hardware
- **budmodel**: Model registry and leaderboard service managing model metadata, licensing, and performance metrics from various AI benchmarks
- **budmetrics**: Observability service built on ClickHouse for analytics and time-series metrics collection
- **budnotify**: Notification service for pub/sub messaging across the platform
- **ask-bud**: AI assistant service providing cluster and performance analysis capabilities
- **budgateway**: Rust-based high-performance API gateway service for model inference routing and load balancing

### Frontend Service (TypeScript/Next.js)
- **budadmin**: Next.js 14 dashboard application for managing AI/ML model deployments and infrastructure with real-time updates via Socket.io

The platform uses Dapr for distributed runtime capabilities, Terraform/Ansible for infrastructure automation, and Helm for Kubernetes deployments.

## Repository Structure

```
bud-stack/
├── services/
│   ├── budapp/              # Main application service (users, projects, models, endpoints)
│   ├── budcluster/          # Cluster management service (AWS EKS, Azure AKS, on-premises)
│   ├── budsim/              # Performance simulation service (ML optimization)
│   ├── budmodel/            # Model registry and leaderboard service
│   ├── budmetrics/          # Observability service (ClickHouse analytics)
│   ├── budnotify/           # Notification service (pub/sub messaging)
│   ├── ask-bud/             # AI assistant service
│   ├── budgateway/          # Rust API gateway service (high-performance inference routing)
│   ├── budadmin/            # Next.js 14 frontend dashboard
│   ├── budeval/             # Evaluation service (AI model benchmarking)
│   └── budplayground/       # Interactive playground interface
├── infra/
│   ├── terraform/           # Infrastructure as code (multi-cloud)
│   └── helm/               # Main Helm chart with dependencies
└── nix/                    # Nix development environment
```

## Development Environment Setup

### Nix Shell (Recommended)
```bash
# Enter development shell with all tools
nix develop

# Or use specific shell
nix develop .#bud
```

### Individual Services
Each service has its own development setup:

```bash
# Backend Python services (FastAPI with Dapr) - use --build flag for first run
cd services/budapp && ./deploy/start_dev.sh
cd services/budcluster && ./deploy/start_dev.sh --build
cd services/budsim && ./deploy/start_dev.sh --build
cd services/budmodel && ./deploy/start_dev.sh
cd services/budmetrics && ./deploy/start_dev.sh
cd services/budnotify && ./deploy/start_dev.sh
cd services/ask-bud && ./deploy/start_dev.sh

# Frontend dashboard (Next.js 14)
cd services/budadmin && npm install && npm run dev  # Starts on http://localhost:8007

# Rust gateway service
cd services/budgateway && cargo run

# Stop services
cd services/<service_name> && ./deploy/stop_dev.sh  # For Python services
```

## Common Development Commands

### Code Quality (Run from service directories)

#### Python Services (budapp, budcluster, budsim, budmodel, budmetrics, budnotify, ask-bud)
```bash
# Linting and formatting
ruff check . --fix
ruff format .

# Type checking
mypy <service_name>/  # e.g., mypy budapp/

# Run all tests
pytest

# Run specific test
pytest tests/test_specific.py::test_function

# Run tests with Dapr (required for most services)
pytest --dapr-http-port 3510 --dapr-api-token <YOUR_DAPR_API_TOKEN>

# Install pre-commit hooks for code quality
./scripts/install_hooks.sh
```

#### Frontend Service (budadmin)
```bash
# Development server (runs on port 8007)
npm run dev

# Linting and building
npm run lint
npm run build

# Production server  
npm run start
```

#### Rust Service (budgateway)
```bash
# Format code
cargo fmt

# Lint code
cargo clippy

# Run tests
cargo test

# Build project
cargo build --release
```

### Database Operations
```bash
# Run migrations (from service directory with PostgreSQL)
alembic upgrade head

# Service-specific migrations
alembic -c ./budapp/alembic.ini upgrade head      # budapp
alembic upgrade head                              # budcluster, budsim, budmodel

# For budmetrics (ClickHouse)
cd services/budmetrics && python scripts/migrate_clickhouse.py

# Create new migration
alembic revision --autogenerate -m "description"
alembic -c ./budapp/alembic.ini revision --autogenerate -m "description"  # budapp specific
```

### Infrastructure Operations
```bash
# Deploy main Helm chart with dependencies
helm install bud infra/helm/bud/

# Update Helm dependencies
helm dependency update infra/helm/bud/

# Apply Terraform (from infra/terraform/)
tofu plan
tofu apply

# Nix development tools
nix develop  # Enter development shell with k3d, kubectl, helm, opentofu, azure-cli
```

## Architecture Overview

### Service Communication
- **Dapr Sidecar Pattern**: All backend services run with Dapr sidecars for service mesh capabilities
- **State Management**: Redis/Valkey for pub/sub and state store across all services
- **Configuration**: Environment-based config via `.env` files and Dapr components with periodic sync
- **Service Discovery**: Dapr service invocation for inter-service communication
- **Frontend API**: budadmin communicates with budapp via REST API with automatic token refresh

### Data Flow
1. **User Management**: budapp handles authentication via Keycloak, projects, and user workflows
2. **Model Registry**: budmodel manages AI/ML model metadata, licensing, and leaderboard data
3. **Model Management**: budapp manages model deployments, datasets, and endpoints
4. **Cluster Registration**: budcluster registers new clusters and provisions infrastructure via Terraform/Ansible
5. **Performance Optimization**: budsim analyzes optimal deployment configurations using ML and genetic algorithms
6. **Model Deployment**: budcluster deploys models to clusters based on optimization results
7. **Observability**: budmetrics collects time-series data in ClickHouse for analytics
8. **Notifications**: budnotify handles pub/sub messaging across services
9. **AI Assistance**: ask-bud provides intelligent cluster and performance analysis

### Key Technologies
- **Python 3.8+** with FastAPI and budmicroframe for REST APIs
- **Rust** for high-performance gateway service (budgateway)
- **SQLAlchemy + Alembic** for PostgreSQL ORM and migrations
- **ClickHouse** for time-series analytics (budmetrics)
- **Pydantic** for data validation and serialization
- **Dapr** for distributed runtime (pub/sub, state, workflows, service mesh)
- **Next.js 14 + TypeScript** for frontend dashboard with Zustand state management
- **Kubernetes/Helm** for container orchestration
- **Terraform/OpenTofu** for multi-cloud infrastructure provisioning
- **Ansible** for configuration management and cluster operations
- **Keycloak** for authentication and multi-tenant support
- **MinIO** for object storage (models/datasets)
- **XGBoost + DEAP** for ML-based performance optimization (budsim)

### Frontend Architecture (budadmin)
- **Framework**: Next.js 14 with React 18 and TypeScript
- **State Management**: Zustand stores for client-side state
- **UI Components**: Tailwind CSS + Ant Design + Radix UI
- **Authentication**: JWT tokens with automatic refresh
- **API Communication**: Custom axios wrapper with error handling
- **Real-time Updates**: Socket.io integration
- **Key Features**: Model management, cluster operations, benchmarking, project organization

## Security & Configuration

### Crypto Keys (budcluster only)
Required for cluster credential encryption in budcluster service:
```bash
cd services/budcluster
mkdir -p crypto-keys
openssl genpkey -algorithm RSA -pkeyopt rsa_keygen_bits:4096 -out crypto-keys/rsa-private-key.pem
openssl rand -out crypto-keys/symmetric-key-256 32
chmod 644 crypto-keys/rsa-private-key.pem crypto-keys/symmetric-key-256
```

### Environment Variables
Each service requires `.env` file (copy from `.env.sample`):
- **budapp**: Database, Redis, Keycloak, MinIO, Dapr, authentication configuration
- **budcluster**: Database, Redis, Dapr, cloud provider credentials, crypto keys
- **budsim**: Database, Redis, Dapr, ML model cache configuration
- **budmodel**: Database, Redis, Dapr, Hugging Face API tokens
- **budmetrics**: ClickHouse, Redis, Dapr configuration
- **budnotify**: Redis, Dapr, notification provider credentials
- **ask-bud**: Database, Redis, Dapr, AI model configuration
- **budgateway**: Redis, gateway configuration, model routing settings
- **budadmin**: `NEXT_PUBLIC_BASE_URL`, `NEXT_PUBLIC_NOVU_*`, authentication keys

## Development Guidelines

### Code Standards
- Follow **Conventional Commits** for commit messages (feat, fix, docs, etc.)
- Use **Ruff** for linting/formatting with Google docstring convention
- Maintain **MyPy** type annotations for all functions
- Write tests for new functionality using **pytest** with asyncio support

### Service Patterns (consistent across all services)

#### Python Backend Services (budapp, budcluster, budsim, budmodel, budmetrics, budnotify, ask-bud)
- **API Layer**: Routes in `*_routes.py` (budapp) or `routes.py` (other services)
- **Business Logic**: Services in `services.py` 
- **Data Access**: CRUD operations in `crud.py`
- **Database Models**: SQLAlchemy models in `models.py`
- **Data Validation**: Pydantic schemas in `schemas.py`
- **Workflows**: Long-running Dapr workflows in `workflows.py`
- **Configuration**: Using budmicroframe for consistent config management

#### Rust Gateway Service (budgateway)
- **Configuration**: TOML-based configuration in `config/`
- **Route Handlers**: HTTP route handling in `gateway/src/`
- **Model Integration**: Provider proxy patterns for various AI model APIs
- **Load Balancing**: High-performance request routing and load balancing

#### Frontend Service (budadmin)
- **Pages**: Next.js pages in `/src/pages/`
- **Components**: Reusable UI components in `/src/components/`
- **Flows**: Multi-step workflows in `/src/flows/`
- **State**: Zustand stores in `/src/stores/`
- **Hooks**: Custom React hooks in `/src/hooks/`
- **API Layer**: Centralized API client in `/src/pages/api/requests.ts`

### Pre-commit Hooks
All services use pre-commit hooks for code quality:
```bash
./scripts/install_hooks.sh  # Run from service directory
```

## Infrastructure Management

### Helm Dependencies
Main chart (`infra/helm/bud/`) includes:
- **PostgreSQL**: Primary database for budapp, budcluster, budsim, budmodel, ask-bud
- **Valkey/Redis**: State store and pub/sub for all services
- **ClickHouse**: Analytics database for budmetrics
- **Dapr**: Service mesh and workflow orchestration for all backend services
- **MinIO**: Object storage for models and datasets (budapp)
- **Keycloak**: Authentication and multi-tenant support (budapp)
- **MongoDB**: Document storage for specific use cases
- **Kafka**: Event streaming for high-throughput scenarios
- **LGTM Stack**: Grafana, Loki, Tempo, Mimir for observability

### Cloud Providers
- **Azure**: Primary cloud with AKS clusters via Terraform modules
- **AWS**: EKS support via Terraform modules  
- **On-premises**: OpenShift support via Ansible playbooks

### Deployment Workflow  
1. **Infrastructure Provisioning**: Terraform/Ansible automation via budcluster
2. **Cluster Registration**: Validation and credential encryption via budcluster
3. **Model Registration**: Metadata and licensing via budmodel
4. **Service Deployment**: Helm charts orchestration via budcluster
5. **Performance Optimization**: ML-based analysis via budsim
6. **Model Deployment**: Orchestration via budcluster + budapp coordination
7. **Observability**: Metrics collection via budmetrics + notification via budnotify
8. **AI Assistance**: Intelligent analysis and recommendations via ask-bud

## Troubleshooting

### Common Issues
- **Missing Dapr API Token**: Required for tests, check `.env` file in each service
- **Database Connection**: Ensure PostgreSQL is running via docker-compose for each service
- **ClickHouse Connection**: budmetrics requires ClickHouse, check docker-compose-clickhouse.yaml
- **Crypto Keys Missing**: Run key generation commands for budcluster service
- **Port Conflicts**: Each service uses different ports (check respective docker-compose files)
- **Frontend API Connection**: Ensure `NEXT_PUBLIC_BASE_URL` points to correct budapp backend
- **Service Dependencies**: Some services depend on others (e.g., budapp needs budmodel, budmetrics)
- **Nix Environment**: Use `nix develop` for consistent tooling across development

### Development Tools
Available in Nix shell:
- `kubectl`, `helm` for Kubernetes operations and chart management
- `k3d` for local cluster testing and development
- `opentofu` for Terraform operations (OpenTofu as Terraform alternative)
- `azure-cli` for Azure management and AKS operations
- `sops` for secret encryption and GitOps workflows
- `openssl` for crypto key generation (budcluster)
- `yaml-language-server` for YAML validation and linting


<<<<<<< HEAD
Note: Make sure to update CLAUDE.md if you come across anything new related to architecture, testing, development etc which might be helpful for future development process.
=======
### Claude dev guidelines

- Use sub agents when ever required
- Use the stack-keeper agent to plan the development task and distribute to respective agents.
>>>>>>> 477a09b6
<|MERGE_RESOLUTION|>--- conflicted
+++ resolved
@@ -323,11 +323,9 @@
 - `yaml-language-server` for YAML validation and linting
 
 
-<<<<<<< HEAD
 Note: Make sure to update CLAUDE.md if you come across anything new related to architecture, testing, development etc which might be helpful for future development process.
-=======
+
 ### Claude dev guidelines
 
 - Use sub agents when ever required
-- Use the stack-keeper agent to plan the development task and distribute to respective agents.
->>>>>>> 477a09b6
+- Use the stack-keeper agent to plan the development task and distribute to respective agents.