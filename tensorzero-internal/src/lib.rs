--- conflicted
+++ resolved
@@ -24,11 +24,8 @@
 pub mod model_table;
 pub mod moderation; // moderation API
 pub mod observability; // utilities for observability (logs, metrics, etc.)
-<<<<<<< HEAD
 pub mod openai_batch; // OpenAI-compatible batch API types
-=======
 pub mod realtime; // realtime API session management
->>>>>>> 54e6fa86
 pub mod redis_client; // redis client
 pub mod responses; // OpenAI-compatible Responses API
 mod testing;
