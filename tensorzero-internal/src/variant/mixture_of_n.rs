--- conflicted
+++ resolved
@@ -1062,12 +1062,9 @@
                     },
                 )]),
                 endpoints: crate::endpoints::capability::default_capabilities(),
-<<<<<<< HEAD
                 fallback_models: None,
                 retry_config: None,
-=======
                 rate_limits: None,
->>>>>>> 4b9a0049
             },
         )]))
         .expect("Failed to create model table");
@@ -1167,12 +1164,9 @@
                         },
                     )]),
                     endpoints: crate::endpoints::capability::default_capabilities(),
-<<<<<<< HEAD
                     fallback_models: None,
                     retry_config: None,
-=======
                     rate_limits: None,
->>>>>>> 4b9a0049
                 },
             );
             ModelTable::try_from(map).expect("Failed to create model table")
@@ -1239,12 +1233,9 @@
                         },
                     )]),
                     endpoints: crate::endpoints::capability::default_capabilities(),
-<<<<<<< HEAD
                     fallback_models: None,
                     retry_config: None,
-=======
                     rate_limits: None,
->>>>>>> 4b9a0049
                 },
             );
             ModelTable::try_from(map).expect("Failed to create model table")
