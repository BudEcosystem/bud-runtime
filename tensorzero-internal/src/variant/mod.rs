use futures::StreamExt;
use itertools::izip;
use serde::Deserialize;
use serde::Serialize;
use std::borrow::Cow;
use std::collections::HashSet;
use std::sync::Arc;
use tracing::instrument;
use uuid::Uuid;

use crate::config_parser::PathWithContents;
use crate::embeddings::EmbeddingModelTable;
use crate::endpoints::inference::InferenceIds;
use crate::endpoints::inference::{InferenceClients, InferenceModels, InferenceParams};
use crate::error::Error;
use crate::error::ErrorDetails;
use crate::function::FunctionConfig;
use crate::inference::types::batch::StartBatchModelInferenceWithMetadata;
use crate::inference::types::extra_body::{FullExtraBodyConfig, UnfilteredInferenceExtraBody};
use crate::inference::types::extra_headers::{
    FullExtraHeadersConfig, UnfilteredInferenceExtraHeaders,
};
use crate::inference::types::ResolvedInput;
use crate::inference::types::{
    FunctionType, InferenceResultChunk, InferenceResultStream, ModelInferenceRequest,
    ModelInferenceResponseWithMetadata, RequestMessage,
};
use crate::jsonschema_util::DynamicJSONSchema;
use crate::minijinja_util::TemplateConfig;
use crate::model::ModelTable;
pub use crate::model::RetryConfig;
use crate::model::StreamResponse;
use crate::tool::{create_dynamic_implicit_tool_config, ToolCallConfig};
use crate::{inference::types::InferenceResult, model::ModelConfig};

pub mod best_of_n_sampling;
pub mod chain_of_thought;
pub mod chat_completion;
pub mod dicl;
pub mod mixture_of_n;

#[derive(Debug)]
pub enum VariantConfig {
    ChatCompletion(chat_completion::ChatCompletionConfig),
    BestOfNSampling(best_of_n_sampling::BestOfNSamplingConfig),
    Dicl(dicl::DiclConfig),
    MixtureOfN(mixture_of_n::MixtureOfNConfig),
    ChainOfThought(chain_of_thought::ChainOfThoughtConfig),
}

/// This type is used to determine how to enforce JSON mode for a given variant.
/// Variants represent JSON mode in a slightly more abstract sense than ModelInferenceRequests, as
/// we support coercing tool calls into JSON mode.
/// This is represented as a tool config in the
#[derive(Clone, Copy, Debug, Deserialize, PartialEq, Serialize)]
#[serde(rename_all = "snake_case")]
pub enum JsonMode {
    Off,
    On,
    Strict,
    ImplicitTool,
}

/// Configuration that applies to the current inference request.
#[derive(Clone, Debug)]
pub struct InferenceConfig<'a, 'request> {
    pub tool_config: Option<&'request ToolCallConfig>,
    pub templates: &'request TemplateConfig<'a>,
    pub dynamic_output_schema: Option<&'request DynamicJSONSchema>,
    pub function_name: &'request str,
    pub variant_name: Option<&'request str>,
    pub ids: InferenceIds,
    pub extra_body: UnfilteredInferenceExtraBody,
    pub extra_headers: UnfilteredInferenceExtraHeaders,
    /// Optional arbitrary data, only used when constructing the cache key.
    /// This is used by best_of_n/mixture_of_n to force different sub-variants
    /// to have different cache keys.
    /// This field should only ever be forwarded to `ModelInferenceRequest`
    pub extra_cache_key: Option<String>,
}

/// Maps to the subset of Config that applies to the current inference request.
#[derive(Clone, Debug)]
pub struct BatchInferenceConfig<'a> {
    pub tool_configs: Vec<Option<ToolCallConfig>>,
    pub templates: &'a TemplateConfig<'a>,
    pub dynamic_output_schemas: Vec<Option<DynamicJSONSchema>>,
    pub function_name: &'a str,
    pub variant_name: Option<&'a str>,
}
impl<'a> BatchInferenceConfig<'a> {
    pub fn inference_configs(
        &'a self,
        episode_ids: &[Uuid],
        inference_ids: &[Uuid],
    ) -> Vec<InferenceConfig<'a, 'a>> {
        izip!(
            self.tool_configs.iter().map(|x| x.as_ref()),
            self.dynamic_output_schemas.iter().map(|x| x.as_ref()),
            episode_ids.iter(),
            inference_ids.iter()
        )
        .map(
            |(tool_config, dynamic_output_schema, episode_id, inference_id)| InferenceConfig {
                templates: self.templates,
                tool_config,
                dynamic_output_schema,
                function_name: self.function_name,
                variant_name: self.variant_name,
                ids: InferenceIds {
                    inference_id: *inference_id,
                    episode_id: *episode_id,
                },
                // Not yet supported for batch inference requests
                extra_body: Default::default(),
                extra_headers: Default::default(),
                extra_cache_key: None,
            },
        )
        .collect()
    }
}

#[derive(Debug)]
pub struct ModelUsedInfo {
    pub model_name: Arc<str>,
    pub model_provider_name: Arc<str>,
    pub raw_request: String,
    pub system: Option<String>,
    pub input_messages: Vec<RequestMessage>,
    pub inference_params: InferenceParams,
    pub previous_model_inference_results: Vec<ModelInferenceResponseWithMetadata>,
    pub cached: bool,
}

pub trait Variant {
    async fn infer<'a: 'request, 'request>(
        &self,
        input: &ResolvedInput,
        models: &'request InferenceModels<'a>,
        function: &'a FunctionConfig,
        inference_config: &'request InferenceConfig<'static, 'request>,
        clients: &'request InferenceClients<'request>,
        inference_params: InferenceParams,
    ) -> Result<InferenceResult, Error>;

    async fn infer_stream<'request>(
        &self,
        input: &ResolvedInput,
        models: &'request InferenceModels<'_>,
        function: &FunctionConfig,
        inference_config: &'request InferenceConfig<'static, 'request>,
        clients: &'request InferenceClients<'request>,
        inference_params: InferenceParams,
    ) -> Result<(InferenceResultStream, ModelUsedInfo), Error>;

    async fn validate(
        &self,
        function: &FunctionConfig,
        models: &mut ModelTable,
        embedding_models: &EmbeddingModelTable,
        templates: &TemplateConfig,
        function_name: &str,
        variant_name: &str,
    ) -> Result<(), Error>;

    fn get_all_template_paths(&self) -> Vec<&PathWithContents>;

    async fn start_batch_inference<'a>(
        &'a self,
        input: &[ResolvedInput],
        models: &'a InferenceModels<'a>,
        function: &'a FunctionConfig,
        inference_configs: &'a [InferenceConfig<'a, 'a>],
        clients: &'a InferenceClients<'a>,
        inference_params: Vec<InferenceParams>,
    ) -> Result<StartBatchModelInferenceWithMetadata<'a>, Error>;
}

impl VariantConfig {
    pub fn weight(&self) -> Option<f64> {
        match self {
            VariantConfig::ChatCompletion(params) => params.weight,
            VariantConfig::BestOfNSampling(params) => params.weight,
            VariantConfig::Dicl(params) => params.weight,
            VariantConfig::MixtureOfN(params) => params.weight,
            VariantConfig::ChainOfThought(params) => params.inner.weight,
        }
    }
}

impl Variant for VariantConfig {
    #[instrument(
        fields(function_name = %inference_config.function_name, variant_name = %inference_config.variant_name.unwrap_or(""), otel.name="variant_inference", stream=false),
        skip_all
    )]
    async fn infer<'a: 'request, 'request>(
        &self,
        input: &ResolvedInput,
        models: &'request InferenceModels<'a>,
        function: &'a FunctionConfig,
        inference_config: &'request InferenceConfig<'static, 'request>,
        clients: &'request InferenceClients<'request>,
        inference_params: InferenceParams,
    ) -> Result<InferenceResult, Error> {
        match self {
            VariantConfig::ChatCompletion(params) => {
                params
                    .infer(
                        input,
                        models,
                        function,
                        inference_config,
                        clients,
                        inference_params,
                    )
                    .await
            }
            VariantConfig::BestOfNSampling(params) => {
                params
                    .infer(
                        input,
                        models,
                        function,
                        inference_config,
                        clients,
                        inference_params,
                    )
                    .await
            }

            VariantConfig::Dicl(params) => {
                params
                    .infer(
                        input,
                        models,
                        function,
                        inference_config,
                        clients,
                        inference_params,
                    )
                    .await
            }
            VariantConfig::MixtureOfN(params) => {
                params
                    .infer(
                        input,
                        models,
                        function,
                        inference_config,
                        clients,
                        inference_params,
                    )
                    .await
            }
            VariantConfig::ChainOfThought(params) => {
                params
                    .infer(
                        input,
                        models,
                        function,
                        inference_config,
                        clients,
                        inference_params,
                    )
                    .await
            }
        }
    }

    #[instrument(
        fields(function_name = %inference_config.function_name, variant_name = %inference_config.variant_name.unwrap_or(""), otel.name="variant_inference", stream=true),
        skip_all
    )]
    async fn infer_stream<'a, 'request>(
        &self,
        input: &ResolvedInput,
        models: &'request InferenceModels<'a>,
        function: &FunctionConfig,
        inference_config: &'request InferenceConfig<'static, 'request>,
        clients: &'request InferenceClients<'request>,
        inference_params: InferenceParams,
    ) -> Result<(InferenceResultStream, ModelUsedInfo), Error> {
        match self {
            VariantConfig::ChatCompletion(params) => {
                params
                    .infer_stream(
                        input,
                        models,
                        function,
                        inference_config,
                        clients,
                        inference_params,
                    )
                    .await
            }
            VariantConfig::BestOfNSampling(params) => {
                params
                    .infer_stream(
                        input,
                        models,
                        function,
                        inference_config,
                        clients,
                        inference_params,
                    )
                    .await
            }
            VariantConfig::Dicl(params) => {
                params
                    .infer_stream(
                        input,
                        models,
                        function,
                        inference_config,
                        clients,
                        inference_params,
                    )
                    .await
            }
            VariantConfig::MixtureOfN(params) => {
                params
                    .infer_stream(
                        input,
                        models,
                        function,
                        inference_config,
                        clients,
                        inference_params,
                    )
                    .await
            }
            VariantConfig::ChainOfThought(params) => {
                params
                    .infer_stream(
                        input,
                        models,
                        function,
                        inference_config,
                        clients,
                        inference_params,
                    )
                    .await
            }
        }
    }

    #[instrument(skip_all, fields(variant_name = %inference_configs.first().map(|x| x.variant_name.unwrap_or("")).unwrap_or("")))]
    async fn start_batch_inference<'a>(
        &'a self,
        inputs: &[ResolvedInput],
        models: &'a InferenceModels<'a>,
        function: &'a FunctionConfig,
        inference_configs: &'a [InferenceConfig<'a, 'a>],
        clients: &'a InferenceClients<'a>,
        inference_params: Vec<InferenceParams>,
    ) -> Result<StartBatchModelInferenceWithMetadata<'a>, Error> {
        match self {
            VariantConfig::ChatCompletion(params) => {
                params
                    .start_batch_inference(
                        inputs,
                        models,
                        function,
                        inference_configs,
                        clients,
                        inference_params,
                    )
                    .await
            }
            _ => {
                Err(ErrorDetails::UnsupportedVariantForBatchInference { variant_name: None }.into())
            }
        }
    }

    #[instrument(skip_all, fields(variant_name = %variant_name))]
    async fn validate(
        &self,
        function: &FunctionConfig,
        models: &mut ModelTable,
        embedding_models: &EmbeddingModelTable,
        templates: &TemplateConfig<'_>,
        function_name: &str,
        variant_name: &str,
    ) -> Result<(), Error> {
        match self {
            VariantConfig::ChatCompletion(params) => {
                params
                    .validate(
                        function,
                        models,
                        embedding_models,
                        templates,
                        function_name,
                        variant_name,
                    )
                    .await
            }
            VariantConfig::BestOfNSampling(params) => {
                params
                    .validate(
                        function,
                        models,
                        embedding_models,
                        templates,
                        function_name,
                        variant_name,
                    )
                    .await
            }
            VariantConfig::Dicl(params) => {
                params
                    .validate(
                        function,
                        models,
                        embedding_models,
                        templates,
                        function_name,
                        variant_name,
                    )
                    .await
            }
            VariantConfig::MixtureOfN(params) => {
                params
                    .validate(
                        function,
                        models,
                        embedding_models,
                        templates,
                        function_name,
                        variant_name,
                    )
                    .await
            }
            VariantConfig::ChainOfThought(params) => {
                params
                    .validate(
                        function,
                        models,
                        embedding_models,
                        templates,
                        function_name,
                        variant_name,
                    )
                    .await
            }
        }
    }

    fn get_all_template_paths(&self) -> Vec<&PathWithContents> {
        match self {
            VariantConfig::ChatCompletion(params) => params.get_all_template_paths(),
            VariantConfig::BestOfNSampling(params) => params.get_all_template_paths(),
            VariantConfig::Dicl(params) => params.get_all_template_paths(),
            VariantConfig::MixtureOfN(params) => params.get_all_template_paths(),
            VariantConfig::ChainOfThought(params) => params.get_all_template_paths(),
        }
    }
}

#[expect(clippy::too_many_arguments)]
fn prepare_model_inference_request<'a, 'request>(
    messages: Vec<RequestMessage>,
    system: Option<String>,
    function: &'a FunctionConfig,
    inference_config: &'request InferenceConfig<'a, 'request>,
    stream: bool,
    inference_params: &'request InferenceParams,
    base_json_mode: Option<JsonMode>,
    extra_body: FullExtraBodyConfig,
    extra_headers: FullExtraHeadersConfig,
) -> Result<ModelInferenceRequest<'request>, Error>
where
    'a: 'request,
{
    let json_mode = inference_params
        .chat_completion
        .json_mode
        .or(base_json_mode);

    Ok(match function {
        FunctionConfig::Chat(_) => {
            ModelInferenceRequest {
                messages,
                system,
                inference_id: inference_config.ids.inference_id,
                tool_config: inference_config.tool_config.map(Cow::Borrowed),
                temperature: inference_params.chat_completion.temperature,
                top_p: inference_params.chat_completion.top_p,
                max_tokens: inference_params.chat_completion.max_tokens,
                presence_penalty: inference_params.chat_completion.presence_penalty,
                frequency_penalty: inference_params.chat_completion.frequency_penalty,
                seed: inference_params.chat_completion.seed,
                stream,
                // Template / guided-decoding parameters
                chat_template: inference_params.chat_completion.chat_template.as_deref(),
                chat_template_kwargs: inference_params
                    .chat_completion
                    .chat_template_kwargs
                    .as_ref(),
                mm_processor_kwargs: inference_params
                    .chat_completion
                    .mm_processor_kwargs
                    .as_ref(),
                guided_json: inference_params.chat_completion.guided_json.as_ref(),
                guided_regex: inference_params.chat_completion.guided_regex.as_deref(),
                guided_choice: inference_params.chat_completion.guided_choice.as_ref().map(
                    |choices| {
                        choices
                            .iter()
                            .map(|s| Cow::Borrowed(s.as_str()))
                            .collect::<Vec<Cow<'_, str>>>()
                    },
                ),
                guided_grammar: inference_params.chat_completion.guided_grammar.as_deref(),
                structural_tag: inference_params.chat_completion.structural_tag.as_deref(),
                guided_decoding_backend: inference_params
                    .chat_completion
                    .guided_decoding_backend
                    .as_deref(),
                guided_whitespace_pattern: inference_params
                    .chat_completion
                    .guided_whitespace_pattern
                    .as_deref(),
                // In chat mode, we fall back to 'JsonMode::Off' - json mode will only be enabled if
                // explicitly requested in `chat_completion` params.
                json_mode: json_mode.unwrap_or(JsonMode::Off).into(),
                function_type: FunctionType::Chat,
                output_schema: inference_config.dynamic_output_schema.map(|v| &v.value),
                extra_body,
                extra_headers,
                extra_cache_key: inference_config.extra_cache_key.clone(),
                logprobs: inference_params.chat_completion.logprobs,
                top_logprobs: inference_params.chat_completion.top_logprobs,
                stop: inference_params.chat_completion.stop.as_ref().map(|stops| {
                    stops
                        .iter()
                        .map(|s| Cow::Borrowed(s.as_str()))
                        .collect::<Vec<Cow<'_, str>>>()
                }),
                n: inference_params.chat_completion.n,
                logit_bias: inference_params.chat_completion.logit_bias.clone(),
                user: inference_params.chat_completion.user.clone(),
            }
        }
        FunctionConfig::Json(json_config) => {
            let tool_config = match json_mode {
                Some(JsonMode::ImplicitTool) => match inference_config.dynamic_output_schema {
                    Some(schema) => Some(Cow::Owned(create_dynamic_implicit_tool_config(
                        schema.value.clone(),
                    ))),
                    None => Some(Cow::Borrowed(&json_config.implicit_tool_call_config)),
                },
                _ => None,
            };
            let output_schema = match inference_config.dynamic_output_schema {
                Some(schema) => Some(&schema.value),
                None => Some(json_config.output_schema.value),
            };
            ModelInferenceRequest {
                messages,
                system,
                tool_config,
                inference_id: inference_config.ids.inference_id,
                temperature: inference_params.chat_completion.temperature,
                top_p: inference_params.chat_completion.top_p,
                max_tokens: inference_params.chat_completion.max_tokens,
                presence_penalty: inference_params.chat_completion.presence_penalty,
                frequency_penalty: inference_params.chat_completion.frequency_penalty,
                seed: inference_params.chat_completion.seed,
                stream,
                // Template / guided-decoding parameters
                chat_template: inference_params.chat_completion.chat_template.as_deref(),
                chat_template_kwargs: inference_params
                    .chat_completion
                    .chat_template_kwargs
                    .as_ref(),
                mm_processor_kwargs: inference_params
                    .chat_completion
                    .mm_processor_kwargs
                    .as_ref(),
                guided_json: inference_params.chat_completion.guided_json.as_ref(),
                guided_regex: inference_params.chat_completion.guided_regex.as_deref(),
                guided_choice: inference_params.chat_completion.guided_choice.as_ref().map(
                    |choices| {
                        choices
                            .iter()
                            .map(|s| Cow::Borrowed(s.as_str()))
                            .collect::<Vec<Cow<'_, str>>>()
                    },
                ),
                guided_grammar: inference_params.chat_completion.guided_grammar.as_deref(),
                structural_tag: inference_params.chat_completion.structural_tag.as_deref(),
                guided_decoding_backend: inference_params
                    .chat_completion
                    .guided_decoding_backend
                    .as_deref(),
                guided_whitespace_pattern: inference_params
                    .chat_completion
                    .guided_whitespace_pattern
                    .as_deref(),
                // In json mode, we fall back to 'JsonMode::Strict' if it was unset in both
                // the `chat_completions` params and the variant config.
                json_mode: json_mode.unwrap_or(JsonMode::Strict).into(),
                function_type: FunctionType::Json,
                output_schema,
                extra_body,
                extra_headers,
                extra_cache_key: inference_config.extra_cache_key.clone(),
                logprobs: inference_params.chat_completion.logprobs,
                top_logprobs: inference_params.chat_completion.top_logprobs,
                stop: inference_params.chat_completion.stop.as_ref().map(|stops| {
                    stops
                        .iter()
                        .map(|s| Cow::Borrowed(s.as_str()))
                        .collect::<Vec<Cow<'_, str>>>()
                }),
                n: inference_params.chat_completion.n,
                logit_bias: inference_params.chat_completion.logit_bias.clone(),
                user: inference_params.chat_completion.user.clone(),
            }
        }
    })
}

/// Encapsulates all arguments for the `infer_model_request` function
struct InferModelRequestArgs<'a, 'request> {
    request: ModelInferenceRequest<'request>,
    model_name: Arc<str>,
    model_config: &'a ModelConfig,
    function: &'a FunctionConfig,
    inference_config: &'request InferenceConfig<'a, 'request>,
    clients: &'request InferenceClients<'request>,
    inference_params: InferenceParams,
    models: &'request ModelTable, // Access to all models for fallback
    visited_models: &'a mut HashSet<Arc<str>>, // Track visited models for cycle detection
}

/// Refactored `infer_model_request` function accepting a single struct argument
#[instrument(fields(model_name = %args.model_name), skip_all)]
async fn infer_model_request<'a, 'request>(
    args: InferModelRequestArgs<'a, 'request>,
) -> Result<InferenceResult, Error> {
    // Use fallback-aware inference with model-level retry handling
    let model_inference_response = args
        .model_config
        .infer_with_fallback_chain(
            &args.request,
            args.clients,
            &args.model_name,
            args.models,
            args.visited_models,
        )
        .await?;

    let original_response = model_inference_response.raw_response.clone();
    let model_inference_result =
        ModelInferenceResponseWithMetadata::new(model_inference_response, args.model_name);
    let raw_content = model_inference_result.output.clone();
    let usage = model_inference_result.actual_usage();
    let model_inference_results = vec![model_inference_result];

    args.function
        .prepare_response(
            args.inference_config.ids.inference_id,
            raw_content,
            usage,
            model_inference_results,
            args.inference_config,
            args.inference_params,
            Some(original_response),
        )
        .await
}

#[instrument(fields(model_name = %model_name), skip_all)]
#[expect(clippy::too_many_arguments)]
async fn infer_model_request_stream<'request>(
    request: ModelInferenceRequest<'request>,
    model_name: Arc<str>,
    model_config: &ModelConfig,
    function: &FunctionConfig,
    clients: &'request InferenceClients<'request>,
    inference_params: InferenceParams,
    models: &'request ModelTable,
    mut visited_models: HashSet<Arc<str>>,
) -> Result<(InferenceResultStream, ModelUsedInfo), Error> {
    // Use fallback-aware inference with model-level retry handling
    let (
        StreamResponse {
            stream,
            raw_request,
            model_provider_name,
            cached,
        },
        input_messages,
    ) = model_config
        .infer_stream_with_fallback_chain(
            &request,
            clients,
            &model_name,
            models,
            &mut visited_models,
        )
        .await?;
    let system = request.system.clone();
    let model_used_info = ModelUsedInfo {
        model_name,
        model_provider_name,
        raw_request,
        inference_params,
        previous_model_inference_results: vec![],
        system,
        input_messages,
        cached,
    };
    let config_type = function.config_type();
    let stream =
        stream.map(move |chunk| chunk.map(|chunk| InferenceResultChunk::new(chunk, config_type)));
    Ok((Box::pin(stream), model_used_info))
}

impl<'a> BatchInferenceConfig<'a> {
    pub fn new(
        templates: &'a TemplateConfig,
        tool_configs: Vec<Option<ToolCallConfig>>,
        dynamic_output_schemas: Vec<Option<DynamicJSONSchema>>,
        function_name: &'a str,
        variant_name: Option<&'a str>,
    ) -> Self {
        Self {
            templates,
            tool_configs,
            dynamic_output_schemas,
            function_name,
            variant_name,
        }
    }
}

#[cfg(test)]
mod tests {
    use super::*;
    use crate::cache::{CacheEnabledMode, CacheOptions};
    use crate::clickhouse::ClickHouseConnectionInfo;
    use crate::endpoints::inference::{ChatCompletionInferenceParams, InferenceCredentials};
    use crate::error::ErrorDetails;
    use crate::function::{FunctionConfigChat, FunctionConfigJson};
    use crate::inference::providers::dummy::{
        DummyProvider, DUMMY_INFER_RESPONSE_CONTENT, DUMMY_INFER_USAGE, DUMMY_JSON_RESPONSE_RAW,
        DUMMY_STREAMING_RESPONSE,
    };
    use crate::inference::types::{
        ContentBlockChunk, ModelInferenceRequestJsonMode, RequestMessage, Role,
    };
    use crate::jsonschema_util::StaticJSONSchema;
    use crate::minijinja_util::tests::get_test_template_config;
    use crate::model::{ModelProvider, ProviderConfig};
    use crate::tool::{ToolCallConfig, ToolChoice};
    use reqwest::Client;
    use serde_json::json;
    use std::collections::HashMap;
    use tracing_test::traced_test;

    #[tokio::test]
    async fn test_prepare_model_inference_request() {
        // Setup common variables
        let templates = get_test_template_config();
        let stream = false;

        // Define a dummy tool config for testing
        let tool_config = ToolCallConfig {
            tools_available: vec![],
            tool_choice: ToolChoice::Auto,
            parallel_tool_calls: None,
        };

        // Create a sample inference config
        let inference_config = InferenceConfig {
            templates: &templates,
            tool_config: Some(&tool_config),
            function_name: "test_function",
            variant_name: Some("test_variant"),
            dynamic_output_schema: None,
            ids: InferenceIds {
                inference_id: Uuid::now_v7(),
                episode_id: Uuid::now_v7(),
            },
            extra_body: Default::default(),
            extra_headers: Default::default(),
            extra_cache_key: None,
        };

        // Define common inference parameters
        let inference_params = InferenceParams {
            chat_completion: ChatCompletionInferenceParams {
                temperature: Some(0.7),
                max_tokens: Some(50),
                top_p: Some(0.9),
                presence_penalty: Some(0.0),
                frequency_penalty: Some(0.2),
                seed: Some(42),
                ..Default::default()
            },
        };

        // Prepare sample messages and system prompt
        let messages = vec![
            RequestMessage {
                role: Role::User,
                content: vec!["Hello, how are you?".to_string().into()],
            },
            RequestMessage {
                role: Role::Assistant,
                content: vec!["I'm fine, thank you!".to_string().into()],
            },
        ];
        let system = Some("You are a helpful assistant.".to_string());

        // Test case 1: FunctionConfig::Chat with JsonMode::Off
        let function_config_chat = FunctionConfig::Chat(FunctionConfigChat {
            variants: HashMap::new(),
            system_schema: None,
            user_schema: None,
            assistant_schema: None,
            tools: vec![],
            tool_choice: ToolChoice::Auto,
            parallel_tool_calls: None,
            description: None,
        });
        let json_mode = JsonMode::Off;

        let result = prepare_model_inference_request(
            messages.clone(),
            system.clone(),
            &function_config_chat,
            &inference_config,
            stream,
            &inference_params,
            Some(json_mode),
            Default::default(),
            Default::default(),
        )
        .unwrap();

        assert_eq!(result.messages.len(), 2);
        assert_eq!(result.system, system);
        assert_eq!(result.tool_config, Some(Cow::Borrowed(&tool_config)));
        assert_eq!(result.temperature, Some(0.7));
        assert_eq!(result.top_p, Some(0.9));
        assert_eq!(result.max_tokens, Some(50));
        assert_eq!(result.presence_penalty, Some(0.0));
        assert_eq!(result.frequency_penalty, Some(0.2));
        assert_eq!(result.seed, Some(42));
        assert_eq!(result.stream, stream);
        assert_eq!(result.json_mode, ModelInferenceRequestJsonMode::Off);
        assert_eq!(result.function_type, FunctionType::Chat);
        assert_eq!(result.output_schema, None);

        // Test case 2: FunctionConfig::Json with JsonMode::On and static output schema
        let output_schema_value = json!({
            "type": "object",
            "properties": {
                "answer": { "type": "string" }
            },
            "required": ["answer"],
        });
        let output_schema = StaticJSONSchema::from_value(&output_schema_value).unwrap();
        let implicit_tool_call_config = ToolCallConfig::implicit_from_value(&output_schema_value);

        let function_config_json = FunctionConfig::Json(FunctionConfigJson {
            variants: HashMap::new(),
            assistant_schema: None,
            system_schema: None,
            user_schema: None,
            output_schema: output_schema.clone(),
            implicit_tool_call_config: implicit_tool_call_config.clone(),
            description: None,
        });

        let json_mode = JsonMode::On;

        let result = prepare_model_inference_request(
            messages.clone(),
            system.clone(),
            &function_config_json,
            &inference_config,
            stream,
            &inference_params,
            Some(json_mode),
            Default::default(),
            Default::default(),
        )
        .unwrap();

        assert_eq!(result.messages.len(), 2);
        assert_eq!(result.system, system.clone());
        assert_eq!(result.tool_config, None);
        assert_eq!(result.temperature, Some(0.7));
        assert_eq!(result.max_tokens, Some(50));
        assert_eq!(result.seed, Some(42));
        assert_eq!(result.stream, stream);
        assert_eq!(result.json_mode, ModelInferenceRequestJsonMode::On);
        assert_eq!(result.function_type, FunctionType::Json);
        assert_eq!(result.output_schema, Some(&output_schema_value));

        // Test case 3: FunctionConfig::Json with JsonMode::ImplicitTool and dynamic output schema
        let dynamic_output_schema_value = json!({
            "type": "object",
            "properties": {
                "result": { "type": "string" }
            },
            "required": ["result"],
        });
        let dynamic_output_schema = DynamicJSONSchema::new(dynamic_output_schema_value.clone());
        let inference_config_dynamic = InferenceConfig {
            ids: InferenceIds {
                inference_id: Uuid::now_v7(),
                episode_id: Uuid::now_v7(),
            },
            templates: &templates,
            tool_config: Some(&tool_config),
            function_name: "test_function",
            variant_name: Some("test_variant"),
            dynamic_output_schema: Some(&dynamic_output_schema),
            extra_body: Default::default(),
            extra_headers: Default::default(),
            extra_cache_key: None,
        };
        let json_mode = JsonMode::ImplicitTool;

        let result = prepare_model_inference_request(
            messages.clone(),
            system.clone(),
            &function_config_json,
            &inference_config_dynamic,
            stream,
            &inference_params,
            Some(json_mode),
            Default::default(),
            Default::default(),
        )
        .unwrap();

        assert_eq!(
            result.tool_config,
            Some(Cow::Owned(create_dynamic_implicit_tool_config(
                dynamic_output_schema_value.clone(),
            )))
        );
        assert_eq!(result.output_schema, Some(&dynamic_output_schema_value));

        // Test case 4: FunctionConfig::Json with JsonMode::Strict
        let json_mode = JsonMode::Strict;

        let result = prepare_model_inference_request(
            messages.clone(),
            system.clone(),
            &function_config_json,
            &inference_config,
            stream,
            &inference_params,
            Some(json_mode),
            Default::default(),
            Default::default(),
        )
        .unwrap();

        assert_eq!(result.tool_config, None);
        assert_eq!(result.output_schema, Some(&output_schema_value));
        assert_eq!(result.json_mode, ModelInferenceRequestJsonMode::Strict);

        // Test case 5: FunctionConfig::Json with JsonMode::Off (should still set output_schema)
        let json_mode = JsonMode::Off;

        let result = prepare_model_inference_request(
            messages,
            system,
            &function_config_json,
            &inference_config,
            stream,
            &inference_params,
            Some(json_mode),
            Default::default(),
            Default::default(),
        )
        .unwrap();

        assert_eq!(result.tool_config, None);
        assert_eq!(result.output_schema, Some(&output_schema_value));
        assert_eq!(result.json_mode, ModelInferenceRequestJsonMode::Off);
    }

    #[tokio::test]
    async fn test_infer_model_request() {
        // Setup common variables
        let api_keys = InferenceCredentials::default();
        let client = Client::new();
        let clickhouse_connection_info = ClickHouseConnectionInfo::Disabled;
        let clients = InferenceClients {
            http_client: &client,
            clickhouse_connection_info: &clickhouse_connection_info,
            credentials: &api_keys,
            cache_options: &CacheOptions {
                max_age_s: None,
                enabled: CacheEnabledMode::WriteOnly,
            },
        };
        let templates = get_test_template_config();
        let inference_params = InferenceParams {
            chat_completion: ChatCompletionInferenceParams {
                temperature: Some(0.7),
                max_tokens: Some(50),
                top_p: Some(0.9),
                presence_penalty: Some(0.0),
                frequency_penalty: Some(0.2),
                seed: Some(42),
                ..Default::default()
            },
        };
        let inference_config = InferenceConfig {
            templates: &templates,
            tool_config: None,
            function_name: "test_function",
            variant_name: Some("test_variant"),
            dynamic_output_schema: None,
            ids: InferenceIds {
                inference_id: Uuid::now_v7(),
                episode_id: Uuid::now_v7(),
            },
            extra_body: Default::default(),
            extra_headers: Default::default(),
            extra_cache_key: None,
        };

        // Test case 1: Successful inference with ChatCompletionConfig and FunctionConfigChat
        let model_name = "dummy_chat_model";
        let function_config_chat = FunctionConfig::Chat(FunctionConfigChat {
            variants: HashMap::new(),
            system_schema: None,
            user_schema: None,
            assistant_schema: None,
            tools: vec![],
            tool_choice: ToolChoice::Auto,
            parallel_tool_calls: None,
            description: None,
        });

        let request_messages = vec![RequestMessage {
            role: Role::User,
            content: vec!["Hello, how are you?".to_string().into()],
        }];

        let model_request = ModelInferenceRequest {
            inference_id: Uuid::now_v7(),
            messages: request_messages.clone(),
            system: None,
            temperature: Some(0.7),
            max_tokens: Some(100),
            top_p: Some(0.9),
            presence_penalty: Some(0.1),
            frequency_penalty: Some(0.2),
            seed: None,
            stream: false,
            json_mode: ModelInferenceRequestJsonMode::Off,
            output_schema: None,
            tool_config: None,
            function_type: FunctionType::Chat,
            extra_body: Default::default(),
            extra_headers: Default::default(),
            ..Default::default()
        };

        // Create a dummy provider config with the desired model name
        let dummy_provider_config = ProviderConfig::Dummy(DummyProvider {
            model_name: model_name.to_string(),
            ..Default::default()
        });

        // Create a model config with the dummy provider
        let model_config = ModelConfig {
            routing: vec![model_name.into()],
            providers: HashMap::from([(
                model_name.into(),
                ModelProvider {
                    name: model_name.into(),
                    config: dummy_provider_config,
                    extra_body: Default::default(),
                    extra_headers: Default::default(),
                },
            )]),
            endpoints: crate::endpoints::capability::default_capabilities(),
<<<<<<< HEAD
            fallback_models: None,
            retry_config: None,
=======
            rate_limits: None,
>>>>>>> 4b9a0049
        };
        let models = Box::leak(Box::new(ModelTable::default()));
        let mut visited_models = std::collections::HashSet::new();

        // Create the arguments struct
        let args = InferModelRequestArgs {
            request: model_request.clone(),
            model_name: model_name.into(),
            model_config: &model_config,
            function: &function_config_chat,
            inference_config: &inference_config,
            clients: &clients,
            inference_params: inference_params.clone(),
            models,
            visited_models: &mut visited_models,
        };

        // Refactored function call
        let result = infer_model_request(args).await;

        let inference_result = result.unwrap();
        match inference_result {
            InferenceResult::Chat(chat_result) => {
                // The DummyProvider returns DUMMY_INFER_RESPONSE_CONTENT by default
                let expected_content = vec![DUMMY_INFER_RESPONSE_CONTENT.to_string().into()];
                assert_eq!(chat_result.content, expected_content);
                assert_eq!(chat_result.usage, DUMMY_INFER_USAGE.clone());
                assert_eq!(chat_result.model_inference_results.len(), 1);
                assert_eq!(
                    &*chat_result.model_inference_results[0].model_name,
                    model_name
                );
                // Need to recreate to make this ContentBlock rather than ContentBlockOutput
                let expected_content = vec![DUMMY_INFER_RESPONSE_CONTENT.to_string().into()];
                assert_eq!(
                    &*chat_result.model_inference_results[0].output,
                    expected_content
                );
            }
            _ => panic!("Expected Chat inference result"),
        }

        // Test case 2: Successful inference with FunctionConfigJson
        let model_name_json = "json";
        let function_config_json = FunctionConfig::Json(FunctionConfigJson {
            variants: HashMap::new(),
            system_schema: None,
            user_schema: None,
            assistant_schema: None,
            output_schema: StaticJSONSchema::from_value(&json!({
                "type": "object",
                "properties": {
                    "answer": { "type": "string" }
                },
                "required": ["answer"]
            }))
            .unwrap(),
            implicit_tool_call_config: crate::tool::ToolCallConfig {
                tools_available: vec![],
                tool_choice: ToolChoice::Auto,
                parallel_tool_calls: None,
            },
            description: None,
        });
        let output_schema = json!({
            "type": "object",
            "properties": {
                "answer": { "type": "string" }
            },
            "required": ["answer"]
        });

        let model_request_json = ModelInferenceRequest {
            inference_id: Uuid::now_v7(),
            messages: request_messages.clone(),
            system: None,
            temperature: Some(0.7),
            max_tokens: Some(100),
            seed: None,
            stream: false,
            top_p: Some(0.9),
            presence_penalty: Some(0.1),
            frequency_penalty: Some(0.2),
            json_mode: ModelInferenceRequestJsonMode::On,
            output_schema: Some(&output_schema),
            tool_config: None,
            function_type: FunctionType::Json,
            extra_body: Default::default(),
            extra_headers: Default::default(),
            ..Default::default()
        };

        // Create a dummy provider config with model_name "json" to trigger JSON response
        let dummy_provider_config_json = ProviderConfig::Dummy(DummyProvider {
            model_name: model_name_json.to_string(),
            ..Default::default()
        });

        let model_config_json = ModelConfig {
            routing: vec![model_name_json.into()],
            providers: HashMap::from([(
                model_name_json.into(),
                ModelProvider {
                    name: model_name_json.into(),
                    config: dummy_provider_config_json,
                    extra_body: Default::default(),
                    extra_headers: Default::default(),
                },
            )]),
            endpoints: crate::endpoints::capability::default_capabilities(),
<<<<<<< HEAD
            fallback_models: None,
            retry_config: None,
=======
            rate_limits: None,
>>>>>>> 4b9a0049
        };
        let models = Box::leak(Box::new(ModelTable::default()));
        let mut visited_models = std::collections::HashSet::new();

        // Create the arguments struct
        let args = InferModelRequestArgs {
            request: model_request_json.clone(),
            model_name: model_name_json.into(),
            model_config: &model_config_json,
            function: &function_config_json,
            inference_config: &inference_config,
            clients: &clients,
            inference_params: inference_params.clone(),
            models,
            visited_models: &mut visited_models,
        };

        // Refactored function call
        let result = infer_model_request(args).await;

        let inference_result = result.unwrap();
        match inference_result {
            InferenceResult::Json(json_result) => {
                assert_eq!(
                    json_result.output.raw,
                    Some(DUMMY_JSON_RESPONSE_RAW.to_string())
                );
                assert_eq!(json_result.output.parsed, Some(json!({"answer": "Hello"})));
                assert_eq!(json_result.usage, DUMMY_INFER_USAGE.clone());
                assert_eq!(json_result.model_inference_results.len(), 1);
                assert_eq!(
                    &*json_result.model_inference_results[0].model_name,
                    model_name_json
                );
                assert_eq!(
                    json_result.model_inference_results[0].output,
                    vec![DUMMY_JSON_RESPONSE_RAW.to_string().into()]
                );
            }
            _ => panic!("Expected Json inference result"),
        }

        // Test case 3: Model inference failure
        let error_model_name = "error";
        let error_provider_config = ProviderConfig::Dummy(DummyProvider {
            model_name: error_model_name.to_string(),
            ..Default::default()
        });

        let error_model_config = ModelConfig {
            routing: vec![error_model_name.into()],
            providers: HashMap::from([(
                error_model_name.into(),
                ModelProvider {
                    name: error_model_name.into(),
                    config: error_provider_config,
                    extra_body: Default::default(),
                    extra_headers: Default::default(),
                },
            )]),
            endpoints: crate::endpoints::capability::default_capabilities(),
<<<<<<< HEAD
            fallback_models: None,
            retry_config: None,
=======
            rate_limits: None,
>>>>>>> 4b9a0049
        };
        let models = Box::leak(Box::new(ModelTable::default()));
        let mut visited_models = std::collections::HashSet::new();

        // Create the arguments struct
        let args = InferModelRequestArgs {
            request: model_request.clone(),
            model_name: error_model_name.into(),
            model_config: &error_model_config,
            function: &function_config_chat,
            inference_config: &inference_config,
            clients: &clients,
            inference_params: inference_params.clone(),
            models,
            visited_models: &mut visited_models,
        };

        // Refactored function call
        let result = infer_model_request(args).await;

        assert!(result.is_err());
        let error = result.unwrap_err();
        assert!(matches!(
            error.get_details(),
            ErrorDetails::ModelProvidersExhausted { .. }
        ));
    }

    #[tokio::test]
    #[traced_test]
    async fn test_infer_model_request_errors() {
        // Setup common variables
        let api_keys = InferenceCredentials::default();
        let client = Client::new();
        let clickhouse_connection_info = ClickHouseConnectionInfo::Disabled;
        let clients = InferenceClients {
            http_client: &client,
            clickhouse_connection_info: &clickhouse_connection_info,
            credentials: &api_keys,
            cache_options: &CacheOptions {
                max_age_s: None,
                enabled: CacheEnabledMode::WriteOnly,
            },
        };
        let templates = get_test_template_config();
        let inference_params = InferenceParams {
            chat_completion: ChatCompletionInferenceParams {
                temperature: Some(0.7),
                max_tokens: Some(50),
                top_p: Some(0.9),
                presence_penalty: Some(0.0),
                frequency_penalty: Some(0.2),
                seed: Some(42),
                ..Default::default()
            },
        };
        let inference_config = InferenceConfig {
            templates: &templates,
            tool_config: None,
            function_name: "test_function",
            variant_name: Some("test_variant"),
            dynamic_output_schema: None,
            ids: InferenceIds {
                inference_id: Uuid::now_v7(),
                episode_id: Uuid::now_v7(),
            },
            extra_body: Default::default(),
            extra_headers: Default::default(),
            extra_cache_key: None,
        };

        let model_name = "dummy_chat_model";
        let error_model_name = "error";
        let function_config_chat = FunctionConfig::Chat(FunctionConfigChat {
            variants: HashMap::new(),
            system_schema: None,
            user_schema: None,
            assistant_schema: None,
            tools: vec![],
            tool_choice: ToolChoice::Auto,
            parallel_tool_calls: None,
            description: None,
        });

        let request_messages = vec![RequestMessage {
            role: Role::User,
            content: vec!["Hello, how are you?".to_string().into()],
        }];

        let model_request = ModelInferenceRequest {
            inference_id: Uuid::now_v7(),
            messages: request_messages.clone(),
            system: None,
            temperature: Some(0.7),
            max_tokens: Some(100),
            top_p: Some(0.9),
            presence_penalty: Some(0.1),
            frequency_penalty: Some(0.2),
            seed: None,
            stream: false,
            json_mode: ModelInferenceRequestJsonMode::Off,
            output_schema: None,
            tool_config: None,
            function_type: FunctionType::Chat,
            extra_body: Default::default(),
            extra_headers: Default::default(),
            ..Default::default()
        };

        // Create a dummy provider config with the error model name
        let error_provider_config = ProviderConfig::Dummy(DummyProvider {
            model_name: error_model_name.to_string(),
            ..Default::default()
        });

        // Create a dummy provider config with the good model name
        let dummy_provider_config = ProviderConfig::Dummy(DummyProvider {
            model_name: model_name.to_string(),
            ..Default::default()
        });

        // Create a model config with the dummy provider
        let model_config = ModelConfig {
            routing: vec![error_model_name.into(), model_name.into()],
            providers: HashMap::from([
                (
                    error_model_name.into(),
                    ModelProvider {
                        name: error_model_name.into(),
                        config: error_provider_config,
                        extra_body: Default::default(),
                        extra_headers: Default::default(),
                    },
                ),
                (
                    model_name.into(),
                    ModelProvider {
                        name: model_name.into(),
                        config: dummy_provider_config,
                        extra_body: Default::default(),
                        extra_headers: Default::default(),
                    },
                ),
            ]),
            endpoints: crate::endpoints::capability::default_capabilities(),
<<<<<<< HEAD
            fallback_models: None,
            retry_config: None,
=======
            rate_limits: None,
>>>>>>> 4b9a0049
        };
        let models = Box::leak(Box::new(ModelTable::default()));
        let mut visited_models = std::collections::HashSet::new();

        // Create the arguments struct
        let args = InferModelRequestArgs {
            request: model_request.clone(),
            model_name: model_name.into(),
            model_config: &model_config,
            function: &function_config_chat,
            inference_config: &inference_config,
            clients: &clients,
            inference_params: inference_params.clone(),
            models,
            visited_models: &mut visited_models,
        };

        // Refactored function call
        let result = infer_model_request(args).await;

        let inference_result = result.unwrap();
        match inference_result {
            InferenceResult::Chat(chat_result) => {
                // The DummyProvider returns DUMMY_INFER_RESPONSE_CONTENT by default
                let expected_content = vec![DUMMY_INFER_RESPONSE_CONTENT.to_string().into()];
                assert_eq!(chat_result.content, expected_content);
                assert_eq!(chat_result.usage, DUMMY_INFER_USAGE.clone());
                assert_eq!(chat_result.model_inference_results.len(), 1);
                assert_eq!(
                    &*chat_result.model_inference_results[0].model_name,
                    model_name
                );
                // Need to recreate to make this ContentBlock rather than ContentBlockOutput
                let expected_content = vec![DUMMY_INFER_RESPONSE_CONTENT.to_string().into()];
                assert_eq!(
                    chat_result.model_inference_results[0].output,
                    expected_content
                );
            }
            _ => panic!("Expected Chat inference result"),
        }
        assert!(logs_contain(
            r#"ERROR test_infer_model_request_errors:infer_model_request{model_name=dummy_chat_model}:infer_with_fallback_chain{model_name="dummy_chat_model" otel.name="model_chain_inference" stream=false}:infer{model_name="dummy_chat_model" otel.name="model_inference" stream=false}:infer{provider_name="error"}:infer{provider_name="error" otel.name="model_provider_inference" gen_ai.operation.name="chat" gen_ai.system="dummy" gen_ai.request.model="error" stream=false}: tensorzero_internal::error: Error from dummy client: Error sending request to Dummy provider for model 'error'."#
        ));
    }

    #[tokio::test]
    async fn test_infer_model_request_stream() {
        // Set up the HTTP client and ClickHouse connection info
        let client = reqwest::Client::new();
        let clickhouse_connection_info = ClickHouseConnectionInfo::Disabled;
        let api_keys = InferenceCredentials::default();
        let clients = InferenceClients {
            http_client: &client,
            clickhouse_connection_info: &clickhouse_connection_info,
            credentials: &api_keys,
            cache_options: &CacheOptions {
                max_age_s: None,
                enabled: CacheEnabledMode::WriteOnly,
            },
        };
        // Create a dummy function config (chat completion)
        let function_config = FunctionConfig::Chat(FunctionConfigChat {
            variants: HashMap::new(),
            system_schema: None,
            user_schema: None,
            assistant_schema: None,
            tools: vec![],
            tool_choice: crate::tool::ToolChoice::Auto,
            parallel_tool_calls: None,
            description: None,
        });

        // Create an input message
        let messages = vec![RequestMessage {
            role: Role::User,
            content: vec!["Hello, how are you?".to_string().into()],
        }];
        let system = Some("You are a helpful assistant.".to_string());

        // Create a dummy model config with a provider
        let dummy_provider_config = ProviderConfig::Dummy(DummyProvider {
            model_name: "good".into(),
            ..Default::default()
        });

        let model_config = Box::leak(Box::new(ModelConfig {
            routing: vec!["good_provider".into()],
            providers: HashMap::from([(
                "good_provider".into(),
                ModelProvider {
                    name: "good_provider".into(),
                    config: dummy_provider_config,
                    extra_body: Default::default(),
                    extra_headers: Default::default(),
                },
            )]),
            endpoints: crate::endpoints::capability::default_capabilities(),
<<<<<<< HEAD
            fallback_models: None,
            retry_config: None,
=======
            rate_limits: None,
>>>>>>> 4b9a0049
        }));

        // Prepare the model inference request
        let request = ModelInferenceRequest {
            inference_id: Uuid::now_v7(),
            messages,
            system,
            temperature: Some(0.7),
            max_tokens: Some(50),
            top_p: Some(0.9),
            presence_penalty: Some(0.1),
            frequency_penalty: Some(0.2),
            stream: true,
            json_mode: ModelInferenceRequestJsonMode::Off,
            output_schema: None,
            seed: None,
            tool_config: None,
            function_type: FunctionType::Chat,
            extra_body: Default::default(),
            extra_headers: Default::default(),
            ..Default::default()
        };

        // Initialize inference parameters
        let inference_params = InferenceParams::default();
        let models = Box::leak(Box::new(ModelTable::default()));
        let visited_models = std::collections::HashSet::new();

        // Call infer_model_request_stream
        let result = infer_model_request_stream(
            request,
            "good_model".into(),
            model_config,
            &function_config,
            &clients,
            inference_params.clone(),
            models,
            visited_models,
        )
        .await;

        // Assert that the result is OK
        assert!(result.is_ok());

        // Unwrap the result
        let (mut stream, model_used_info) = result.unwrap();

        // Check the first chunk
        if let InferenceResultChunk::Chat(chat_chunk) = stream.next().await.unwrap().unwrap() {
            assert_eq!(chat_chunk.content.len(), 1);
            if let ContentBlockChunk::Text(text_chunk) = &chat_chunk.content[0] {
                assert_eq!(text_chunk.text, DUMMY_STREAMING_RESPONSE[0]);
            } else {
                panic!("Expected text chunk in first inference result chunk.");
            }
        } else {
            panic!("Expected chat inference result chunk.");
        }

        // Verify the model used information
        assert_eq!(&*model_used_info.model_name, "good_model");
        assert_eq!(&*model_used_info.model_provider_name, "good_provider");
        assert_eq!(model_used_info.inference_params, inference_params);

        // Iterate over the stream and collect the remaining chunks
        let mut received_text = String::new();
        while let Some(chunk_result) = stream.next().await {
            let chunk = chunk_result.expect("Stream chunk should be OK.");

            if let InferenceResultChunk::Chat(chat_chunk) = chunk {
                for content_block in chat_chunk.content {
                    if let ContentBlockChunk::Text(text_chunk) = content_block {
                        received_text.push_str(&text_chunk.text);
                    }
                }
            } else if let Some(usage) = chunk.usage() {
                // Verify the usage information
                assert_eq!(usage.input_tokens, 10);
                assert_eq!(usage.output_tokens, DUMMY_STREAMING_RESPONSE.len() as u32);
            } else {
                panic!("Unexpected inference result chunk.");
            }
        }

        // Combine the first chunk's text with the received text
        let mut full_response = DUMMY_STREAMING_RESPONSE[0].to_string();
        full_response.push_str(&received_text);

        // Verify the full response
        let expected_response: String = DUMMY_STREAMING_RESPONSE.iter().cloned().collect();
        assert_eq!(full_response, expected_response);
    }

    #[tokio::test]
    #[traced_test]
    async fn test_infer_model_request_errors_stream() {
        // Setup common variables
        let api_keys = InferenceCredentials::default();
        let client = Client::new();
        let clickhouse_connection_info = ClickHouseConnectionInfo::Disabled;
        let clients = InferenceClients {
            http_client: &client,
            clickhouse_connection_info: &clickhouse_connection_info,
            credentials: &api_keys,
            cache_options: &CacheOptions {
                max_age_s: None,
                enabled: CacheEnabledMode::WriteOnly,
            },
        };
        let inference_params = InferenceParams {
            chat_completion: ChatCompletionInferenceParams {
                temperature: Some(0.7),
                max_tokens: Some(50),
                top_p: Some(0.9),
                presence_penalty: Some(0.0),
                frequency_penalty: Some(0.2),
                seed: Some(42),
                ..Default::default()
            },
        };

        let model_name = "dummy_chat_model";
        let error_model_name = "error";
        let function_config_chat = FunctionConfig::Chat(FunctionConfigChat {
            variants: HashMap::new(),
            system_schema: None,
            user_schema: None,
            assistant_schema: None,
            tools: vec![],
            tool_choice: ToolChoice::Auto,
            parallel_tool_calls: None,
            description: None,
        });

        let request_messages = vec![RequestMessage {
            role: Role::User,
            content: vec!["Hello, how are you?".to_string().into()],
        }];

        let model_request = ModelInferenceRequest {
            inference_id: Uuid::now_v7(),
            messages: request_messages.clone(),
            system: None,
            temperature: Some(0.7),
            max_tokens: Some(100),
            top_p: Some(0.9),
            presence_penalty: Some(0.1),
            frequency_penalty: Some(0.2),
            seed: None,
            stream: false,
            json_mode: ModelInferenceRequestJsonMode::Off,
            output_schema: None,
            tool_config: None,
            function_type: FunctionType::Chat,
            extra_body: Default::default(),
            extra_headers: Default::default(),
            ..Default::default()
        };

        // Create a dummy provider config with the error model name
        let error_provider_config = ProviderConfig::Dummy(DummyProvider {
            model_name: error_model_name.to_string(),
            ..Default::default()
        });

        // Create a dummy provider config with the good model name
        let dummy_provider_config = ProviderConfig::Dummy(DummyProvider {
            model_name: model_name.to_string(),
            ..Default::default()
        });

        // Create a model config with the dummy provider
        let model_config = Box::leak(Box::new(ModelConfig {
            routing: vec![error_model_name.into(), model_name.into()],
            providers: HashMap::from([
                (
                    error_model_name.into(),
                    ModelProvider {
                        name: error_model_name.into(),
                        config: error_provider_config,
                        extra_body: Default::default(),
                        extra_headers: Default::default(),
                    },
                ),
                (
                    model_name.into(),
                    ModelProvider {
                        name: model_name.into(),
                        config: dummy_provider_config,
                        extra_body: Default::default(),
                        extra_headers: Default::default(),
                    },
                ),
            ]),
            endpoints: crate::endpoints::capability::default_capabilities(),
<<<<<<< HEAD
            fallback_models: None,
            retry_config: None,
=======
            rate_limits: None,
>>>>>>> 4b9a0049
        }));
        let models = Box::leak(Box::new(ModelTable::default()));
        let visited_models = std::collections::HashSet::new();

        // Call infer_model_request_stream
        let result = infer_model_request_stream(
            model_request,
            model_name.into(),
            model_config,
            &function_config_chat,
            &clients,
            inference_params.clone(),
            models,
            visited_models,
        )
        .await;

        // Assert that the result is OK
        assert!(result.is_ok());

        // Unwrap the result
        let (mut stream, model_used_info) = result.unwrap();

        // Check the first chunk
        if let InferenceResultChunk::Chat(chat_chunk) = stream.next().await.unwrap().unwrap() {
            assert_eq!(chat_chunk.content.len(), 1);
            if let ContentBlockChunk::Text(text_chunk) = &chat_chunk.content[0] {
                assert_eq!(text_chunk.text, DUMMY_STREAMING_RESPONSE[0]);
            } else {
                panic!("Expected text chunk in first inference result chunk.");
            }
        } else {
            panic!("Expected chat inference result chunk.");
        }

        // Verify the model used information
        assert_eq!(&*model_used_info.model_name, model_name);
        assert_eq!(&*model_used_info.model_provider_name, model_name);
        assert_eq!(model_used_info.inference_params, inference_params);

        // Iterate over the stream and collect the remaining chunks
        let mut received_text = String::new();
        while let Some(chunk_result) = stream.next().await {
            let chunk = chunk_result.expect("Stream chunk should be OK.");

            if let InferenceResultChunk::Chat(chat_chunk) = chunk {
                for content_block in chat_chunk.content {
                    if let ContentBlockChunk::Text(text_chunk) = content_block {
                        received_text.push_str(&text_chunk.text);
                    }
                }
            } else if let Some(usage) = chunk.usage() {
                // Verify the usage information
                assert_eq!(usage.input_tokens, 10);
                assert_eq!(usage.output_tokens, DUMMY_STREAMING_RESPONSE.len() as u32);
            } else {
                panic!("Unexpected inference result chunk.");
            }
        }

        // Combine the first chunk's text with the received text
        let mut full_response = DUMMY_STREAMING_RESPONSE[0].to_string();
        full_response.push_str(&received_text);

        // Verify the full response
        let expected_response: String = DUMMY_STREAMING_RESPONSE.iter().cloned().collect();
        assert_eq!(full_response, expected_response);

        assert!(logs_contain(
            r#"ERROR test_infer_model_request_errors_stream:infer_model_request_stream{model_name=dummy_chat_model}:infer_stream_with_fallback_chain{model_name="dummy_chat_model" otel.name="model_chain_inference" stream=true}:infer_stream{model_name="dummy_chat_model" otel.name="model_inference" stream=true}:infer_stream{provider_name="error" otel.name="model_provider_inference" gen_ai.operation.name="chat" gen_ai.system="dummy" gen_ai.request.model="error" stream=true}: tensorzero_internal::error: Error from dummy client: Error sending request to Dummy provider for model 'error'."#
        ));
    }
}<|MERGE_RESOLUTION|>--- conflicted
+++ resolved
@@ -1091,12 +1091,9 @@
                 },
             )]),
             endpoints: crate::endpoints::capability::default_capabilities(),
-<<<<<<< HEAD
             fallback_models: None,
             retry_config: None,
-=======
             rate_limits: None,
->>>>>>> 4b9a0049
         };
         let models = Box::leak(Box::new(ModelTable::default()));
         let mut visited_models = std::collections::HashSet::new();
@@ -1207,12 +1204,9 @@
                 },
             )]),
             endpoints: crate::endpoints::capability::default_capabilities(),
-<<<<<<< HEAD
             fallback_models: None,
             retry_config: None,
-=======
             rate_limits: None,
->>>>>>> 4b9a0049
         };
         let models = Box::leak(Box::new(ModelTable::default()));
         let mut visited_models = std::collections::HashSet::new();
@@ -1274,12 +1268,9 @@
                 },
             )]),
             endpoints: crate::endpoints::capability::default_capabilities(),
-<<<<<<< HEAD
             fallback_models: None,
             retry_config: None,
-=======
             rate_limits: None,
->>>>>>> 4b9a0049
         };
         let models = Box::leak(Box::new(ModelTable::default()));
         let mut visited_models = std::collections::HashSet::new();
@@ -1425,12 +1416,9 @@
                 ),
             ]),
             endpoints: crate::endpoints::capability::default_capabilities(),
-<<<<<<< HEAD
             fallback_models: None,
             retry_config: None,
-=======
             rate_limits: None,
->>>>>>> 4b9a0049
         };
         let models = Box::leak(Box::new(ModelTable::default()));
         let mut visited_models = std::collections::HashSet::new();
@@ -1529,12 +1517,9 @@
                 },
             )]),
             endpoints: crate::endpoints::capability::default_capabilities(),
-<<<<<<< HEAD
             fallback_models: None,
             retry_config: None,
-=======
             rate_limits: None,
->>>>>>> 4b9a0049
         }));
 
         // Prepare the model inference request
@@ -1730,12 +1715,9 @@
                 ),
             ]),
             endpoints: crate::endpoints::capability::default_capabilities(),
-<<<<<<< HEAD
             fallback_models: None,
             retry_config: None,
-=======
             rate_limits: None,
->>>>>>> 4b9a0049
         }));
         let models = Box::leak(Box::new(ModelTable::default()));
         let visited_models = std::collections::HashSet::new();
