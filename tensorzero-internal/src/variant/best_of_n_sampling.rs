--- conflicted
+++ resolved
@@ -1224,12 +1224,9 @@
                     },
                 )]),
                 endpoints: crate::endpoints::capability::default_capabilities(),
-<<<<<<< HEAD
                 fallback_models: None,
                 retry_config: None,
-=======
                 rate_limits: None,
->>>>>>> 4b9a0049
             },
         )]))
         .expect("Failed to create model table");
@@ -1328,12 +1325,9 @@
                         },
                     )]),
                     endpoints: crate::endpoints::capability::default_capabilities(),
-<<<<<<< HEAD
                     fallback_models: None,
                     retry_config: None,
-=======
                     rate_limits: None,
->>>>>>> 4b9a0049
                 },
             );
             ModelTable::try_from(map).expect("Failed to create model table")
@@ -1399,12 +1393,9 @@
                         },
                     )]),
                     endpoints: crate::endpoints::capability::default_capabilities(),
-<<<<<<< HEAD
                     fallback_models: None,
                     retry_config: None,
-=======
                     rate_limits: None,
->>>>>>> 4b9a0049
                 },
             );
             ModelTable::try_from(map).expect("Failed to create model table")
@@ -1487,12 +1478,9 @@
                     },
                 )]),
                 endpoints: crate::endpoints::capability::default_capabilities(),
-<<<<<<< HEAD
                 fallback_models: None,
                 retry_config: None,
-=======
                 rate_limits: None,
->>>>>>> 4b9a0049
             },
         );
         let big_models = ModelTable::try_from(big_models).expect("Failed to create model table");
