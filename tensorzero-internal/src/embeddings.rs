use std::future::Future;
use std::time::Duration;
use std::{collections::HashMap, sync::Arc};

use crate::cache::{
    embedding_cache_lookup, start_cache_write, CacheData, EmbeddingCacheData,
    EmbeddingModelProviderRequest,
};
use crate::config_parser::ProviderTypesConfig;
use crate::endpoints::inference::InferenceClients;
use crate::model::UninitializedProviderConfig;
use crate::model_table::BaseModelTable;
use crate::model_table::ShorthandModelConfig;
use crate::{
    endpoints::inference::InferenceCredentials,
    error::{Error, ErrorDetails},
    inference::{
        providers::{
            fireworks::FireworksProvider, openai::OpenAIProvider, together::TogetherProvider,
            vllm::VLLMProvider,
        },
        types::{
            current_timestamp, Latency, ModelInferenceResponseWithMetadata, RequestMessage, Role,
            Usage,
        },
    },
    model::ProviderConfig,
};
use reqwest::Client;
use serde::{Deserialize, Serialize};
use tracing::instrument;
use uuid::Uuid;

#[cfg(any(test, feature = "e2e_tests"))]
use crate::inference::providers::dummy::DummyProvider;

pub type EmbeddingModelTable = BaseModelTable<EmbeddingModelConfig>;

impl ShorthandModelConfig for EmbeddingModelConfig {
<<<<<<< HEAD
    const SHORTHAND_MODEL_PREFIXES: &[&str] = &["openai::", "vllm::", "together::", "fireworks::"];
=======
    const SHORTHAND_MODEL_PREFIXES: &[&str] = &["openai::", "vllm::", "together::", "mistral::"];
>>>>>>> 8e8b4039
    const MODEL_TYPE: &str = "Embedding model";
    async fn from_shorthand(provider_type: &str, model_name: &str) -> Result<Self, Error> {
        let model_name = model_name.to_string();
        let provider_config = match provider_type {
            "openai" => {
                EmbeddingProviderConfig::OpenAI(OpenAIProvider::new(model_name, None, None)?)
            }
            "vllm" => {
                // For shorthand, we'll use a default localhost URL
                let default_url = url::Url::parse("http://localhost:8000").map_err(|e| {
                    Error::new(ErrorDetails::Config {
                        message: format!("Failed to parse default vLLM URL: {e}"),
                    })
                })?;
                EmbeddingProviderConfig::VLLM(VLLMProvider::new(model_name, default_url, None)?)
            }
            "together" => {
                EmbeddingProviderConfig::Together(TogetherProvider::new(model_name, None, false)?)
            }
<<<<<<< HEAD
            "fireworks" => {
                EmbeddingProviderConfig::Fireworks(FireworksProvider::new(model_name, None, false)?)
            }
=======
            "mistral" => EmbeddingProviderConfig::Mistral(
                crate::inference::providers::mistral::MistralProvider::new(model_name, None)?,
            ),
>>>>>>> 8e8b4039
            #[cfg(any(test, feature = "e2e_tests"))]
            "dummy" => EmbeddingProviderConfig::Dummy(DummyProvider::new(model_name, None)?),
            _ => {
                return Err(Error::new(ErrorDetails::Config {
                    message: format!("Invalid provider type: {provider_type}"),
                }));
            }
        };
        Ok(EmbeddingModelConfig {
            routing: vec![provider_type.to_string().into()],
            providers: HashMap::from([(provider_type.to_string().into(), provider_config)]),
        })
    }

    fn validate(&self, _key: &str) -> Result<(), Error> {
        // Credentials are validated during deserialization
        // We may add additional validation here in the future
        Ok(())
    }
}

#[derive(Debug, Deserialize)]
#[serde(deny_unknown_fields)]
pub struct UninitializedEmbeddingModelConfig {
    pub routing: Vec<Arc<str>>,
    pub providers: HashMap<Arc<str>, UninitializedEmbeddingProviderConfig>,
}

impl UninitializedEmbeddingModelConfig {
    pub fn load(self, provider_types: &ProviderTypesConfig) -> Result<EmbeddingModelConfig, Error> {
        let providers = self
            .providers
            .into_iter()
            .map(|(name, config)| {
                let provider_config = config.load(provider_types)?;
                Ok((name, provider_config))
            })
            .collect::<Result<HashMap<_, _>, Error>>()?;
        Ok(EmbeddingModelConfig {
            routing: self.routing,
            providers,
        })
    }
}

#[derive(Debug)]
pub struct EmbeddingModelConfig {
    pub routing: Vec<Arc<str>>,
    pub providers: HashMap<Arc<str>, EmbeddingProviderConfig>,
}

impl EmbeddingModelConfig {
    #[instrument(skip_all)]
    pub async fn embed(
        &self,
        request: &EmbeddingRequest,
        model_name: &str,
        clients: &InferenceClients<'_>,
    ) -> Result<EmbeddingResponse, Error> {
        let mut provider_errors: HashMap<String, Error> = HashMap::new();
        for provider_name in &self.routing {
            let provider_config = self.providers.get(provider_name).ok_or_else(|| {
                Error::new(ErrorDetails::ProviderNotFound {
                    provider_name: provider_name.to_string(),
                })
            })?;
            let provider_request = EmbeddingModelProviderRequest {
                request,
                provider_name,
                model_name,
            };
            // TODO: think about how to best handle errors here
            if clients.cache_options.enabled.read() {
                let cache_lookup = embedding_cache_lookup(
                    clients.clickhouse_connection_info,
                    &provider_request,
                    clients.cache_options.max_age_s,
                )
                .await
                .ok()
                .flatten();
                if let Some(cache_lookup) = cache_lookup {
                    return Ok(cache_lookup);
                }
            }
            let response = provider_config
                .embed(request, clients.http_client, clients.credentials)
                .await;
            match response {
                Ok(response) => {
                    if clients.cache_options.enabled.write() {
                        let _ = start_cache_write(
                            clients.clickhouse_connection_info,
                            provider_request.get_cache_key()?,
                            EmbeddingCacheData {
                                embeddings: response.embeddings.clone(),
                            },
                            &response.raw_request,
                            &response.raw_response,
                            &response.usage,
                            None,
                        );
                    }
                    let embedding_response =
                        EmbeddingResponse::new(response, provider_name.clone());
                    return Ok(embedding_response);
                }
                Err(error) => {
                    provider_errors.insert(provider_name.to_string(), error);
                }
            }
        }
        Err(ErrorDetails::ModelProvidersExhausted { provider_errors }.into())
    }
}

#[derive(Debug, Clone, PartialEq, Serialize)]
#[serde(untagged)]
pub enum EmbeddingInput {
    Single(String),
    Batch(Vec<String>),
}

impl EmbeddingInput {
    /// Get all input strings as a vector
    pub fn as_vec(&self) -> Vec<&str> {
        match self {
            EmbeddingInput::Single(text) => vec![text],
            EmbeddingInput::Batch(texts) => texts.iter().map(|s| s.as_str()).collect(),
        }
    }

    /// Get the number of inputs
    pub fn len(&self) -> usize {
        match self {
            EmbeddingInput::Single(_) => 1,
            EmbeddingInput::Batch(texts) => texts.len(),
        }
    }

    /// Check if empty
    pub fn is_empty(&self) -> bool {
        match self {
            EmbeddingInput::Single(text) => text.is_empty(),
            EmbeddingInput::Batch(texts) => texts.is_empty() || texts.iter().all(|t| t.is_empty()),
        }
    }
}

#[derive(Debug, PartialEq, Serialize)]
pub struct EmbeddingRequest {
    pub input: EmbeddingInput,
    #[serde(skip_serializing_if = "Option::is_none")]
    pub encoding_format: Option<String>,
}

#[derive(Debug, Clone, Copy)]
pub struct EmbeddingProviderRequest<'request> {
    pub request: &'request EmbeddingRequest,
    pub model_name: &'request str,
    pub provider_name: &'request str,
}

#[derive(Debug, PartialEq)]
pub struct EmbeddingProviderResponse {
    pub id: Uuid,
    pub input: EmbeddingInput,
    pub embeddings: Vec<Vec<f32>>,
    pub created: u64,
    pub raw_request: String,
    pub raw_response: String,
    pub usage: Usage,
    pub latency: Latency,
}

#[derive(Debug, PartialEq)]
pub struct EmbeddingResponse {
    pub id: Uuid,
    pub input: EmbeddingInput,
    pub embeddings: Vec<Vec<f32>>,
    pub created: u64,
    pub raw_request: String,
    pub raw_response: String,
    pub usage: Usage,
    pub latency: Latency,
    pub embedding_provider_name: Arc<str>,
    pub cached: bool,
}

impl EmbeddingResponse {
    pub fn from_cache(
        cache_lookup: CacheData<EmbeddingCacheData>,
        request: &EmbeddingModelProviderRequest,
    ) -> Self {
        Self {
            id: Uuid::now_v7(),
            created: current_timestamp(),
            input: request.request.input.clone(),
            embeddings: cache_lookup.output.embeddings,
            raw_request: cache_lookup.raw_request,
            raw_response: cache_lookup.raw_response,
            usage: Usage {
                input_tokens: cache_lookup.input_tokens,
                output_tokens: cache_lookup.output_tokens,
            },
            latency: Latency::NonStreaming {
                response_time: Duration::from_secs(0),
            },
            embedding_provider_name: Arc::from(request.provider_name),
            cached: true,
        }
    }
}

pub struct EmbeddingResponseWithMetadata {
    pub id: Uuid,
    pub input: String,
    pub embedding: Vec<f32>,
    pub created: u64,
    pub raw_request: String,
    pub raw_response: String,
    pub usage: Usage,
    pub latency: Latency,
    pub embedding_provider_name: Arc<str>,
    pub embedding_model_name: Arc<str>,
}

impl EmbeddingResponse {
    pub fn new(
        embedding_provider_response: EmbeddingProviderResponse,
        embedding_provider_name: Arc<str>,
    ) -> Self {
        Self {
            id: embedding_provider_response.id,
            input: embedding_provider_response.input,
            embeddings: embedding_provider_response.embeddings,
            created: embedding_provider_response.created,
            raw_request: embedding_provider_response.raw_request,
            raw_response: embedding_provider_response.raw_response,
            usage: embedding_provider_response.usage,
            latency: embedding_provider_response.latency,
            embedding_provider_name,
            cached: false,
        }
    }
}

impl EmbeddingResponseWithMetadata {
    pub fn new(embedding_response: EmbeddingResponse, embedding_model_name: Arc<str>) -> Self {
        // For backward compatibility, take the first embedding and convert input to string
        let input_string = match &embedding_response.input {
            EmbeddingInput::Single(text) => text.clone(),
            EmbeddingInput::Batch(texts) => texts.first().unwrap_or(&String::new()).clone(),
        };
        let embedding = embedding_response
            .embeddings
            .into_iter()
            .next()
            .unwrap_or_default();

        Self {
            id: embedding_response.id,
            input: input_string,
            embedding,
            created: embedding_response.created,
            raw_request: embedding_response.raw_request,
            raw_response: embedding_response.raw_response,
            usage: embedding_response.usage,
            latency: embedding_response.latency,
            embedding_provider_name: embedding_response.embedding_provider_name,
            embedding_model_name,
        }
    }
}

impl From<EmbeddingResponseWithMetadata> for ModelInferenceResponseWithMetadata {
    fn from(response: EmbeddingResponseWithMetadata) -> Self {
        Self {
            id: response.id,
            output: vec![],
            created: response.created,
            system: None,
            input_messages: vec![RequestMessage {
                role: Role::User,
                content: vec![response.input.into()],
            }], // TODO (#399): Store this information in a more appropriate way for this kind of request
            raw_request: response.raw_request,
            raw_response: response.raw_response,
            usage: response.usage,
            latency: response.latency,
            model_provider_name: response.embedding_provider_name,
            model_name: response.embedding_model_name,
            cached: false,
            finish_reason: None,
        }
    }
}

pub trait EmbeddingProvider {
    fn embed(
        &self,
        request: &EmbeddingRequest,
        client: &Client,
        dynamic_api_keys: &InferenceCredentials,
    ) -> impl Future<Output = Result<EmbeddingProviderResponse, Error>> + Send;
}

#[derive(Debug)]
pub enum EmbeddingProviderConfig {
    OpenAI(OpenAIProvider),
    VLLM(VLLMProvider),
    Together(TogetherProvider),
<<<<<<< HEAD
    Fireworks(FireworksProvider),
=======
    Mistral(crate::inference::providers::mistral::MistralProvider),
>>>>>>> 8e8b4039
    #[cfg(any(test, feature = "e2e_tests"))]
    Dummy(DummyProvider),
}

#[derive(Debug, Deserialize)]
pub struct UninitializedEmbeddingProviderConfig {
    #[serde(flatten)]
    config: UninitializedProviderConfig,
}

impl UninitializedEmbeddingProviderConfig {
    pub fn load(
        self,
        provider_types: &ProviderTypesConfig,
    ) -> Result<EmbeddingProviderConfig, Error> {
        let provider_config = self.config.load(provider_types)?;
        Ok(match provider_config {
            ProviderConfig::OpenAI(provider) => EmbeddingProviderConfig::OpenAI(provider),
            ProviderConfig::VLLM(provider) => EmbeddingProviderConfig::VLLM(provider),
            ProviderConfig::Together(provider) => EmbeddingProviderConfig::Together(provider),
<<<<<<< HEAD
            ProviderConfig::Fireworks(provider) => EmbeddingProviderConfig::Fireworks(provider),
=======
            ProviderConfig::Mistral(provider) => EmbeddingProviderConfig::Mistral(provider),
>>>>>>> 8e8b4039
            #[cfg(any(test, feature = "e2e_tests"))]
            ProviderConfig::Dummy(provider) => EmbeddingProviderConfig::Dummy(provider),
            _ => {
                return Err(Error::new(ErrorDetails::Config {
                    message: format!(
                        "Unsupported provider config for embedding: {provider_config:?}"
                    ),
                }));
            }
        })
    }
}

impl EmbeddingProvider for EmbeddingProviderConfig {
    async fn embed(
        &self,
        request: &EmbeddingRequest,
        client: &Client,
        dynamic_api_keys: &InferenceCredentials,
    ) -> Result<EmbeddingProviderResponse, Error> {
        match self {
            EmbeddingProviderConfig::OpenAI(provider) => {
                provider.embed(request, client, dynamic_api_keys).await
            }
            EmbeddingProviderConfig::VLLM(provider) => {
                provider.embed(request, client, dynamic_api_keys).await
            }
            EmbeddingProviderConfig::Together(provider) => {
                provider.embed(request, client, dynamic_api_keys).await
            }
<<<<<<< HEAD
            EmbeddingProviderConfig::Fireworks(provider) => {
=======
            EmbeddingProviderConfig::Mistral(provider) => {
>>>>>>> 8e8b4039
                provider.embed(request, client, dynamic_api_keys).await
            }
            #[cfg(any(test, feature = "e2e_tests"))]
            EmbeddingProviderConfig::Dummy(provider) => {
                provider.embed(request, client, dynamic_api_keys).await
            }
        }
    }
}

impl EmbeddingProviderResponse {
    pub fn new(
        embeddings: Vec<Vec<f32>>,
        input: EmbeddingInput,
        raw_request: String,
        raw_response: String,
        usage: Usage,
        latency: Latency,
    ) -> Self {
        Self {
            id: Uuid::now_v7(),
            input,
            embeddings,
            created: current_timestamp(),
            raw_request,
            raw_response,
            usage,
            latency,
        }
    }

    /// Create a response from a single embedding (for backward compatibility)
    pub fn new_single(
        embedding: Vec<f32>,
        input: String,
        raw_request: String,
        raw_response: String,
        usage: Usage,
        latency: Latency,
    ) -> Self {
        Self::new(
            vec![embedding],
            EmbeddingInput::Single(input),
            raw_request,
            raw_response,
            usage,
            latency,
        )
    }
}

#[cfg(test)]
mod tests {
    use super::*;

    #[test]
    fn test_embedding_input_variants() {
        // Test Single variant
        let single = EmbeddingInput::Single("Hello, world!".to_string());
        assert_eq!(single.len(), 1);
        assert!(!single.is_empty());
        assert_eq!(single.as_vec(), vec!["Hello, world!"]);

        // Test Batch variant
        let batch = EmbeddingInput::Batch(vec![
            "First text".to_string(),
            "Second text".to_string(),
            "Third text".to_string(),
        ]);
        assert_eq!(batch.len(), 3);
        assert!(!batch.is_empty());
        assert_eq!(
            batch.as_vec(),
            vec!["First text", "Second text", "Third text"]
        );

        // Test empty cases
        let empty_single = EmbeddingInput::Single("".to_string());
        assert!(empty_single.is_empty());

        let empty_batch = EmbeddingInput::Batch(vec![]);
        assert!(empty_batch.is_empty());

        let batch_with_empty = EmbeddingInput::Batch(vec!["".to_string(), "".to_string()]);
        assert!(batch_with_empty.is_empty());
    }

    #[test]
    fn test_embedding_input_serialization() {
        // Test Single serialization
        let single = EmbeddingInput::Single("Hello".to_string());
        let serialized = serde_json::to_value(&single).unwrap();
        assert_eq!(serialized, serde_json::Value::String("Hello".to_string()));

        // Test Batch serialization
        let batch = EmbeddingInput::Batch(vec!["Hello".to_string(), "World".to_string()]);
        let serialized = serde_json::to_value(&batch).unwrap();
        assert_eq!(
            serialized,
            serde_json::Value::Array(vec![
                serde_json::Value::String("Hello".to_string()),
                serde_json::Value::String("World".to_string())
            ])
        );
    }

    #[test]
    fn test_embedding_request_with_batch_input() {
        let request = EmbeddingRequest {
            input: EmbeddingInput::Batch(vec!["Text 1".to_string(), "Text 2".to_string()]),
            encoding_format: None,
        };

        assert_eq!(request.input.len(), 2);
        assert_eq!(request.input.as_vec(), vec!["Text 1", "Text 2"]);
    }

    #[test]
    fn test_embedding_provider_response_batch() {
        let embeddings = vec![vec![0.1, 0.2, 0.3], vec![0.4, 0.5, 0.6]];
        let input = EmbeddingInput::Batch(vec!["Text 1".to_string(), "Text 2".to_string()]);

        let response = EmbeddingProviderResponse::new(
            embeddings.clone(),
            input.clone(),
            "raw_request".to_string(),
            "raw_response".to_string(),
            Usage {
                input_tokens: 10,
                output_tokens: 0,
            },
            Latency::NonStreaming {
                response_time: std::time::Duration::from_millis(100),
            },
        );

        assert_eq!(response.embeddings, embeddings);
        assert_eq!(response.input, input);
    }

    #[test]
    fn test_embedding_provider_response_new_single_compatibility() {
        // Test backward compatibility method
        let embedding = vec![0.1, 0.2, 0.3];
        let input = "Test input".to_string();

        let response = EmbeddingProviderResponse::new_single(
            embedding.clone(),
            input.clone(),
            "raw_request".to_string(),
            "raw_response".to_string(),
            Usage {
                input_tokens: 5,
                output_tokens: 0,
            },
            Latency::NonStreaming {
                response_time: std::time::Duration::from_millis(50),
            },
        );

        assert_eq!(response.embeddings, vec![embedding]);
        assert_eq!(response.input, EmbeddingInput::Single(input));
    }
    use tracing_test::traced_test;

    use crate::{
        cache::{CacheEnabledMode, CacheOptions},
        clickhouse::ClickHouseConnectionInfo,
    };

    #[traced_test]
    #[tokio::test]
    async fn test_embedding_fallbacks() {
        let bad_provider = EmbeddingProviderConfig::Dummy(DummyProvider {
            model_name: "error".into(),
            ..Default::default()
        });
        let good_provider = EmbeddingProviderConfig::Dummy(DummyProvider {
            model_name: "good".into(),
            ..Default::default()
        });
        let fallback_embedding_model = EmbeddingModelConfig {
            routing: vec!["error".to_string().into(), "good".to_string().into()],
            providers: HashMap::from([
                ("error".to_string().into(), bad_provider),
                ("good".to_string().into(), good_provider),
            ]),
        };
        let request = EmbeddingRequest {
            input: EmbeddingInput::Single("Hello, world!".to_string()),
            encoding_format: None,
        };
        let response = fallback_embedding_model
            .embed(
                &request,
                "fallback",
                &InferenceClients {
                    http_client: &Client::new(),
                    credentials: &InferenceCredentials::default(),
                    cache_options: &CacheOptions {
                        max_age_s: None,
                        enabled: CacheEnabledMode::Off,
                    },
                    clickhouse_connection_info: &ClickHouseConnectionInfo::new_disabled(),
                },
            )
            .await;
        assert!(response.is_ok());
        assert!(logs_contain(
            "Error sending request to Dummy provider for model 'error'"
        ))
    }
}<|MERGE_RESOLUTION|>--- conflicted
+++ resolved
@@ -37,11 +37,7 @@
 pub type EmbeddingModelTable = BaseModelTable<EmbeddingModelConfig>;
 
 impl ShorthandModelConfig for EmbeddingModelConfig {
-<<<<<<< HEAD
-    const SHORTHAND_MODEL_PREFIXES: &[&str] = &["openai::", "vllm::", "together::", "fireworks::"];
-=======
-    const SHORTHAND_MODEL_PREFIXES: &[&str] = &["openai::", "vllm::", "together::", "mistral::"];
->>>>>>> 8e8b4039
+    const SHORTHAND_MODEL_PREFIXES: &[&str] = &["openai::", "vllm::", "together::", "mistral::",  "fireworks::"];
     const MODEL_TYPE: &str = "Embedding model";
     async fn from_shorthand(provider_type: &str, model_name: &str) -> Result<Self, Error> {
         let model_name = model_name.to_string();
@@ -61,15 +57,12 @@
             "together" => {
                 EmbeddingProviderConfig::Together(TogetherProvider::new(model_name, None, false)?)
             }
-<<<<<<< HEAD
             "fireworks" => {
                 EmbeddingProviderConfig::Fireworks(FireworksProvider::new(model_name, None, false)?)
             }
-=======
             "mistral" => EmbeddingProviderConfig::Mistral(
                 crate::inference::providers::mistral::MistralProvider::new(model_name, None)?,
             ),
->>>>>>> 8e8b4039
             #[cfg(any(test, feature = "e2e_tests"))]
             "dummy" => EmbeddingProviderConfig::Dummy(DummyProvider::new(model_name, None)?),
             _ => {
@@ -382,11 +375,8 @@
     OpenAI(OpenAIProvider),
     VLLM(VLLMProvider),
     Together(TogetherProvider),
-<<<<<<< HEAD
     Fireworks(FireworksProvider),
-=======
     Mistral(crate::inference::providers::mistral::MistralProvider),
->>>>>>> 8e8b4039
     #[cfg(any(test, feature = "e2e_tests"))]
     Dummy(DummyProvider),
 }
@@ -407,11 +397,8 @@
             ProviderConfig::OpenAI(provider) => EmbeddingProviderConfig::OpenAI(provider),
             ProviderConfig::VLLM(provider) => EmbeddingProviderConfig::VLLM(provider),
             ProviderConfig::Together(provider) => EmbeddingProviderConfig::Together(provider),
-<<<<<<< HEAD
             ProviderConfig::Fireworks(provider) => EmbeddingProviderConfig::Fireworks(provider),
-=======
             ProviderConfig::Mistral(provider) => EmbeddingProviderConfig::Mistral(provider),
->>>>>>> 8e8b4039
             #[cfg(any(test, feature = "e2e_tests"))]
             ProviderConfig::Dummy(provider) => EmbeddingProviderConfig::Dummy(provider),
             _ => {
@@ -442,11 +429,8 @@
             EmbeddingProviderConfig::Together(provider) => {
                 provider.embed(request, client, dynamic_api_keys).await
             }
-<<<<<<< HEAD
             EmbeddingProviderConfig::Fireworks(provider) => {
-=======
             EmbeddingProviderConfig::Mistral(provider) => {
->>>>>>> 8e8b4039
                 provider.embed(request, client, dynamic_api_keys).await
             }
             #[cfg(any(test, feature = "e2e_tests"))]
