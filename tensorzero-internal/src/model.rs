use futures::StreamExt;
use reqwest::Client;
use secrecy::SecretString;
use std::borrow::Cow;
use std::collections::{HashMap, HashSet};
use std::sync::{Arc, OnceLock};
use std::time::Duration;
use std::{env, fs};
use strum::VariantNames;
use tensorzero_derive::TensorZeroDeserialize;
use tracing::{instrument, span, Level, Span};
use tracing_futures::{Instrument, Instrumented};
use url::Url;

use crate::cache::{
    cache_lookup, cache_lookup_streaming, start_cache_write, start_cache_write_streaming,
    CacheData, ModelProviderRequest, NonStreamingCacheData, StreamingCacheData,
};
use crate::config_parser::{skip_credential_validation, ProviderTypesConfig};
use crate::endpoints::capability::{default_capabilities, EndpointCapability};
use crate::endpoints::inference::InferenceClients;
use crate::inference::providers::aws_sagemaker::AWSSagemakerProvider;
#[cfg(any(test, feature = "e2e_tests"))]
use crate::inference::providers::dummy::DummyProvider;
use crate::inference::providers::google_ai_studio_gemini::GoogleAIStudioGeminiProvider;

use crate::inference::providers::helpers::peek_first_chunk;
use crate::inference::providers::hyperbolic::HyperbolicProvider;
use crate::inference::providers::provider_trait::WrappedProvider;
use crate::inference::providers::sglang::SGLangProvider;
use crate::inference::providers::tgi::TGIProvider;
use crate::inference::types::batch::{
    BatchRequestRow, PollBatchInferenceResponse, StartBatchModelInferenceResponse,
    StartBatchProviderInferenceResponse,
};
use crate::inference::types::extra_body::ExtraBodyConfig;
use crate::inference::types::extra_headers::ExtraHeadersConfig;
use crate::inference::types::{
    current_timestamp, ContentBlock, PeekableProviderInferenceResponseStream,
    ProviderInferenceResponseChunk, ProviderInferenceResponseStreamInner, RequestMessage, Usage,
};
use crate::model_table::{BaseModelTable, CowNoClone, ShorthandModelConfig};
use crate::{
    endpoints::inference::InferenceCredentials,
    error::{Error, ErrorDetails},
    inference::{
        providers::{
            anthropic::AnthropicProvider, aws_bedrock::AWSBedrockProvider, azure::AzureProvider,
            deepseek::DeepSeekProvider, fireworks::FireworksProvider,
            gcp_vertex_anthropic::GCPVertexAnthropicProvider,
            gcp_vertex_gemini::GCPVertexGeminiProvider, mistral::MistralProvider,
            openai::OpenAIProvider, openrouter::OpenRouterProvider,
            provider_trait::InferenceProvider, together::TogetherProvider, vllm::VLLMProvider,
            xai::XAIProvider,
        },
        types::{ModelInferenceRequest, ModelInferenceResponse, ProviderInferenceResponse},
    },
};
use serde::Deserialize;

#[derive(Debug)]
pub struct ModelConfig {
    pub routing: Vec<Arc<str>>, // [provider name A, provider name B, ...]
    pub providers: HashMap<Arc<str>, ModelProvider>, // provider name => provider config
    pub endpoints: HashSet<EndpointCapability>, // supported endpoint capabilities
}

#[derive(Debug, Deserialize)]
#[serde(deny_unknown_fields)]
pub(crate) struct UninitializedModelConfig {
    pub routing: Vec<Arc<str>>, // [provider name A, provider name B, ...]
    pub providers: HashMap<Arc<str>, UninitializedModelProvider>, // provider name => provider config
    #[serde(default = "default_capabilities")]
    pub endpoints: HashSet<EndpointCapability>, // supported endpoint capabilities
}

/// Determine endpoint capabilities based on model name patterns
fn determine_capabilities_from_model_name(model_name: &str) -> HashSet<EndpointCapability> {
    let mut capabilities = HashSet::new();

    // Check if this is an embedding model by name patterns
    let embedding_patterns = [
        "embedding",
        "embed",
        "text-embedding",
        "text-embed",
        "text_embedding",
        "text_embed",
    ];

    let lower_name = model_name.to_lowercase();
    if embedding_patterns
        .iter()
        .any(|pattern| lower_name.contains(pattern))
    {
        capabilities.insert(EndpointCapability::Embedding);
    } else {
        // Default to chat capability for non-embedding models
        capabilities.insert(EndpointCapability::Chat);
    }

    capabilities
}

impl ModelConfig {
    /// Check if this model supports a specific endpoint capability
    pub fn supports_endpoint(&self, capability: EndpointCapability) -> bool {
        self.endpoints.contains(&capability)
    }

    /// Embedding inference method (when model supports embeddings capability)
    #[instrument(skip_all)]
    pub async fn embed(
        &self,
        request: &crate::embeddings::EmbeddingRequest,
        model_name: &str,
        clients: &crate::endpoints::inference::InferenceClients<'_>,
    ) -> Result<crate::embeddings::EmbeddingResponse, Error> {
        // Verify this model supports embeddings
        if !self.supports_endpoint(EndpointCapability::Embedding) {
            return Err(Error::new(ErrorDetails::ModelNotConfiguredForCapability {
                model_name: model_name.to_string(),
                capability: EndpointCapability::Embedding.as_str().to_string(),
            }));
        }

        let mut provider_errors: HashMap<String, Error> = HashMap::new();
        for provider_name in &self.routing {
            let provider = self.providers.get(provider_name).ok_or_else(|| {
                Error::new(ErrorDetails::ProviderNotFound {
                    provider_name: provider_name.to_string(),
                })
            })?;

            // Use the provider's embed method
            let response = provider
                .embed(request, clients.http_client, clients.credentials)
                .await;

            match response {
                Ok(response) => {
                    // TODO: Add caching support here
                    let embedding_response =
                        crate::embeddings::EmbeddingResponse::new(response, provider_name.clone());
                    return Ok(embedding_response);
                }
                Err(error) => {
                    provider_errors.insert(provider_name.to_string(), error);
                }
            }
        }
        Err(ErrorDetails::ModelProvidersExhausted { provider_errors }.into())
    }

    /// Audio transcription method (when model supports audio transcription capability)
    #[instrument(skip_all)]
    pub async fn transcribe(
        &self,
        request: &crate::audio::AudioTranscriptionRequest,
        model_name: &str,
        clients: &crate::endpoints::inference::InferenceClients<'_>,
    ) -> Result<crate::audio::AudioTranscriptionResponse, Error> {
        // Verify this model supports audio transcription
        if !self.supports_endpoint(EndpointCapability::AudioTranscription) {
            return Err(Error::new(ErrorDetails::CapabilityNotSupported {
                capability: EndpointCapability::AudioTranscription.as_str().to_string(),
                provider: model_name.to_string(),
            }));
        }

        let mut provider_errors: HashMap<String, Error> = HashMap::new();
        for provider_name in &self.routing {
            let provider = self.providers.get(provider_name).ok_or_else(|| {
                Error::new(ErrorDetails::ProviderNotFound {
                    provider_name: provider_name.to_string(),
                })
            })?;

            let response = provider
                .transcribe(request, clients.http_client, clients.credentials)
                .await;
            match response {
                Ok(response) => {
                    // TODO: Add caching support here
                    let transcription_response = crate::audio::AudioTranscriptionResponse {
                        id: response.id,
                        text: response.text,
                        language: response.language,
                        duration: response.duration,
                        words: response.words,
                        segments: response.segments,
                        created: response.created,
                        raw_request: response.raw_request,
                        raw_response: response.raw_response,
                        usage: response.usage,
                        latency: response.latency,
                    };
                    return Ok(transcription_response);
                }
                Err(error) => {
                    provider_errors.insert(provider_name.to_string(), error);
                }
            }
        }
        Err(ErrorDetails::ModelProvidersExhausted { provider_errors }.into())
    }

    /// Audio translation method (when model supports audio translation capability)
    #[instrument(skip_all)]
    pub async fn translate(
        &self,
        request: &crate::audio::AudioTranslationRequest,
        model_name: &str,
        clients: &crate::endpoints::inference::InferenceClients<'_>,
    ) -> Result<crate::audio::AudioTranslationResponse, Error> {
        // Verify this model supports audio translation
        if !self.supports_endpoint(EndpointCapability::AudioTranslation) {
            return Err(Error::new(ErrorDetails::CapabilityNotSupported {
                capability: EndpointCapability::AudioTranslation.as_str().to_string(),
                provider: model_name.to_string(),
            }));
        }

        let mut provider_errors: HashMap<String, Error> = HashMap::new();
        for provider_name in &self.routing {
            let provider = self.providers.get(provider_name).ok_or_else(|| {
                Error::new(ErrorDetails::ProviderNotFound {
                    provider_name: provider_name.to_string(),
                })
            })?;

            let response = provider
                .translate(request, clients.http_client, clients.credentials)
                .await;
            match response {
                Ok(response) => {
                    // TODO: Add caching support here
                    let translation_response = crate::audio::AudioTranslationResponse {
                        id: response.id,
                        text: response.text,
                        created: response.created,
                        raw_request: response.raw_request,
                        raw_response: response.raw_response,
                        usage: response.usage,
                        latency: response.latency,
                    };
                    return Ok(translation_response);
                }
                Err(error) => {
                    provider_errors.insert(provider_name.to_string(), error);
                }
            }
        }
        Err(ErrorDetails::ModelProvidersExhausted { provider_errors }.into())
    }

    /// Text-to-speech method (when model supports text-to-speech capability)
    #[instrument(skip_all)]
    pub async fn generate_speech(
        &self,
        request: &crate::audio::TextToSpeechRequest,
        model_name: &str,
        clients: &crate::endpoints::inference::InferenceClients<'_>,
    ) -> Result<crate::audio::TextToSpeechResponse, Error> {
        // Verify this model supports text-to-speech
        if !self.supports_endpoint(EndpointCapability::TextToSpeech) {
            return Err(Error::new(ErrorDetails::CapabilityNotSupported {
                capability: EndpointCapability::TextToSpeech.as_str().to_string(),
                provider: model_name.to_string(),
            }));
        }

        let mut provider_errors: HashMap<String, Error> = HashMap::new();
        for provider_name in &self.routing {
            let provider = self.providers.get(provider_name).ok_or_else(|| {
                Error::new(ErrorDetails::ProviderNotFound {
                    provider_name: provider_name.to_string(),
                })
            })?;

            let response = provider
                .generate_speech(request, clients.http_client, clients.credentials)
                .await;
            match response {
                Ok(response) => {
                    // TODO: Add caching support here
                    let tts_response = crate::audio::TextToSpeechResponse {
                        id: response.id,
                        audio_data: response.audio_data,
                        format: response.format,
                        created: response.created,
                        raw_request: response.raw_request,
                        usage: response.usage,
                        latency: response.latency,
                    };
                    return Ok(tts_response);
                }
                Err(error) => {
                    provider_errors.insert(provider_name.to_string(), error);
                }
            }
        }
        Err(ErrorDetails::ModelProvidersExhausted { provider_errors }.into())
    }

    /// Image generation method (when model supports image generation capability)
    #[instrument(skip_all)]
    pub async fn generate_image(
        &self,
        request: &crate::images::ImageGenerationRequest,
        model_name: &str,
        clients: &crate::endpoints::inference::InferenceClients<'_>,
    ) -> Result<crate::images::ImageGenerationResponse, Error> {
        // Verify this model supports image generation
        if !self.supports_endpoint(EndpointCapability::ImageGeneration) {
            return Err(Error::new(ErrorDetails::CapabilityNotSupported {
                capability: EndpointCapability::ImageGeneration.as_str().to_string(),
                provider: model_name.to_string(),
            }));
        }

        let mut provider_errors: HashMap<String, Error> = HashMap::new();
        for provider_name in &self.routing {
            let provider = self.providers.get(provider_name).ok_or_else(|| {
                Error::new(ErrorDetails::ProviderNotFound {
                    provider_name: provider_name.to_string(),
                })
            })?;

            let response = provider
                .generate_image(request, clients.http_client, clients.credentials)
                .await;
            match response {
                Ok(response) => {
                    let image_response = crate::images::ImageGenerationResponse {
                        id: response.id,
                        created: response.created,
                        data: response.data,
                        raw_request: response.raw_request,
                        raw_response: response.raw_response,
                        usage: response.usage,
                        latency: response.latency,
                    };
                    return Ok(image_response);
                }
                Err(error) => {
                    provider_errors.insert(provider_name.to_string(), error);
                }
            }
        }
        Err(ErrorDetails::ModelProvidersExhausted { provider_errors }.into())
    }

    /// Image editing method (when model supports image editing capability)
    #[instrument(skip_all)]
    pub async fn edit_image(
        &self,
        request: &crate::images::ImageEditRequest,
        model_name: &str,
        clients: &crate::endpoints::inference::InferenceClients<'_>,
    ) -> Result<crate::images::ImageEditResponse, Error> {
        // Verify this model supports image editing
        if !self.supports_endpoint(EndpointCapability::ImageEdit) {
            return Err(Error::new(ErrorDetails::CapabilityNotSupported {
                capability: EndpointCapability::ImageEdit.as_str().to_string(),
                provider: model_name.to_string(),
            }));
        }

        let mut provider_errors: HashMap<String, Error> = HashMap::new();
        for provider_name in &self.routing {
            let provider = self.providers.get(provider_name).ok_or_else(|| {
                Error::new(ErrorDetails::ProviderNotFound {
                    provider_name: provider_name.to_string(),
                })
            })?;

            let response = provider
                .edit_image(request, clients.http_client, clients.credentials)
                .await;
            match response {
                Ok(response) => {
                    let image_response = crate::images::ImageEditResponse {
                        id: response.id,
                        created: response.created,
                        data: response.data,
                        raw_request: response.raw_request,
                        raw_response: response.raw_response,
                        usage: response.usage,
                        latency: response.latency,
                    };
                    return Ok(image_response);
                }
                Err(error) => {
                    provider_errors.insert(provider_name.to_string(), error);
                }
            }
        }
        Err(ErrorDetails::ModelProvidersExhausted { provider_errors }.into())
    }

    /// Image variation method (when model supports image variation capability)
    #[instrument(skip_all)]
    pub async fn create_image_variation(
        &self,
        request: &crate::images::ImageVariationRequest,
        model_name: &str,
        clients: &crate::endpoints::inference::InferenceClients<'_>,
    ) -> Result<crate::images::ImageVariationResponse, Error> {
        // Verify this model supports image variation
        if !self.supports_endpoint(EndpointCapability::ImageVariation) {
            return Err(Error::new(ErrorDetails::CapabilityNotSupported {
                capability: EndpointCapability::ImageVariation.as_str().to_string(),
                provider: model_name.to_string(),
            }));
        }

        let mut provider_errors: HashMap<String, Error> = HashMap::new();
        for provider_name in &self.routing {
            let provider = self.providers.get(provider_name).ok_or_else(|| {
                Error::new(ErrorDetails::ProviderNotFound {
                    provider_name: provider_name.to_string(),
                })
            })?;

            let response = provider
                .create_image_variation(request, clients.http_client, clients.credentials)
                .await;
            match response {
                Ok(response) => {
                    let image_response = crate::images::ImageVariationResponse {
                        id: response.id,
                        created: response.created,
                        data: response.data,
                        raw_request: response.raw_request,
                        raw_response: response.raw_response,
                        usage: response.usage,
                        latency: response.latency,
                    };
                    return Ok(image_response);
                }
                Err(error) => {
                    provider_errors.insert(provider_name.to_string(), error);
                }
            }
        }
        Err(ErrorDetails::ModelProvidersExhausted { provider_errors }.into())
    }

    /// Realtime session creation method (when model supports realtime session capability)
    #[instrument(skip_all)]
    pub async fn create_realtime_session(
        &self,
        request: &crate::realtime::RealtimeSessionRequest,
        model_name: &str,
        clients: &crate::endpoints::inference::InferenceClients<'_>,
    ) -> Result<crate::realtime::RealtimeSessionResponse, Error> {
        // Verify this model supports realtime sessions
        if !self.supports_endpoint(EndpointCapability::RealtimeSession) {
            return Err(Error::new(ErrorDetails::CapabilityNotSupported {
                capability: EndpointCapability::RealtimeSession.as_str().to_string(),
                provider: model_name.to_string(),
            }));
        }

        let mut provider_errors: HashMap<String, Error> = HashMap::new();
        for provider_name in &self.routing {
            let provider = self.providers.get(provider_name).ok_or_else(|| {
                Error::new(ErrorDetails::ProviderNotFound {
                    provider_name: provider_name.to_string(),
                })
            })?;

            let response = provider
                .create_realtime_session(request, clients.http_client, clients.credentials)
                .await;
            match response {
                Ok(response) => {
                    // No caching for realtime sessions
                    return Ok(response);
                }
                Err(error) => {
                    provider_errors.insert(provider_name.to_string(), error);
                }
            }
        }
        Err(ErrorDetails::ModelProvidersExhausted { provider_errors }.into())
    }

    /// Realtime transcription session creation method (when model supports realtime transcription capability)
    #[instrument(skip_all)]
    pub async fn create_realtime_transcription_session(
        &self,
        request: &crate::realtime::RealtimeTranscriptionRequest,
        model_name: &str,
        clients: &crate::endpoints::inference::InferenceClients<'_>,
    ) -> Result<crate::realtime::RealtimeTranscriptionResponse, Error> {
        // Verify this model supports realtime transcription
        if !self.supports_endpoint(EndpointCapability::RealtimeTranscription) {
            return Err(Error::new(ErrorDetails::CapabilityNotSupported {
                capability: EndpointCapability::RealtimeTranscription
                    .as_str()
                    .to_string(),
                provider: model_name.to_string(),
            }));
        }

        let mut provider_errors: HashMap<String, Error> = HashMap::new();
        for provider_name in &self.routing {
            let provider = self.providers.get(provider_name).ok_or_else(|| {
                Error::new(ErrorDetails::ProviderNotFound {
                    provider_name: provider_name.to_string(),
                })
            })?;

            let response = provider
                .create_realtime_transcription_session(
                    request,
                    clients.http_client,
                    clients.credentials,
                )
                .await;
            match response {
                Ok(response) => {
                    // No caching for realtime sessions
                    return Ok(response);
                }
                Err(error) => {
                    provider_errors.insert(provider_name.to_string(), error);
                }
            }
        }
        Err(ErrorDetails::ModelProvidersExhausted { provider_errors }.into())
    }
}

impl UninitializedModelConfig {
    pub fn load(
        self,
        model_name: &str,
        provider_types: &ProviderTypesConfig,
    ) -> Result<ModelConfig, Error> {
        // We want `ModelProvider` to know its own name (from the 'providers' config section).
        // We first deserialize to `HashMap<Arc<str>, UninitializedModelProvider>`, and then
        // build `ModelProvider`s using the name keys from the map.
        let providers = self
            .providers
            .into_iter()
            .map(|(name, provider)| {
                Ok((
                    name.clone(),
                    ModelProvider {
                        name: name.clone(),
                        config: provider.config.load(provider_types).map_err(|e| {
                            Error::new(ErrorDetails::Config {
                                message: format!("models.{model_name}.providers.{name}: {e}"),
                            })
                        })?,
                        extra_body: provider.extra_body,
                        extra_headers: provider.extra_headers,
                    },
                ))
            })
            .collect::<Result<HashMap<_, _>, Error>>()?;
        Ok(ModelConfig {
            routing: self.routing,
            providers,
            endpoints: self.endpoints,
        })
    }
}

pub struct StreamResponse {
    pub stream: Instrumented<PeekableProviderInferenceResponseStream>,
    pub raw_request: String,
    pub model_provider_name: Arc<str>,
    pub cached: bool,
}

impl StreamResponse {
    pub fn from_cache(
        cache_lookup: CacheData<StreamingCacheData>,
        model_provider_name: Arc<str>,
    ) -> Self {
        let chunks = cache_lookup.output.chunks;
        let chunks_len = chunks.len();

        Self {
            stream: (Box::pin(futures::stream::iter(chunks.into_iter().enumerate().map(
                move |(index, c)| {
                    Ok(ProviderInferenceResponseChunk {
                        content: c.content,
                        raw_response: c.raw_response,
                        // We intentionally don't cache and re-use these values from the original
                        // request:
                        // The new result was 'created' now
                        created: current_timestamp(),
                        // Only include usage in the last chunk, None for all others
                        usage: if index == chunks_len - 1 {
                            Some(Usage {
                                input_tokens: cache_lookup.input_tokens,
                                output_tokens: cache_lookup.output_tokens,
                            })
                        } else {
                            None
                        },
                        // We didn't make any network calls to the model provider, so the latency is 0
                        latency: Duration::from_secs(0),
                        // For all chunks but the last one, the finish reason is None
                        // For the last chunk, the finish reason is the same as the cache lookup
                        finish_reason: if index == chunks_len - 1 {
                            cache_lookup.finish_reason.clone()
                        } else {
                            None
                        },
                    })
                },
            ))) as ProviderInferenceResponseStreamInner)
                .peekable()
                .instrument(tracing::info_span!(
                    "stream_from_cache",
                    otel.name = "stream_from_cache"
                )),
            raw_request: cache_lookup.raw_request,
            model_provider_name,
            cached: true,
        }
    }
}

/// Creates a fully-qualified name from a model and provider name, suitable for using
/// in `ContentBlock::Unknown.model_provider_name`
/// Note that 'model_name' is a name from `[models]`, which is not necessarily
/// the same as the underlying name passed to a specific provider api
pub fn fully_qualified_name(model_name: &str, provider_name: &str) -> String {
    format!("tensorzero::model_name::{model_name}::provider_name::{provider_name}")
}

impl ModelConfig {
    fn filter_content_blocks<'a>(
        &self,
        request: &'a ModelInferenceRequest<'a>,
        model_name: &str,
        provider_name: &str,
    ) -> Cow<'a, ModelInferenceRequest<'a>> {
        let name = fully_qualified_name(model_name, provider_name);
        let needs_filter = request.messages.iter().any(|m| {
            m.content.iter().any(|c| {
                if let ContentBlock::Unknown {
                    model_provider_name,
                    data: _,
                } = c
                {
                    model_provider_name.as_ref().is_some_and(|n| n != &name)
                } else {
                    false
                }
            })
        });
        if needs_filter {
            let new_messages = request
                .messages
                .iter()
                .map(|m| RequestMessage {
                    content: m
                        .content
                        .iter()
                        .flat_map(|c| {
                            if let ContentBlock::Unknown {
                                model_provider_name,
                                data: _,
                            } = c
                            {
                                if model_provider_name.as_ref().is_some_and(|n| n != &name) {
                                    None
                                } else {
                                    Some(c.clone())
                                }
                            } else {
                                Some(c.clone())
                            }
                        })
                        .collect(),
                    ..m.clone()
                })
                .collect();
            Cow::Owned(ModelInferenceRequest {
                messages: new_messages,
                ..request.clone()
            })
        } else {
            Cow::Borrowed(request)
        }
    }
    #[tracing::instrument(skip_all, fields(model_name = model_name, otel.name = "model_inference", stream = false))]
    pub async fn infer<'request>(
        &self,
        request: &'request ModelInferenceRequest<'request>,
        clients: &'request InferenceClients<'request>,
        model_name: &'request str,
    ) -> Result<ModelInferenceResponse, Error> {
        let mut provider_errors: HashMap<String, Error> = HashMap::new();
        for provider_name in &self.routing {
            let request = self.filter_content_blocks(request, model_name, provider_name);
            let model_provider_request = ModelProviderRequest {
                request: &request,
                model_name,
                provider_name,
            };
            let cache_key = model_provider_request.get_cache_key()?;
            // TODO: think about how to best handle errors here
            if clients.cache_options.enabled.read() {
                let cache_lookup = cache_lookup(
                    clients.clickhouse_connection_info,
                    model_provider_request,
                    clients.cache_options.max_age_s,
                )
                .await
                .ok()
                .flatten();
                if let Some(cache_lookup) = cache_lookup {
                    return Ok(cache_lookup);
                }
            }
            let provider = self.providers.get(provider_name).ok_or_else(|| {
                Error::new(ErrorDetails::ProviderNotFound {
                    provider_name: provider_name.to_string(),
                })
            })?;
            let response = provider
                .infer(
                    model_provider_request,
                    clients.http_client,
                    clients.credentials,
                )
                .instrument(span!(
                    Level::INFO,
                    "infer",
                    provider_name = &**provider_name
                ))
                .await;

            match response {
                Ok(response) => {
                    if clients.cache_options.enabled.write() {
                        let _ = start_cache_write(
                            clients.clickhouse_connection_info,
                            cache_key,
                            NonStreamingCacheData {
                                blocks: response.output.clone(),
                            },
                            &response.raw_request,
                            &response.raw_response,
                            &response.usage,
                            response.finish_reason.as_ref(),
                        );
                    }
                    // We already checked the cache above (and returned early if it was a hit), so this response was not from the cache
                    let model_inference_response =
                        ModelInferenceResponse::new(response, provider_name.clone(), false);

                    return Ok(model_inference_response);
                }
                Err(error) => {
                    provider_errors.insert(provider_name.to_string(), error);
                }
            }
        }
        let err = Error::new(ErrorDetails::ModelProvidersExhausted { provider_errors });
        Err(err)
    }

    #[tracing::instrument(skip_all, fields(model_name = model_name, otel.name = "model_inference", stream = true))]
    pub async fn infer_stream<'request>(
        &self,
        request: &'request ModelInferenceRequest<'request>,
        clients: &'request InferenceClients<'request>,
        model_name: &'request str,
    ) -> Result<(StreamResponse, Vec<RequestMessage>), Error> {
        let mut provider_errors: HashMap<String, Error> = HashMap::new();
        for provider_name in &self.routing {
            let request = self.filter_content_blocks(request, model_name, provider_name);
            let model_provider_request = ModelProviderRequest {
                request: &request,
                model_name,
                provider_name,
            };
            // TODO: think about how to best handle errors here
            if clients.cache_options.enabled.read() {
                let cache_lookup = cache_lookup_streaming(
                    clients.clickhouse_connection_info,
                    model_provider_request,
                    clients.cache_options.max_age_s,
                )
                .await
                .ok()
                .flatten();
                if let Some(cache_lookup) = cache_lookup {
                    return Ok((cache_lookup, request.messages.clone()));
                }
            }

            let provider = self.providers.get(provider_name).ok_or_else(|| {
                Error::new(ErrorDetails::ProviderNotFound {
                    provider_name: provider_name.to_string(),
                })
            })?;
            let response = provider
                .infer_stream(
                    model_provider_request,
                    clients.http_client,
                    clients.credentials,
                )
                .await;
            match response {
                Ok(response) => {
                    let (stream, raw_request) = response;
                    // Note - we cache the chunks here so that we store the raw model provider input and response chunks
                    // in the cache. We don't want this logic in `collect_chunks`, which would cause us to cache the result
                    // of higher-level transformations (e.g. dicl)
                    let mut stream = if clients.cache_options.enabled.write() {
                        let span = stream.span().clone();
                        stream_with_cache_write(
                            raw_request.clone(),
                            model_provider_request,
                            clients,
                            stream.into_inner(),
                        )
                        .await?
                        .instrument(span)
                    } else {
                        stream
                    };
                    // Get a single chunk from the stream and make sure it is OK then send to client.
                    // We want to do this here so that we can tell that the request is working.
                    peek_first_chunk(stream.inner_mut(), &raw_request, provider_name).await?;
                    return Ok((
                        StreamResponse {
                            stream,
                            raw_request,
                            model_provider_name: provider_name.clone(),
                            cached: false,
                        },
                        request.messages.clone(),
                    ));
                }
                Err(error) => {
                    provider_errors.insert(provider_name.to_string(), error);
                }
            }
        }
        Err(Error::new(ErrorDetails::ModelProvidersExhausted {
            provider_errors,
        }))
    }

    pub async fn start_batch_inference<'request>(
        &self,
        requests: &'request [ModelInferenceRequest<'request>],
        client: &'request Client,
        api_keys: &'request InferenceCredentials,
    ) -> Result<StartBatchModelInferenceResponse, Error> {
        let mut provider_errors: HashMap<String, Error> = HashMap::new();
        for provider_name in &self.routing {
            let provider = self.providers.get(provider_name).ok_or_else(|| {
                Error::new(ErrorDetails::ProviderNotFound {
                    provider_name: provider_name.to_string(),
                })
            })?;
            let response = provider
                .start_batch_inference(requests, client, api_keys)
                .instrument(span!(
                    Level::INFO,
                    "start_batch_inference",
                    provider_name = &**provider_name
                ))
                .await;
            match response {
                Ok(response) => {
                    return Ok(StartBatchModelInferenceResponse::new(
                        response,
                        provider_name.clone(),
                    ));
                }
                Err(error) => {
                    provider_errors.insert(provider_name.to_string(), error);
                }
            }
        }
        Err(Error::new(ErrorDetails::ModelProvidersExhausted {
            provider_errors,
        }))
    }

    /// Create response method
    #[tracing::instrument(skip_all, fields(model_name = model_name, otel.name = "model_create_response"))]
    pub async fn create_response(
        &self,
        request: &crate::responses::OpenAIResponseCreateParams,
        model_name: &str,
        clients: &InferenceClients<'_>,
    ) -> Result<crate::responses::OpenAIResponse, Error> {
        let mut provider_errors: HashMap<String, Error> = HashMap::new();
        for provider_name in &self.routing {
            let provider = self.providers.get(provider_name).ok_or_else(|| {
                Error::new(ErrorDetails::ProviderNotFound {
                    provider_name: provider_name.to_string(),
                })
            })?;
            let response = provider
                .create_response(request, clients.http_client, clients.credentials)
                .await;
            match response {
                Ok(response) => {
                    return Ok(response);
                }
                Err(error) => {
                    provider_errors.insert(provider_name.to_string(), error);
                }
            }
        }
        Err(Error::new(ErrorDetails::ModelProvidersExhausted {
            provider_errors,
        }))
    }

    /// Stream response method
    #[tracing::instrument(skip_all, fields(model_name = model_name, otel.name = "model_stream_response"))]
    pub async fn stream_response(
        &self,
        request: &crate::responses::OpenAIResponseCreateParams,
        model_name: &str,
        clients: &InferenceClients<'_>,
    ) -> Result<
        Box<
            dyn futures::Stream<Item = Result<crate::responses::ResponseStreamEvent, Error>>
                + Send
                + Unpin,
        >,
        Error,
    > {
        let mut provider_errors: HashMap<String, Error> = HashMap::new();
        for provider_name in &self.routing {
            let provider = self.providers.get(provider_name).ok_or_else(|| {
                Error::new(ErrorDetails::ProviderNotFound {
                    provider_name: provider_name.to_string(),
                })
            })?;
            let response = provider
                .stream_response(request, clients.http_client, clients.credentials)
                .await;
            match response {
                Ok(response) => {
                    return Ok(response);
                }
                Err(error) => {
                    provider_errors.insert(provider_name.to_string(), error);
                }
            }
        }
        Err(Error::new(ErrorDetails::ModelProvidersExhausted {
            provider_errors,
        }))
    }

    #[tracing::instrument(skip_all, fields(model_name = model_name, response_id = response_id, otel.name = "model_retrieve_response"))]
    pub async fn retrieve_response(
        &self,
        response_id: &str,
        model_name: &str,
        clients: &InferenceClients<'_>,
    ) -> Result<crate::responses::OpenAIResponse, Error> {
        let mut provider_errors = HashMap::new();
        for provider_name in &self.routing {
            let provider = self.providers.get(provider_name).ok_or_else(|| {
                Error::new(ErrorDetails::InvalidModelProvider {
                    model_name: model_name.to_string(),
                    provider_name: provider_name.to_string(),
                })
            })?;
            let response = provider
                .retrieve_response(response_id, clients.http_client, clients.credentials)
                .await;
            match response {
                Ok(response) => {
                    return Ok(response);
                }
                Err(error) => {
                    provider_errors.insert(provider_name.to_string(), error);
                }
            }
        }
        Err(Error::new(ErrorDetails::ModelProvidersExhausted {
            provider_errors,
        }))
    }

    #[tracing::instrument(skip_all, fields(model_name = model_name, response_id = response_id, otel.name = "model_delete_response"))]
    pub async fn delete_response(
        &self,
        response_id: &str,
        model_name: &str,
        clients: &InferenceClients<'_>,
    ) -> Result<serde_json::Value, Error> {
        let mut provider_errors = HashMap::new();
        for provider_name in &self.routing {
            let provider = self.providers.get(provider_name).ok_or_else(|| {
                Error::new(ErrorDetails::InvalidModelProvider {
                    model_name: model_name.to_string(),
                    provider_name: provider_name.to_string(),
                })
            })?;
            let response = provider
                .delete_response(response_id, clients.http_client, clients.credentials)
                .await;
            match response {
                Ok(response) => {
                    return Ok(response);
                }
                Err(error) => {
                    provider_errors.insert(provider_name.to_string(), error);
                }
            }
        }
        Err(Error::new(ErrorDetails::ModelProvidersExhausted {
            provider_errors,
        }))
    }

    #[tracing::instrument(skip_all, fields(model_name = model_name, response_id = response_id, otel.name = "model_cancel_response"))]
    pub async fn cancel_response(
        &self,
        response_id: &str,
        model_name: &str,
        clients: &InferenceClients<'_>,
    ) -> Result<crate::responses::OpenAIResponse, Error> {
        let mut provider_errors = HashMap::new();
        for provider_name in &self.routing {
            let provider = self.providers.get(provider_name).ok_or_else(|| {
                Error::new(ErrorDetails::InvalidModelProvider {
                    model_name: model_name.to_string(),
                    provider_name: provider_name.to_string(),
                })
            })?;
            let response = provider
                .cancel_response(response_id, clients.http_client, clients.credentials)
                .await;
            match response {
                Ok(response) => {
                    return Ok(response);
                }
                Err(error) => {
                    provider_errors.insert(provider_name.to_string(), error);
                }
            }
        }
        Err(Error::new(ErrorDetails::ModelProvidersExhausted {
            provider_errors,
        }))
    }

    #[tracing::instrument(skip_all, fields(model_name = model_name, response_id = response_id, otel.name = "model_list_response_input_items"))]
    pub async fn list_response_input_items(
        &self,
        response_id: &str,
        model_name: &str,
        clients: &InferenceClients<'_>,
    ) -> Result<crate::responses::ResponseInputItemsList, Error> {
        let mut provider_errors = HashMap::new();
        for provider_name in &self.routing {
            let provider = self.providers.get(provider_name).ok_or_else(|| {
                Error::new(ErrorDetails::InvalidModelProvider {
                    model_name: model_name.to_string(),
                    provider_name: provider_name.to_string(),
                })
            })?;
            let response = provider
                .list_response_input_items(response_id, clients.http_client, clients.credentials)
                .await;
            match response {
                Ok(response) => {
                    return Ok(response);
                }
                Err(error) => {
                    provider_errors.insert(provider_name.to_string(), error);
                }
            }
        }
        Err(Error::new(ErrorDetails::ModelProvidersExhausted {
            provider_errors,
        }))
    }
}

async fn stream_with_cache_write(
    raw_request: String,
    model_request: ModelProviderRequest<'_>,
    clients: &InferenceClients<'_>,
    mut stream: PeekableProviderInferenceResponseStream,
) -> Result<PeekableProviderInferenceResponseStream, Error> {
    let cache_key = model_request.get_cache_key()?;
    let clickhouse_info = clients.clickhouse_connection_info.clone();
    Ok((Box::pin(async_stream::stream! {
        let mut buffer = vec![];
        let mut errored = false;
        while let Some(chunk) = stream.next().await {
            if !errored {
                match chunk.as_ref() {
                    Ok(chunk) => {
                        buffer.push(chunk.clone());
                    }
                    Err(e) => {
                        tracing::warn!("Skipping cache write for stream response due to error in stream: {e}");
                        errored = true;
                    }
                }
            }
            yield chunk;
        }
        if !errored {
            let usage = consolidate_usage(&buffer);
            let _ = start_cache_write_streaming(
                &clickhouse_info,
                cache_key,
                buffer,
                &raw_request,
                &usage,
            );
        }
    }) as ProviderInferenceResponseStreamInner).peekable())
}

fn consolidate_usage(chunks: &[ProviderInferenceResponseChunk]) -> Usage {
    let mut input_tokens = 0;
    let mut output_tokens = 0;
    for chunk in chunks {
        if let Some(usage) = &chunk.usage {
            input_tokens += usage.input_tokens;
            output_tokens += usage.output_tokens;
        }
    }
    Usage {
        input_tokens,
        output_tokens,
    }
}

#[derive(Debug, Deserialize)]
pub(crate) struct UninitializedModelProvider {
    #[serde(flatten)]
    pub config: UninitializedProviderConfig,
    pub extra_body: Option<ExtraBodyConfig>,
    pub extra_headers: Option<ExtraHeadersConfig>,
}

#[derive(Debug)]
pub struct ModelProvider {
    pub name: Arc<str>,
    pub config: ProviderConfig,
    pub extra_headers: Option<ExtraHeadersConfig>,
    pub extra_body: Option<ExtraBodyConfig>,
}

impl ModelProvider {
    /// The name to report in the OTEL `gen_ai.system` attribute
    fn genai_system_name(&self) -> &'static str {
        match &self.config {
            ProviderConfig::Anthropic(_) => "anthropic",
            ProviderConfig::AWSBedrock(_) => "aws_bedrock",
            ProviderConfig::AWSSagemaker(_) => "aws_sagemaker",
            ProviderConfig::Azure(_) => "azure",
            ProviderConfig::Fireworks(_) => "fireworks",
            ProviderConfig::GCPVertexAnthropic(_) => "gcp_vertex_anthropic",
            ProviderConfig::GCPVertexGemini(_) => "gcp_vertex_gemini",
            ProviderConfig::GoogleAIStudioGemini(_) => "google_ai_studio_gemini",
            ProviderConfig::Hyperbolic(_) => "hyperbolic",
            ProviderConfig::Mistral(_) => "mistral",
            ProviderConfig::OpenAI(_) => "openai",
            ProviderConfig::OpenRouter(_) => "openrouter",
            ProviderConfig::Together(_) => "together",
            ProviderConfig::VLLM(_) => "vllm",
            ProviderConfig::XAI(_) => "xai",
            ProviderConfig::TGI(_) => "tgi",
            ProviderConfig::SGLang(_) => "sglang",
            ProviderConfig::DeepSeek(_) => "deepseek",
            #[cfg(any(test, feature = "e2e_tests"))]
            ProviderConfig::Dummy(_) => "dummy",
        }
    }

    /// The model name to report in the OTEL `gen_ai.request.model` attribute
    fn genai_model_name(&self) -> Option<&str> {
        match &self.config {
            ProviderConfig::Anthropic(provider) => Some(provider.model_name()),
            ProviderConfig::AWSBedrock(provider) => Some(provider.model_id()),
            // SageMaker doesn't have a meaningful model name concept, as we just invoke an endpoint
            ProviderConfig::AWSSagemaker(_) => None,
            ProviderConfig::Azure(provider) => Some(provider.deployment_id()),
            ProviderConfig::Fireworks(provider) => Some(provider.model_name()),
            ProviderConfig::GCPVertexAnthropic(provider) => Some(provider.model_id()),
            ProviderConfig::GCPVertexGemini(provider) => Some(provider.model_id()),
            ProviderConfig::GoogleAIStudioGemini(provider) => Some(provider.model_name()),
            ProviderConfig::Hyperbolic(provider) => Some(provider.model_name()),
            ProviderConfig::Mistral(provider) => Some(provider.model_name()),
            ProviderConfig::OpenAI(provider) => Some(provider.model_name()),
            ProviderConfig::OpenRouter(provider) => Some(provider.model_name()),
            ProviderConfig::Together(provider) => Some(provider.model_name()),
            ProviderConfig::VLLM(provider) => Some(provider.model_name()),
            ProviderConfig::XAI(provider) => Some(provider.model_name()),
            // TGI doesn't have a meaningful model name
            ProviderConfig::TGI(_) => None,
            ProviderConfig::SGLang(provider) => Some(provider.model_name()),
            ProviderConfig::DeepSeek(provider) => Some(provider.model_name()),
            #[cfg(any(test, feature = "e2e_tests"))]
            ProviderConfig::Dummy(provider) => Some(provider.model_name()),
        }
    }
}

impl From<&ModelProvider> for ModelProviderRequestInfo {
    fn from(val: &ModelProvider) -> Self {
        ModelProviderRequestInfo {
            provider_name: val.name.clone(),
            extra_headers: val.extra_headers.clone(),
            extra_body: val.extra_body.clone(),
        }
    }
}

#[derive(Clone, Debug)]
pub struct ModelProviderRequestInfo {
    pub provider_name: Arc<str>,
    pub extra_headers: Option<ExtraHeadersConfig>,
    pub extra_body: Option<ExtraBodyConfig>,
}

#[derive(Debug)]
pub enum ProviderConfig {
    Anthropic(AnthropicProvider),
    AWSBedrock(AWSBedrockProvider),
    AWSSagemaker(AWSSagemakerProvider),
    Azure(AzureProvider),
    DeepSeek(DeepSeekProvider),
    Fireworks(FireworksProvider),
    GCPVertexAnthropic(GCPVertexAnthropicProvider),
    GCPVertexGemini(GCPVertexGeminiProvider),
    GoogleAIStudioGemini(GoogleAIStudioGeminiProvider),
    Hyperbolic(HyperbolicProvider),
    Mistral(MistralProvider),
    OpenAI(OpenAIProvider),
    OpenRouter(OpenRouterProvider),
    SGLang(SGLangProvider),
    TGI(TGIProvider),
    Together(TogetherProvider),
    VLLM(VLLMProvider),
    XAI(XAIProvider),
    #[cfg(any(test, feature = "e2e_tests"))]
    Dummy(DummyProvider),
}

/// Contains all providers which implement `SelfHostedProvider` - these providers
/// can be used as the target provider hosted by AWS Sagemaker
#[derive(Debug, Deserialize)]
#[serde(rename_all = "lowercase")]
#[serde(deny_unknown_fields)]
pub enum HostedProviderKind {
    OpenAI,
    TGI,
}

#[derive(Debug, TensorZeroDeserialize, VariantNames)]
#[strum(serialize_all = "lowercase")]
#[serde(tag = "type")]
#[serde(rename_all = "lowercase")]
#[serde(deny_unknown_fields)]
pub(super) enum UninitializedProviderConfig {
    Anthropic {
        model_name: String,
        api_key_location: Option<CredentialLocation>,
    },
    #[strum(serialize = "aws_bedrock")]
    #[serde(rename = "aws_bedrock")]
    AWSBedrock {
        model_id: String,
        region: Option<String>,
        #[serde(default)]
        allow_auto_detect_region: bool,
    },
    #[strum(serialize = "aws_sagemaker")]
    #[serde(rename = "aws_sagemaker")]
    AWSSagemaker {
        endpoint_name: String,
        model_name: String,
        region: Option<String>,
        #[serde(default)]
        allow_auto_detect_region: bool,
        hosted_provider: HostedProviderKind,
    },
    Azure {
        deployment_id: String,
        endpoint: Url,
        api_key_location: Option<CredentialLocation>,
    },
    #[strum(serialize = "gcp_vertex_anthropic")]
    #[serde(rename = "gcp_vertex_anthropic")]
    GCPVertexAnthropic {
        model_id: String,
        location: String,
        project_id: String,
        credential_location: Option<CredentialLocation>,
    },
    #[strum(serialize = "gcp_vertex_gemini")]
    #[serde(rename = "gcp_vertex_gemini")]
    GCPVertexGemini {
        model_id: String,
        location: String,
        project_id: String,
        credential_location: Option<CredentialLocation>,
    },
    #[strum(serialize = "google_ai_studio_gemini")]
    #[serde(rename = "google_ai_studio_gemini")]
    GoogleAIStudioGemini {
        model_name: String,
        api_key_location: Option<CredentialLocation>,
    },
    Hyperbolic {
        model_name: String,
        api_key_location: Option<CredentialLocation>,
    },
    #[strum(serialize = "fireworks")]
    #[serde(rename = "fireworks")]
    Fireworks {
        model_name: String,
        api_key_location: Option<CredentialLocation>,
        #[serde(default = "crate::inference::providers::fireworks::default_parse_think_blocks")]
        parse_think_blocks: bool,
    },
    Mistral {
        model_name: String,
        api_key_location: Option<CredentialLocation>,
    },
    OpenAI {
        model_name: String,
        api_base: Option<Url>,
        api_key_location: Option<CredentialLocation>,
    },
    OpenRouter {
        model_name: String,
        api_base: Option<Url>,
        api_key_location: Option<CredentialLocation>,
    },
    Together {
        model_name: String,
        api_key_location: Option<CredentialLocation>,
        #[serde(default = "crate::inference::providers::together::default_parse_think_blocks")]
        parse_think_blocks: bool,
    },
    #[expect(clippy::upper_case_acronyms)]
    VLLM {
        model_name: String,
        api_base: Url,
        api_key_location: Option<CredentialLocation>,
    },
    #[expect(clippy::upper_case_acronyms)]
    XAI {
        model_name: String,
        api_key_location: Option<CredentialLocation>,
    },
    #[expect(clippy::upper_case_acronyms)]
    TGI {
        api_base: Url,
        api_key_location: Option<CredentialLocation>,
    },
    SGLang {
        model_name: String,
        api_base: Url,
        api_key_location: Option<CredentialLocation>,
    },
    DeepSeek {
        model_name: String,
        api_key_location: Option<CredentialLocation>,
    },
    #[cfg(any(test, feature = "e2e_tests"))]
    Dummy {
        model_name: String,
        api_key_location: Option<CredentialLocation>,
    },
}

impl UninitializedProviderConfig {
    pub fn load(self, provider_types: &ProviderTypesConfig) -> Result<ProviderConfig, Error> {
        Ok(match self {
            UninitializedProviderConfig::Anthropic {
                model_name,
                api_key_location,
            } => ProviderConfig::Anthropic(AnthropicProvider::new(model_name, api_key_location)?),
            UninitializedProviderConfig::AWSBedrock {
                model_id,
                region,
                allow_auto_detect_region,
            } => {
                let region = region.map(aws_types::region::Region::new);
                if region.is_none() && !allow_auto_detect_region {
                    return Err(Error::new(ErrorDetails::Config { message: "AWS bedrock provider requires a region to be provided, or `allow_auto_detect_region = true`.".to_string() }));
                }

                // NB: We need to make an async call here to initialize the AWS Bedrock client.

                let provider = tokio::task::block_in_place(move || {
                    tokio::runtime::Handle::current()
                        .block_on(async { AWSBedrockProvider::new(model_id, region).await })
                })?;

                ProviderConfig::AWSBedrock(provider)
            }
            UninitializedProviderConfig::AWSSagemaker {
                endpoint_name,
                region,
                allow_auto_detect_region,
                model_name,
                hosted_provider,
            } => {
                let region = region.map(aws_types::region::Region::new);
                if region.is_none() && !allow_auto_detect_region {
                    return Err(Error::new(ErrorDetails::Config { message: "AWS Sagemaker provider requires a region to be provided, or `allow_auto_detect_region = true`.".to_string() }));
                }

                let self_hosted: Box<dyn WrappedProvider + Send + Sync + 'static> =
                    match hosted_provider {
                        HostedProviderKind::OpenAI => Box::new(OpenAIProvider::new(
                            model_name,
                            None,
                            Some(CredentialLocation::None),
                        )?),
                        HostedProviderKind::TGI => Box::new(TGIProvider::new(
                            Url::parse("http://tensorzero-unreachable-domain-please-file-a-bug-report.invalid").map_err(|e| {
                                Error::new(ErrorDetails::InternalError { message: format!("Failed to parse fake TGI endpoint: `{e}`. This should never happen. Please file a bug report: https://github.com/tensorzero/tensorzero/issues/new") })
                            })?,
                            Some(CredentialLocation::None),
                        )?),
                    };
                // NB: We need to make an async call here to initialize the AWS Sagemaker client.

                let provider = tokio::task::block_in_place(move || {
                    tokio::runtime::Handle::current().block_on(async {
                        AWSSagemakerProvider::new(endpoint_name, self_hosted, region).await
                    })
                })?;

                ProviderConfig::AWSSagemaker(provider)
            }
            UninitializedProviderConfig::Azure {
                deployment_id,
                endpoint,
                api_key_location,
            } => ProviderConfig::Azure(AzureProvider::new(
                deployment_id,
                endpoint,
                api_key_location,
            )?),
            UninitializedProviderConfig::Fireworks {
                model_name,
                api_key_location,
                parse_think_blocks,
            } => ProviderConfig::Fireworks(FireworksProvider::new(
                model_name,
                api_key_location,
                parse_think_blocks,
            )?),
            UninitializedProviderConfig::GCPVertexAnthropic {
                model_id,
                location,
                project_id,
                credential_location: api_key_location,
            } => ProviderConfig::GCPVertexAnthropic(tokio::task::block_in_place(move || {
                tokio::runtime::Handle::current().block_on(async {
                    GCPVertexAnthropicProvider::new(
                        model_id,
                        location,
                        project_id,
                        api_key_location,
                    )
                    .await
                })
            })?),
            UninitializedProviderConfig::GCPVertexGemini {
                model_id,
                location,
                project_id,
                credential_location: api_key_location,
            } => ProviderConfig::GCPVertexGemini(tokio::task::block_in_place(move || {
                tokio::runtime::Handle::current().block_on(async {
                    GCPVertexGeminiProvider::new(
                        model_id,
                        location,
                        project_id,
                        api_key_location,
                        provider_types,
                    )
                    .await
                })
            })?),
            UninitializedProviderConfig::GoogleAIStudioGemini {
                model_name,
                api_key_location,
            } => ProviderConfig::GoogleAIStudioGemini(GoogleAIStudioGeminiProvider::new(
                model_name,
                api_key_location,
            )?),
            UninitializedProviderConfig::Hyperbolic {
                model_name,
                api_key_location,
            } => ProviderConfig::Hyperbolic(HyperbolicProvider::new(model_name, api_key_location)?),
            UninitializedProviderConfig::Mistral {
                model_name,
                api_key_location,
            } => ProviderConfig::Mistral(MistralProvider::new(model_name, api_key_location)?),
            UninitializedProviderConfig::OpenAI {
                model_name,
                api_base,
                api_key_location,
            } => {
                ProviderConfig::OpenAI(OpenAIProvider::new(model_name, api_base, api_key_location)?)
            }
            UninitializedProviderConfig::OpenRouter {
                model_name,
                api_base,
                api_key_location,
            } => ProviderConfig::OpenRouter(OpenRouterProvider::new(
                model_name,
                api_base,
                api_key_location,
            )?),
            UninitializedProviderConfig::Together {
                model_name,
                api_key_location,
                parse_think_blocks,
            } => ProviderConfig::Together(TogetherProvider::new(
                model_name,
                api_key_location,
                parse_think_blocks,
            )?),
            UninitializedProviderConfig::VLLM {
                model_name,
                api_base,
                api_key_location,
            } => ProviderConfig::VLLM(VLLMProvider::new(model_name, api_base, api_key_location)?),
            UninitializedProviderConfig::XAI {
                model_name,
                api_key_location,
            } => ProviderConfig::XAI(XAIProvider::new(model_name, api_key_location)?),
            UninitializedProviderConfig::SGLang {
                model_name,
                api_base,
                api_key_location,
            } => {
                ProviderConfig::SGLang(SGLangProvider::new(model_name, api_base, api_key_location)?)
            }
            UninitializedProviderConfig::TGI {
                api_base,
                api_key_location,
            } => ProviderConfig::TGI(TGIProvider::new(api_base, api_key_location)?),
            UninitializedProviderConfig::DeepSeek {
                model_name,
                api_key_location,
            } => ProviderConfig::DeepSeek(DeepSeekProvider::new(model_name, api_key_location)?),
            #[cfg(any(test, feature = "e2e_tests"))]
            UninitializedProviderConfig::Dummy {
                model_name,
                api_key_location,
            } => ProviderConfig::Dummy(DummyProvider::new(model_name, api_key_location)?),
        })
    }
}

impl ModelProvider {
    #[tracing::instrument(skip_all, fields(provider_name = &*self.name, otel.name = "model_provider_inference",
        gen_ai.operation.name = "chat",
        gen_ai.system = self.genai_system_name(),
        gen_ai.request.model = self.genai_model_name(),
    stream = false))]
    async fn infer(
        &self,
        request: ModelProviderRequest<'_>,
        client: &Client,
        api_keys: &InferenceCredentials,
    ) -> Result<ProviderInferenceResponse, Error> {
        match &self.config {
            ProviderConfig::Anthropic(provider) => {
                provider.infer(request, client, api_keys, self).await
            }
            ProviderConfig::AWSBedrock(provider) => {
                provider.infer(request, client, api_keys, self).await
            }
            ProviderConfig::AWSSagemaker(provider) => {
                provider.infer(request, client, api_keys, self).await
            }
            ProviderConfig::Azure(provider) => {
                provider.infer(request, client, api_keys, self).await
            }
            ProviderConfig::Fireworks(provider) => {
                provider.infer(request, client, api_keys, self).await
            }
            ProviderConfig::GCPVertexAnthropic(provider) => {
                provider.infer(request, client, api_keys, self).await
            }
            ProviderConfig::GCPVertexGemini(provider) => {
                provider.infer(request, client, api_keys, self).await
            }
            ProviderConfig::GoogleAIStudioGemini(provider) => {
                provider.infer(request, client, api_keys, self).await
            }
            ProviderConfig::Hyperbolic(provider) => {
                provider.infer(request, client, api_keys, self).await
            }
            ProviderConfig::Mistral(provider) => {
                provider.infer(request, client, api_keys, self).await
            }
            ProviderConfig::OpenAI(provider) => {
                provider.infer(request, client, api_keys, self).await
            }
            ProviderConfig::OpenRouter(provider) => {
                provider.infer(request, client, api_keys, self).await
            }
            ProviderConfig::Together(provider) => {
                provider.infer(request, client, api_keys, self).await
            }
            ProviderConfig::SGLang(provider) => {
                provider.infer(request, client, api_keys, self).await
            }
            ProviderConfig::VLLM(provider) => provider.infer(request, client, api_keys, self).await,
            ProviderConfig::XAI(provider) => provider.infer(request, client, api_keys, self).await,
            ProviderConfig::TGI(provider) => provider.infer(request, client, api_keys, self).await,
            ProviderConfig::DeepSeek(provider) => {
                provider.infer(request, client, api_keys, self).await
            }
            #[cfg(any(test, feature = "e2e_tests"))]
            ProviderConfig::Dummy(provider) => {
                provider.infer(request, client, api_keys, self).await
            }
        }
    }

    #[tracing::instrument(skip_all, fields(provider_name = &*self.name, otel.name = "model_provider_inference",
        gen_ai.operation.name = "chat",
        gen_ai.system = self.genai_system_name(),
        gen_ai.request.model = self.genai_model_name(),
    stream = true))]
    async fn infer_stream(
        &self,
        request: ModelProviderRequest<'_>,
        client: &Client,
        api_keys: &InferenceCredentials,
    ) -> Result<
        (
            tracing_futures::Instrumented<PeekableProviderInferenceResponseStream>,
            String,
        ),
        Error,
    > {
        let (stream, raw_request) = match &self.config {
            ProviderConfig::Anthropic(provider) => {
                provider.infer_stream(request, client, api_keys, self).await
            }
            ProviderConfig::AWSBedrock(provider) => {
                provider.infer_stream(request, client, api_keys, self).await
            }
            ProviderConfig::AWSSagemaker(provider) => {
                provider.infer_stream(request, client, api_keys, self).await
            }
            ProviderConfig::Azure(provider) => {
                provider.infer_stream(request, client, api_keys, self).await
            }
            ProviderConfig::Fireworks(provider) => {
                provider.infer_stream(request, client, api_keys, self).await
            }
            ProviderConfig::GCPVertexAnthropic(provider) => {
                provider.infer_stream(request, client, api_keys, self).await
            }
            ProviderConfig::GCPVertexGemini(provider) => {
                provider.infer_stream(request, client, api_keys, self).await
            }
            ProviderConfig::GoogleAIStudioGemini(provider) => {
                provider.infer_stream(request, client, api_keys, self).await
            }
            ProviderConfig::Hyperbolic(provider) => {
                provider.infer_stream(request, client, api_keys, self).await
            }
            ProviderConfig::Mistral(provider) => {
                provider.infer_stream(request, client, api_keys, self).await
            }
            ProviderConfig::OpenAI(provider) => {
                provider.infer_stream(request, client, api_keys, self).await
            }
            ProviderConfig::OpenRouter(provider) => {
                provider.infer_stream(request, client, api_keys, self).await
            }
            ProviderConfig::Together(provider) => {
                provider.infer_stream(request, client, api_keys, self).await
            }
            ProviderConfig::SGLang(provider) => {
                provider.infer_stream(request, client, api_keys, self).await
            }
            ProviderConfig::XAI(provider) => {
                provider.infer_stream(request, client, api_keys, self).await
            }
            ProviderConfig::VLLM(provider) => {
                provider.infer_stream(request, client, api_keys, self).await
            }
            ProviderConfig::TGI(provider) => {
                provider.infer_stream(request, client, api_keys, self).await
            }
            ProviderConfig::DeepSeek(provider) => {
                provider.infer_stream(request, client, api_keys, self).await
            }
            #[cfg(any(test, feature = "e2e_tests"))]
            ProviderConfig::Dummy(provider) => {
                provider.infer_stream(request, client, api_keys, self).await
            }
        }?;

        // Attach the current `model_provider_inference` span to the stream.
        // This will cause the span to be entered every time the stream is polled,
        // extending the lifetime of the span in OpenTelemetry to include the entire
        // duration of the response stream.
        Ok((stream.instrument(Span::current()), raw_request))
    }

    async fn start_batch_inference<'a>(
        &self,
        requests: &'a [ModelInferenceRequest<'a>],
        client: &'a Client,
        api_keys: &'a InferenceCredentials,
    ) -> Result<StartBatchProviderInferenceResponse, Error> {
        match &self.config {
            ProviderConfig::Anthropic(provider) => {
                provider
                    .start_batch_inference(requests, client, api_keys)
                    .await
            }
            ProviderConfig::AWSBedrock(provider) => {
                provider
                    .start_batch_inference(requests, client, api_keys)
                    .await
            }
            ProviderConfig::AWSSagemaker(provider) => {
                provider
                    .start_batch_inference(requests, client, api_keys)
                    .await
            }
            ProviderConfig::Azure(provider) => {
                provider
                    .start_batch_inference(requests, client, api_keys)
                    .await
            }
            ProviderConfig::Fireworks(provider) => {
                provider
                    .start_batch_inference(requests, client, api_keys)
                    .await
            }
            ProviderConfig::GCPVertexAnthropic(provider) => {
                provider
                    .start_batch_inference(requests, client, api_keys)
                    .await
            }
            ProviderConfig::GCPVertexGemini(provider) => {
                provider
                    .start_batch_inference(requests, client, api_keys)
                    .await
            }
            ProviderConfig::GoogleAIStudioGemini(provider) => {
                provider
                    .start_batch_inference(requests, client, api_keys)
                    .await
            }
            ProviderConfig::Hyperbolic(provider) => {
                provider
                    .start_batch_inference(requests, client, api_keys)
                    .await
            }
            ProviderConfig::Mistral(provider) => {
                provider
                    .start_batch_inference(requests, client, api_keys)
                    .await
            }
            ProviderConfig::OpenAI(provider) => {
                provider
                    .start_batch_inference(requests, client, api_keys)
                    .await
            }
            ProviderConfig::OpenRouter(provider) => {
                provider
                    .start_batch_inference(requests, client, api_keys)
                    .await
            }
            ProviderConfig::Together(provider) => {
                provider
                    .start_batch_inference(requests, client, api_keys)
                    .await
            }
            ProviderConfig::SGLang(provider) => {
                provider
                    .start_batch_inference(requests, client, api_keys)
                    .await
            }
            ProviderConfig::VLLM(provider) => {
                provider
                    .start_batch_inference(requests, client, api_keys)
                    .await
            }
            ProviderConfig::XAI(provider) => {
                provider
                    .start_batch_inference(requests, client, api_keys)
                    .await
            }
            ProviderConfig::DeepSeek(provider) => {
                provider
                    .start_batch_inference(requests, client, api_keys)
                    .await
            }
            ProviderConfig::TGI(provider) => {
                provider
                    .start_batch_inference(requests, client, api_keys)
                    .await
            }
            #[cfg(any(test, feature = "e2e_tests"))]
            ProviderConfig::Dummy(provider) => {
                provider
                    .start_batch_inference(requests, client, api_keys)
                    .await
            }
        }
    }

    pub async fn poll_batch_inference<'a>(
        &self,
        batch_request: &'a BatchRequestRow<'_>,
        http_client: &'a reqwest::Client,
        dynamic_api_keys: &'a InferenceCredentials,
    ) -> Result<PollBatchInferenceResponse, Error> {
        match &self.config {
            ProviderConfig::Anthropic(provider) => {
                provider
                    .poll_batch_inference(batch_request, http_client, dynamic_api_keys)
                    .await
            }
            ProviderConfig::AWSBedrock(provider) => {
                provider
                    .poll_batch_inference(batch_request, http_client, dynamic_api_keys)
                    .await
            }
            ProviderConfig::AWSSagemaker(provider) => {
                provider
                    .poll_batch_inference(batch_request, http_client, dynamic_api_keys)
                    .await
            }
            ProviderConfig::Azure(provider) => {
                provider
                    .poll_batch_inference(batch_request, http_client, dynamic_api_keys)
                    .await
            }
            ProviderConfig::Fireworks(provider) => {
                provider
                    .poll_batch_inference(batch_request, http_client, dynamic_api_keys)
                    .await
            }
            ProviderConfig::GCPVertexAnthropic(provider) => {
                provider
                    .poll_batch_inference(batch_request, http_client, dynamic_api_keys)
                    .await
            }
            ProviderConfig::GCPVertexGemini(provider) => {
                provider
                    .poll_batch_inference(batch_request, http_client, dynamic_api_keys)
                    .await
            }
            ProviderConfig::GoogleAIStudioGemini(provider) => {
                provider
                    .poll_batch_inference(batch_request, http_client, dynamic_api_keys)
                    .await
            }
            ProviderConfig::Hyperbolic(provider) => {
                provider
                    .poll_batch_inference(batch_request, http_client, dynamic_api_keys)
                    .await
            }
            ProviderConfig::Mistral(provider) => {
                provider
                    .poll_batch_inference(batch_request, http_client, dynamic_api_keys)
                    .await
            }
            ProviderConfig::OpenAI(provider) => {
                provider
                    .poll_batch_inference(batch_request, http_client, dynamic_api_keys)
                    .await
            }
            ProviderConfig::OpenRouter(provider) => {
                provider
                    .poll_batch_inference(batch_request, http_client, dynamic_api_keys)
                    .await
            }
            ProviderConfig::TGI(provider) => {
                provider
                    .poll_batch_inference(batch_request, http_client, dynamic_api_keys)
                    .await
            }
            ProviderConfig::Together(provider) => {
                provider
                    .poll_batch_inference(batch_request, http_client, dynamic_api_keys)
                    .await
            }
            ProviderConfig::SGLang(provider) => {
                provider
                    .poll_batch_inference(batch_request, http_client, dynamic_api_keys)
                    .await
            }
            ProviderConfig::VLLM(provider) => {
                provider
                    .poll_batch_inference(batch_request, http_client, dynamic_api_keys)
                    .await
            }
            ProviderConfig::XAI(provider) => {
                provider
                    .poll_batch_inference(batch_request, http_client, dynamic_api_keys)
                    .await
            }
            ProviderConfig::DeepSeek(provider) => {
                provider
                    .poll_batch_inference(batch_request, http_client, dynamic_api_keys)
                    .await
            }
            #[cfg(any(test, feature = "e2e_tests"))]
            ProviderConfig::Dummy(provider) => {
                provider
                    .poll_batch_inference(batch_request, http_client, dynamic_api_keys)
                    .await
            }
        }
    }

    /// Embedding inference method
    #[tracing::instrument(skip_all, fields(provider_name = &*self.name, otel.name = "model_provider_embedding"))]
    pub async fn embed(
        &self,
        request: &crate::embeddings::EmbeddingRequest,
        client: &Client,
        dynamic_api_keys: &InferenceCredentials,
    ) -> Result<crate::embeddings::EmbeddingProviderResponse, Error> {
        use crate::embeddings::EmbeddingProvider;

        match &self.config {
            ProviderConfig::OpenAI(provider) => {
                provider.embed(request, client, dynamic_api_keys).await
            }
            ProviderConfig::VLLM(provider) => {
                provider.embed(request, client, dynamic_api_keys).await
            }
            ProviderConfig::Together(provider) => {
                provider.embed(request, client, dynamic_api_keys).await
            }
<<<<<<< HEAD
            ProviderConfig::Fireworks(provider) => {
=======
            ProviderConfig::Mistral(provider) => {
>>>>>>> 8e8b4039
                provider.embed(request, client, dynamic_api_keys).await
            }
            #[cfg(any(test, feature = "e2e_tests"))]
            ProviderConfig::Dummy(provider) => {
                provider.embed(request, client, dynamic_api_keys).await
            }
            // Other providers don't support embeddings yet
            _ => Err(Error::new(ErrorDetails::CapabilityNotSupported {
                capability: EndpointCapability::Embedding.as_str().to_string(),
                provider: self.name.to_string(),
            })),
        }
    }

    /// Audio transcription method
    #[tracing::instrument(skip_all, fields(provider_name = &*self.name, otel.name = "model_provider_audio_transcription"))]
    pub async fn transcribe(
        &self,
        request: &crate::audio::AudioTranscriptionRequest,
        client: &Client,
        dynamic_api_keys: &InferenceCredentials,
    ) -> Result<crate::audio::AudioTranscriptionProviderResponse, Error> {
        use crate::audio::AudioTranscriptionProvider;

        match &self.config {
            ProviderConfig::OpenAI(provider) => {
                provider.transcribe(request, client, dynamic_api_keys).await
            }
            ProviderConfig::Fireworks(provider) => {
                provider.transcribe(request, client, dynamic_api_keys).await
            }
            #[cfg(any(test, feature = "e2e_tests"))]
            ProviderConfig::Dummy(provider) => {
                provider.transcribe(request, client, dynamic_api_keys).await
            }
            // Other providers don't support audio transcription yet
            _ => Err(Error::new(ErrorDetails::CapabilityNotSupported {
                capability: EndpointCapability::AudioTranscription.as_str().to_string(),
                provider: self.name.to_string(),
            })),
        }
    }

    /// Audio translation method
    #[tracing::instrument(skip_all, fields(provider_name = &*self.name, otel.name = "model_provider_audio_translation"))]
    pub async fn translate(
        &self,
        request: &crate::audio::AudioTranslationRequest,
        client: &Client,
        dynamic_api_keys: &InferenceCredentials,
    ) -> Result<crate::audio::AudioTranslationProviderResponse, Error> {
        use crate::audio::AudioTranslationProvider;

        match &self.config {
            ProviderConfig::OpenAI(provider) => {
                provider.translate(request, client, dynamic_api_keys).await
            }
            ProviderConfig::Fireworks(provider) => {
                provider.translate(request, client, dynamic_api_keys).await
            }
            #[cfg(any(test, feature = "e2e_tests"))]
            ProviderConfig::Dummy(provider) => {
                provider.translate(request, client, dynamic_api_keys).await
            }
            // Other providers don't support audio translation yet
            _ => Err(Error::new(ErrorDetails::CapabilityNotSupported {
                capability: EndpointCapability::AudioTranslation.as_str().to_string(),
                provider: self.name.to_string(),
            })),
        }
    }

    /// Text-to-speech method
    #[tracing::instrument(skip_all, fields(provider_name = &*self.name, otel.name = "model_provider_text_to_speech"))]
    pub async fn generate_speech(
        &self,
        request: &crate::audio::TextToSpeechRequest,
        client: &Client,
        dynamic_api_keys: &InferenceCredentials,
    ) -> Result<crate::audio::TextToSpeechProviderResponse, Error> {
        use crate::audio::TextToSpeechProvider;

        match &self.config {
            ProviderConfig::OpenAI(provider) => {
                provider
                    .generate_speech(request, client, dynamic_api_keys)
                    .await
            }
            ProviderConfig::Together(provider) => {
                provider
                    .generate_speech(request, client, dynamic_api_keys)
                    .await
            }
            #[cfg(any(test, feature = "e2e_tests"))]
            ProviderConfig::Dummy(provider) => {
                provider
                    .generate_speech(request, client, dynamic_api_keys)
                    .await
            }
            // Other providers don't support text-to-speech yet
            _ => Err(Error::new(ErrorDetails::CapabilityNotSupported {
                capability: EndpointCapability::TextToSpeech.as_str().to_string(),
                provider: self.name.to_string(),
            })),
        }
    }

    /// Image generation method
    #[tracing::instrument(skip_all, fields(provider_name = &*self.name, otel.name = "model_provider_image_generation"))]
    pub async fn generate_image(
        &self,
        request: &crate::images::ImageGenerationRequest,
        client: &Client,
        dynamic_api_keys: &InferenceCredentials,
    ) -> Result<crate::images::ImageGenerationProviderResponse, Error> {
        use crate::images::ImageGenerationProvider;

        match &self.config {
            ProviderConfig::OpenAI(provider) => {
                provider
                    .generate_image(request, client, dynamic_api_keys)
                    .await
            }
            ProviderConfig::Together(provider) => {
                provider
                    .generate_image(request, client, dynamic_api_keys)
                    .await
            }
            ProviderConfig::XAI(provider) => {
                provider
                    .generate_image(request, client, dynamic_api_keys)
                    .await
            }
            ProviderConfig::Fireworks(provider) => {
                provider
                    .generate_image(request, client, dynamic_api_keys)
                    .await
            }
            #[cfg(any(test, feature = "e2e_tests"))]
            ProviderConfig::Dummy(provider) => {
                provider
                    .generate_image(request, client, dynamic_api_keys)
                    .await
            }
            // Other providers don't support image generation yet
            _ => Err(Error::new(ErrorDetails::CapabilityNotSupported {
                capability: EndpointCapability::ImageGeneration.as_str().to_string(),
                provider: self.name.to_string(),
            })),
        }
    }

    /// Image edit method
    #[tracing::instrument(skip_all, fields(provider_name = &*self.name, otel.name = "model_provider_image_edit"))]
    pub async fn edit_image(
        &self,
        request: &crate::images::ImageEditRequest,
        client: &Client,
        dynamic_api_keys: &InferenceCredentials,
    ) -> Result<crate::images::ImageEditProviderResponse, Error> {
        use crate::images::ImageEditProvider;

        match &self.config {
            ProviderConfig::OpenAI(provider) => {
                provider.edit_image(request, client, dynamic_api_keys).await
            }
            #[cfg(any(test, feature = "e2e_tests"))]
            ProviderConfig::Dummy(provider) => {
                provider.edit_image(request, client, dynamic_api_keys).await
            }
            // Other providers don't support image editing yet
            _ => Err(Error::new(ErrorDetails::CapabilityNotSupported {
                capability: EndpointCapability::ImageEdit.as_str().to_string(),
                provider: self.name.to_string(),
            })),
        }
    }

    /// Image variation method
    #[tracing::instrument(skip_all, fields(provider_name = &*self.name, otel.name = "model_provider_image_variation"))]
    pub async fn create_image_variation(
        &self,
        request: &crate::images::ImageVariationRequest,
        client: &Client,
        dynamic_api_keys: &InferenceCredentials,
    ) -> Result<crate::images::ImageVariationProviderResponse, Error> {
        use crate::images::ImageVariationProvider;

        match &self.config {
            ProviderConfig::OpenAI(provider) => {
                provider
                    .create_image_variation(request, client, dynamic_api_keys)
                    .await
            }
            #[cfg(any(test, feature = "e2e_tests"))]
            ProviderConfig::Dummy(provider) => {
                provider
                    .create_image_variation(request, client, dynamic_api_keys)
                    .await
            }
            // Other providers don't support image variations yet
            _ => Err(Error::new(ErrorDetails::CapabilityNotSupported {
                capability: EndpointCapability::ImageVariation.as_str().to_string(),
                provider: self.name.to_string(),
            })),
        }
    }

    /// Create response method
    #[tracing::instrument(skip_all, fields(provider_name = &*self.name, otel.name = "model_provider_create_response"))]
    pub async fn create_response(
        &self,
        request: &crate::responses::OpenAIResponseCreateParams,
        client: &Client,
        dynamic_api_keys: &InferenceCredentials,
    ) -> Result<crate::responses::OpenAIResponse, Error> {
        use crate::responses::ResponseProvider;

        match &self.config {
            ProviderConfig::OpenAI(provider) => {
                provider
                    .create_response(request, client, dynamic_api_keys)
                    .await
            }
            #[cfg(any(test, feature = "e2e_tests"))]
            ProviderConfig::Dummy(provider) => {
                provider
                    .create_response(request, client, dynamic_api_keys)
                    .await
            }
            // Other providers don't support responses yet
            _ => Err(Error::new(ErrorDetails::CapabilityNotSupported {
                capability: EndpointCapability::Responses.as_str().to_string(),
                provider: self.name.to_string(),
            })),
        }
    }

    /// Stream response method
    #[tracing::instrument(skip_all, fields(provider_name = &*self.name, otel.name = "model_provider_stream_response"))]
    pub async fn stream_response(
        &self,
        request: &crate::responses::OpenAIResponseCreateParams,
        client: &Client,
        dynamic_api_keys: &InferenceCredentials,
    ) -> Result<
        Box<
            dyn futures::Stream<Item = Result<crate::responses::ResponseStreamEvent, Error>>
                + Send
                + Unpin,
        >,
        Error,
    > {
        use crate::responses::ResponseProvider;

        match &self.config {
            ProviderConfig::OpenAI(provider) => {
                provider
                    .stream_response(request, client, dynamic_api_keys)
                    .await
            }
            #[cfg(any(test, feature = "e2e_tests"))]
            ProviderConfig::Dummy(provider) => {
                provider
                    .stream_response(request, client, dynamic_api_keys)
                    .await
            }
            // Other providers don't support responses yet
            _ => Err(Error::new(ErrorDetails::CapabilityNotSupported {
                capability: EndpointCapability::Responses.as_str().to_string(),
                provider: self.name.to_string(),
            })),
        }
    }

    #[tracing::instrument(skip_all, fields(provider_name = &*self.name, response_id = response_id, otel.name = "model_provider_retrieve_response"))]
    pub async fn retrieve_response(
        &self,
        response_id: &str,
        client: &reqwest::Client,
        dynamic_api_keys: &InferenceCredentials,
    ) -> Result<crate::responses::OpenAIResponse, Error> {
        use crate::responses::ResponseProvider;
        match &self.config {
            ProviderConfig::OpenAI(provider) => {
                provider
                    .retrieve_response(response_id, client, dynamic_api_keys)
                    .await
            }
            #[cfg(any(test, feature = "e2e_tests"))]
            ProviderConfig::Dummy(provider) => {
                provider
                    .retrieve_response(response_id, client, dynamic_api_keys)
                    .await
            }
            // Other providers don't support responses yet
            _ => Err(Error::new(ErrorDetails::CapabilityNotSupported {
                capability: EndpointCapability::Responses.as_str().to_string(),
                provider: self.name.to_string(),
            })),
        }
    }

    #[tracing::instrument(skip_all, fields(provider_name = &*self.name, response_id = response_id, otel.name = "model_provider_delete_response"))]
    pub async fn delete_response(
        &self,
        response_id: &str,
        client: &reqwest::Client,
        dynamic_api_keys: &InferenceCredentials,
    ) -> Result<serde_json::Value, Error> {
        use crate::responses::ResponseProvider;
        match &self.config {
            ProviderConfig::OpenAI(provider) => {
                provider
                    .delete_response(response_id, client, dynamic_api_keys)
                    .await
            }
            #[cfg(any(test, feature = "e2e_tests"))]
            ProviderConfig::Dummy(provider) => {
                provider
                    .delete_response(response_id, client, dynamic_api_keys)
                    .await
            }
            // Other providers don't support responses yet
            _ => Err(Error::new(ErrorDetails::CapabilityNotSupported {
                capability: EndpointCapability::Responses.as_str().to_string(),
                provider: self.name.to_string(),
            })),
        }
    }

    #[tracing::instrument(skip_all, fields(provider_name = &*self.name, response_id = response_id, otel.name = "model_provider_cancel_response"))]
    pub async fn cancel_response(
        &self,
        response_id: &str,
        client: &reqwest::Client,
        dynamic_api_keys: &InferenceCredentials,
    ) -> Result<crate::responses::OpenAIResponse, Error> {
        use crate::responses::ResponseProvider;
        match &self.config {
            ProviderConfig::OpenAI(provider) => {
                provider
                    .cancel_response(response_id, client, dynamic_api_keys)
                    .await
            }
            #[cfg(any(test, feature = "e2e_tests"))]
            ProviderConfig::Dummy(provider) => {
                provider
                    .cancel_response(response_id, client, dynamic_api_keys)
                    .await
            }
            // Other providers don't support responses yet
            _ => Err(Error::new(ErrorDetails::CapabilityNotSupported {
                capability: EndpointCapability::Responses.as_str().to_string(),
                provider: self.name.to_string(),
            })),
        }
    }

    #[tracing::instrument(skip_all, fields(provider_name = &*self.name, response_id = response_id, otel.name = "model_provider_list_response_input_items"))]
    pub async fn list_response_input_items(
        &self,
        response_id: &str,
        client: &reqwest::Client,
        dynamic_api_keys: &InferenceCredentials,
    ) -> Result<crate::responses::ResponseInputItemsList, Error> {
        use crate::responses::ResponseProvider;
        match &self.config {
            ProviderConfig::OpenAI(provider) => {
                provider
                    .list_response_input_items(response_id, client, dynamic_api_keys)
                    .await
            }
            #[cfg(any(test, feature = "e2e_tests"))]
            ProviderConfig::Dummy(provider) => {
                provider
                    .list_response_input_items(response_id, client, dynamic_api_keys)
                    .await
            }
            // Other providers don't support responses yet
            _ => Err(Error::new(ErrorDetails::CapabilityNotSupported {
                capability: EndpointCapability::Responses.as_str().to_string(),
                provider: self.name.to_string(),
            })),
        }
    }

    /// Realtime session creation method
    #[tracing::instrument(skip_all, fields(provider_name = &*self.name, otel.name = "model_provider_create_realtime_session"))]
    pub async fn create_realtime_session(
        &self,
        request: &crate::realtime::RealtimeSessionRequest,
        client: &Client,
        dynamic_api_keys: &InferenceCredentials,
    ) -> Result<crate::realtime::RealtimeSessionResponse, Error> {
        use crate::realtime::RealtimeSessionProvider;

        match &self.config {
            ProviderConfig::OpenAI(provider) => {
                provider
                    .create_session(request, client, dynamic_api_keys)
                    .await
            }
            #[cfg(any(test, feature = "e2e_tests"))]
            ProviderConfig::Dummy(provider) => {
                provider
                    .create_session(request, client, dynamic_api_keys)
                    .await
            }
            // Other providers don't support realtime sessions yet
            _ => Err(Error::new(ErrorDetails::CapabilityNotSupported {
                capability: EndpointCapability::RealtimeSession.as_str().to_string(),
                provider: self.name.to_string(),
            })),
        }
    }

    /// Realtime transcription session creation method
    #[tracing::instrument(skip_all, fields(provider_name = &*self.name, otel.name = "model_provider_create_realtime_transcription_session"))]
    pub async fn create_realtime_transcription_session(
        &self,
        request: &crate::realtime::RealtimeTranscriptionRequest,
        client: &Client,
        dynamic_api_keys: &InferenceCredentials,
    ) -> Result<crate::realtime::RealtimeTranscriptionResponse, Error> {
        use crate::realtime::RealtimeTranscriptionProvider;

        match &self.config {
            ProviderConfig::OpenAI(provider) => {
                provider
                    .create_transcription_session(request, client, dynamic_api_keys)
                    .await
            }
            #[cfg(any(test, feature = "e2e_tests"))]
            ProviderConfig::Dummy(provider) => {
                provider
                    .create_transcription_session(request, client, dynamic_api_keys)
                    .await
            }
            // Other providers don't support realtime transcription yet
            _ => Err(Error::new(ErrorDetails::CapabilityNotSupported {
                capability: EndpointCapability::RealtimeTranscription
                    .as_str()
                    .to_string(),
                provider: self.name.to_string(),
            })),
        }
    }
}

#[derive(Clone, Debug)]
pub enum CredentialLocation {
    /// Environment variable containing the actual credential
    Env(String),
    /// Environment variable containing the path to a credential file
    PathFromEnv(String),
    /// For dynamic credential resolution
    Dynamic(String),
    /// Direct path to a credential file
    Path(String),
    /// Use a provider-specific SDK to determine credentials
    Sdk,
    None,
}

impl<'de> Deserialize<'de> for CredentialLocation {
    fn deserialize<D>(deserializer: D) -> Result<Self, D::Error>
    where
        D: serde::Deserializer<'de>,
    {
        let s = String::deserialize(deserializer)?;
        if let Some(inner) = s.strip_prefix("env::") {
            Ok(CredentialLocation::Env(inner.to_string()))
        } else if let Some(inner) = s.strip_prefix("path_from_env::") {
            Ok(CredentialLocation::PathFromEnv(inner.to_string()))
        } else if let Some(inner) = s.strip_prefix("dynamic::") {
            Ok(CredentialLocation::Dynamic(inner.to_string()))
        } else if let Some(inner) = s.strip_prefix("path::") {
            Ok(CredentialLocation::Path(inner.to_string()))
        } else if s == "sdk" {
            Ok(CredentialLocation::Sdk)
        } else if s == "none" {
            Ok(CredentialLocation::None)
        } else {
            Err(serde::de::Error::custom(format!(
                "Invalid ApiKeyLocation format: {s}"
            )))
        }
    }
}

#[derive(Clone)]
pub enum Credential {
    Static(SecretString),
    FileContents(SecretString),
    Dynamic(String),
    Sdk,
    None,
    Missing,
}

/// Builds a credential type from the provided `CredentialLocation` and default location.
/// This is a convenience function that calls `get_creds_with_cache_and_fn` using
/// the `TryFrom<Credential>` implementation for `T`.
///
/// Most providers should be able to use this function to build their credentials,
/// unless they have special requirements (e.g. calling an `async fn`)
pub fn build_creds_caching_default<T: Clone + TryFrom<Credential, Error = Error>>(
    location: Option<CredentialLocation>,
    default_location: CredentialLocation,
    provider_type: &str,
    cache: &OnceLock<T>,
) -> Result<T, Error> {
    build_creds_caching_default_with_fn(location, default_location, provider_type, cache, |creds| {
        T::try_from(creds)
    })
}

/// Builds a credential type from the provided `CredentialLocation` and default location.
/// If the location is `None`, we'll use the provided `OnceLock` to cache the result
/// of `f(default_location)`.
/// Otherwise, we'll call `f(location)` without caching the result.
///
/// **NOTE** - `f` may be run multiple times in parallel even when `default_location` is used,
/// due to a limitation of the current `OnceLock` api.
pub fn build_creds_caching_default_with_fn<T: Clone, F: FnOnce(Credential) -> Result<T, Error>>(
    location: Option<CredentialLocation>,
    default_location: CredentialLocation,
    provider_type: &str,
    cache: &OnceLock<T>,
    f: F,
) -> Result<T, Error> {
    let make_creds = |location| {
        let creds = Credential::try_from((location, provider_type))?;
        let provider_creds = f(creds)?;
        Ok(provider_creds)
    };
    if let Some(location) = location {
        make_creds(location)
    } else {
        racy_get_or_try_init(cache, || make_creds(default_location))
    }
}

/// Gets the value from a `OnceLock` or initializes it with the result of `f`
/// If this is called simultaneously from multiple threads, it may call `f` multiple times
/// If `f` returns an error, the `OnceLock` will remain uninitialized
fn racy_get_or_try_init<T: Clone, E>(
    once_lock: &OnceLock<T>,
    f: impl FnOnce() -> Result<T, E>,
) -> Result<T, E> {
    if let Some(val) = once_lock.get() {
        Ok(val.clone())
    } else {
        let val = f()?;
        // We don't care if the value was est
        let _ = once_lock.set(val.clone());
        Ok(val)
    }
}

impl TryFrom<(CredentialLocation, &str)> for Credential {
    type Error = Error;

    fn try_from(
        (location, provider_type): (CredentialLocation, &str),
    ) -> Result<Self, Self::Error> {
        match location {
            CredentialLocation::Env(key_name) => match env::var(key_name) {
                Ok(value) => Ok(Credential::Static(SecretString::from(value))),
                Err(_) => {
                    if skip_credential_validation() {
                        #[cfg(any(test, feature = "e2e_tests"))]
                        {
                            tracing::warn!(
                            "You are missing the credentials required for a model provider of type {}, so the associated tests will likely fail.",
                            provider_type
                        );
                        }
                        Ok(Credential::Missing)
                    } else {
                        Err(Error::new(ErrorDetails::ApiKeyMissing {
                            provider_name: provider_type.to_string(),
                        }))
                    }
                }
            },
            CredentialLocation::PathFromEnv(env_key) => {
                // First get the path from environment variable
                let path = match env::var(&env_key) {
                    Ok(path) => path,
                    Err(_) => {
                        if skip_credential_validation() {
                            #[cfg(any(test, feature = "e2e_tests"))]
                            {
                                tracing::warn!(
                                "Environment variable {} is required for a model provider of type {} but is missing, so the associated tests will likely fail.",
                                env_key, provider_type

                            );
                            }
                            return Ok(Credential::Missing);
                        } else {
                            return Err(Error::new(ErrorDetails::ApiKeyMissing {
                                provider_name: format!(
                                    "{provider_type}: Environment variable {env_key} for credentials path is missing"
                                ),
                            }));
                        }
                    }
                };
                // Then read the file contents
                match fs::read_to_string(path) {
                    Ok(contents) => Ok(Credential::FileContents(SecretString::from(contents))),
                    Err(e) => {
                        if skip_credential_validation() {
                            #[cfg(any(test, feature = "e2e_tests"))]
                            {
                                tracing::warn!(
                                "Failed to read credentials file for a model provider of type {}, so the associated tests will likely fail: {}",
                                provider_type, e
                            );
                            }
                            Ok(Credential::Missing)
                        } else {
                            Err(Error::new(ErrorDetails::ApiKeyMissing {
                                provider_name: format!(
                                    "{provider_type}: Failed to read credentials file - {e}"
                                ),
                            }))
                        }
                    }
                }
            }
            CredentialLocation::Path(path) => match fs::read_to_string(path) {
                Ok(contents) => Ok(Credential::FileContents(SecretString::from(contents))),
                Err(e) => {
                    if skip_credential_validation() {
                        #[cfg(any(test, feature = "e2e_tests"))]
                        {
                            tracing::warn!(
                                "Failed to read credentials file for a model provider of type {}, so the associated tests will likely fail: {}",
                            provider_type, e
                        );
                        }
                        Ok(Credential::Missing)
                    } else {
                        Err(Error::new(ErrorDetails::ApiKeyMissing {
                            provider_name: format!(
                                "{provider_type}: Failed to read credentials file - {e}"
                            ),
                        }))
                    }
                }
            },
            CredentialLocation::Dynamic(key_name) => Ok(Credential::Dynamic(key_name.clone())),
            CredentialLocation::Sdk => Ok(Credential::Sdk),
            CredentialLocation::None => Ok(Credential::None),
        }
    }
}

const SHORTHAND_MODEL_PREFIXES: &[&str] = &[
    "anthropic::",
    "deepseek::",
    "fireworks::",
    "google_ai_studio_gemini::",
    "gcp_vertex_gemini::",
    "gcp_vertex_anthropic::",
    "hyperbolic::",
    "mistral::",
    "openai::",
    "openrouter::",
    "together::",
    "xai::",
    "dummy::",
];

pub type ModelTable = BaseModelTable<ModelConfig>;

/// Extension trait for ModelTable to add capability-based filtering
pub trait ModelTableExt {
    /// Get models that support a specific endpoint capability
    fn get_models_for_capability(
        &self,
        capability: EndpointCapability,
    ) -> Vec<(&Arc<str>, &ModelConfig)>;

    /// Get a model by name, but only if it supports the specified capability
    async fn get_with_capability(
        &self,
        key: &str,
        capability: EndpointCapability,
    ) -> Result<Option<CowNoClone<'_, ModelConfig>>, Error>;
}

impl ModelTableExt for ModelTable {
    fn get_models_for_capability(
        &self,
        capability: EndpointCapability,
    ) -> Vec<(&Arc<str>, &ModelConfig)> {
        self.iter_static_models()
            .filter(|(_, model)| model.supports_endpoint(capability))
            .collect()
    }

    async fn get_with_capability(
        &self,
        key: &str,
        capability: EndpointCapability,
    ) -> Result<Option<CowNoClone<'_, ModelConfig>>, Error> {
        if let Some(model) = self.get(key).await? {
            if model.supports_endpoint(capability) {
                Ok(Some(model))
            } else {
                Err(Error::new(ErrorDetails::ModelNotConfiguredForCapability {
                    model_name: key.to_string(),
                    capability: capability.as_str().to_string(),
                }))
            }
        } else {
            Ok(None)
        }
    }
}

impl ShorthandModelConfig for ModelConfig {
    const SHORTHAND_MODEL_PREFIXES: &[&str] = SHORTHAND_MODEL_PREFIXES;
    const MODEL_TYPE: &str = "Model";
    async fn from_shorthand(provider_type: &str, model_name: &str) -> Result<Self, Error> {
        let model_name_string = model_name.to_string();
        let endpoints = determine_capabilities_from_model_name(model_name);
        let provider_config = match provider_type {
            "anthropic" => {
                ProviderConfig::Anthropic(AnthropicProvider::new(model_name_string.clone(), None)?)
            }
            "deepseek" => {
                ProviderConfig::DeepSeek(DeepSeekProvider::new(model_name_string.clone(), None)?)
            }
            "fireworks" => ProviderConfig::Fireworks(FireworksProvider::new(
                model_name_string.clone(),
                None,
                crate::inference::providers::fireworks::default_parse_think_blocks(),
            )?),
            "google_ai_studio_gemini" => ProviderConfig::GoogleAIStudioGemini(
                GoogleAIStudioGeminiProvider::new(model_name_string.clone(), None)?,
            ),
            "gcp_vertex_gemini" => ProviderConfig::GCPVertexGemini(
                GCPVertexGeminiProvider::new_shorthand(model_name_string.clone()).await?,
            ),
            "gcp_vertex_anthropic" => ProviderConfig::GCPVertexAnthropic(
                GCPVertexAnthropicProvider::new_shorthand(model_name_string.clone()).await?,
            ),
            "hyperbolic" => ProviderConfig::Hyperbolic(HyperbolicProvider::new(
                model_name_string.clone(),
                None,
            )?),
            "mistral" => {
                ProviderConfig::Mistral(MistralProvider::new(model_name_string.clone(), None)?)
            }
            "openai" => {
                ProviderConfig::OpenAI(OpenAIProvider::new(model_name_string.clone(), None, None)?)
            }
            "together" => ProviderConfig::Together(TogetherProvider::new(
                model_name_string.clone(),
                None,
                crate::inference::providers::together::default_parse_think_blocks(),
            )?),
            "xai" => ProviderConfig::XAI(XAIProvider::new(model_name_string.clone(), None)?),
            #[cfg(any(test, feature = "e2e_tests"))]
            "dummy" => ProviderConfig::Dummy(DummyProvider::new(model_name_string.clone(), None)?),
            _ => {
                return Err(ErrorDetails::Config {
                    message: format!("Invalid provider type: {provider_type}"),
                }
                .into());
            }
        };
        Ok(ModelConfig {
            routing: vec![provider_type.to_string().into()],
            providers: HashMap::from([(
                provider_type.to_string().into(),
                ModelProvider {
                    name: provider_type.into(),
                    config: provider_config,
                    extra_body: Default::default(),
                    extra_headers: Default::default(),
                },
            )]),
            endpoints, // Use pre-computed endpoints based on model name
        })
    }

    fn validate(&self, model_name: &str) -> Result<(), Error> {
        // Ensure that the model has at least one provider
        if self.routing.is_empty() {
            return Err(ErrorDetails::Config {
                message: format!("`models.{model_name}`: `routing` must not be empty"),
            }
            .into());
        }

        // Ensure that routing entries are unique and exist as keys in providers
        let mut seen_providers = std::collections::HashSet::new();
        for provider in &self.routing {
            if provider.starts_with("tensorzero::") {
                return Err(ErrorDetails::Config {
                    message: format!("`models.{model_name}.routing`: Provider name cannot start with 'tensorzero::': {provider}"),
                }
                .into());
            }
            if !seen_providers.insert(provider) {
                return Err(ErrorDetails::Config {
                    message: format!("`models.{model_name}.routing`: duplicate entry `{provider}`"),
                }
                .into());
            }

            if !self.providers.contains_key(provider) {
                return Err(ErrorDetails::Config {
            message: format!(
                "`models.{model_name}`: `routing` contains entry `{provider}` that does not exist in `providers`"
            ),
        }
        .into());
            }
        }

        // Validate each provider
        for provider_name in self.providers.keys() {
            if !seen_providers.contains(provider_name) {
                return Err(ErrorDetails::Config {
                    message: format!(
                "`models.{model_name}`: Provider `{provider_name}` is not listed in `routing`"
            ),
                }
                .into());
            }
        }

        // Validate endpoints
        if self.endpoints.is_empty() {
            return Err(ErrorDetails::Config {
                message: format!("`models.{model_name}`: `endpoints` must not be empty. At least one capability (e.g., 'chat', 'embeddings') must be specified"),
            }
            .into());
        }

        Ok(())
    }
}

#[cfg(test)]
mod tests {
    use std::{borrow::Cow, cell::Cell};

    use crate::cache::CacheEnabledMode;
    use crate::config_parser::SKIP_CREDENTIAL_VALIDATION;
    use crate::tool::{ToolCallConfig, ToolChoice};
    use crate::{
        cache::CacheOptions,
        clickhouse::ClickHouseConnectionInfo,
        inference::{
            providers::dummy::{
                DummyCredentials, DUMMY_INFER_RESPONSE_CONTENT, DUMMY_INFER_RESPONSE_RAW,
                DUMMY_INFER_USAGE, DUMMY_STREAMING_RESPONSE,
            },
            types::{ContentBlockChunk, FunctionType, ModelInferenceRequestJsonMode, TextChunk},
        },
        model_table::RESERVED_MODEL_PREFIXES,
    };
    use secrecy::SecretString;
    use tokio_stream::StreamExt;
    use tracing_test::traced_test;
    use uuid::Uuid;

    use super::*;

    #[tokio::test]
    async fn test_model_config_infer_routing() {
        let good_provider_config = ProviderConfig::Dummy(DummyProvider {
            model_name: "good".into(),
            credentials: DummyCredentials::None,
        });
        let bad_provider_config = ProviderConfig::Dummy(DummyProvider {
            model_name: "error".into(),
            credentials: DummyCredentials::None,
        });
        let model_config = ModelConfig {
            routing: vec!["good_provider".into()],
            providers: HashMap::from([(
                "good_provider".into(),
                ModelProvider {
                    name: "good_provider".into(),
                    config: good_provider_config,
                    extra_body: Default::default(),
                    extra_headers: Default::default(),
                },
            )]),
            endpoints: default_capabilities(),
        };
        let tool_config = ToolCallConfig {
            tools_available: vec![],
            tool_choice: ToolChoice::Auto,
            parallel_tool_calls: None,
        };
        let api_keys = InferenceCredentials::default();
        let http_client = Client::new();
        let clickhouse_connection_info = ClickHouseConnectionInfo::Disabled;
        let clients = InferenceClients {
            http_client: &http_client,
            clickhouse_connection_info: &clickhouse_connection_info,
            credentials: &api_keys,
            cache_options: &CacheOptions {
                max_age_s: None,
                enabled: CacheEnabledMode::WriteOnly,
            },
        };

        // Try inferring the good model only
        let request = ModelInferenceRequest {
            inference_id: Uuid::now_v7(),
            messages: vec![],
            system: None,
            tool_config: Some(Cow::Borrowed(&tool_config)),
            temperature: None,
            top_p: None,
            presence_penalty: None,
            frequency_penalty: None,
            max_tokens: None,
            seed: None,
            stream: false,
            json_mode: ModelInferenceRequestJsonMode::Off,
            function_type: FunctionType::Chat,
            output_schema: None,
            extra_body: Default::default(),
            ..Default::default()
        };
        let model_name = "test model";
        let response = model_config
            .infer(&request, &clients, model_name)
            .await
            .unwrap();
        let content = response.output;
        assert_eq!(
            content,
            vec![DUMMY_INFER_RESPONSE_CONTENT.to_string().into()]
        );
        let raw = response.raw_response;
        assert_eq!(raw, DUMMY_INFER_RESPONSE_RAW);
        let usage = response.usage;
        assert_eq!(usage, DUMMY_INFER_USAGE);
        assert_eq!(&*response.model_provider_name, "good_provider");

        // Try inferring the bad model
        let model_config = ModelConfig {
            routing: vec!["error".into()],
            providers: HashMap::from([(
                "error".into(),
                ModelProvider {
                    name: "error".into(),
                    config: bad_provider_config,
                    extra_body: Default::default(),
                    extra_headers: Default::default(),
                },
            )]),
            endpoints: default_capabilities(),
        };
        let response = model_config
            .infer(&request, &clients, model_name)
            .await
            .unwrap_err();
        assert_eq!(
            response,
            ErrorDetails::ModelProvidersExhausted {
                provider_errors: HashMap::from([(
                    "error".to_string(),
                    ErrorDetails::InferenceClient {
                        message: "Error sending request to Dummy provider for model 'error'."
                            .to_string(),
                        status_code: None,
                        provider_type: "dummy".to_string(),
                        raw_request: Some("raw request".to_string()),
                        raw_response: None,
                    }
                    .into()
                )])
            }
            .into()
        );
    }

    #[tokio::test]
    #[traced_test]
    async fn test_model_config_infer_routing_fallback() {
        // Test that fallback works with bad --> good model provider

        let good_provider_config = ProviderConfig::Dummy(DummyProvider {
            model_name: "good".into(),
            credentials: DummyCredentials::None,
        });
        let bad_provider_config = ProviderConfig::Dummy(DummyProvider {
            model_name: "error".into(),
            credentials: DummyCredentials::None,
        });
        let api_keys = InferenceCredentials::default();
        let http_client = Client::new();
        let clickhouse_connection_info = ClickHouseConnectionInfo::Disabled;
        let clients = InferenceClients {
            http_client: &http_client,
            clickhouse_connection_info: &clickhouse_connection_info,
            credentials: &api_keys,
            cache_options: &CacheOptions {
                max_age_s: None,
                enabled: CacheEnabledMode::WriteOnly,
            },
        };
        // Try inferring the good model only
        let request = ModelInferenceRequest {
            inference_id: Uuid::now_v7(),
            messages: vec![],
            system: None,
            tool_config: None,
            temperature: None,
            top_p: None,
            presence_penalty: None,
            frequency_penalty: None,
            max_tokens: None,
            seed: None,
            stream: false,
            json_mode: ModelInferenceRequestJsonMode::Off,
            function_type: FunctionType::Chat,
            output_schema: None,
            extra_body: Default::default(),
            ..Default::default()
        };

        let model_config = ModelConfig {
            routing: vec![
                "error_provider".to_string().into(),
                "good_provider".to_string().into(),
            ],
            providers: HashMap::from([
                (
                    "error_provider".to_string().into(),
                    ModelProvider {
                        name: "error_provider".into(),
                        config: bad_provider_config,
                        extra_body: Default::default(),
                        extra_headers: Default::default(),
                    },
                ),
                (
                    "good_provider".to_string().into(),
                    ModelProvider {
                        name: "good_provider".into(),
                        config: good_provider_config,
                        extra_body: Default::default(),
                        extra_headers: Default::default(),
                    },
                ),
            ]),
            endpoints: default_capabilities(),
        };

        let model_name = "test model";
        let response = model_config
            .infer(&request, &clients, model_name)
            .await
            .unwrap();
        // Ensure that the error for the bad provider was logged, but the request worked nonetheless
        assert!(logs_contain(
            "Error sending request to Dummy provider for model 'error'."
        ));
        let content = response.output;
        assert_eq!(
            content,
            vec![DUMMY_INFER_RESPONSE_CONTENT.to_string().into()]
        );
        let raw = response.raw_response;
        assert_eq!(raw, DUMMY_INFER_RESPONSE_RAW);
        let usage = response.usage;
        assert_eq!(usage, DUMMY_INFER_USAGE);
        assert_eq!(&*response.model_provider_name, "good_provider");
    }

    #[tokio::test]
    async fn test_model_config_infer_stream_routing() {
        let good_provider_config = ProviderConfig::Dummy(DummyProvider {
            model_name: "good".into(),
            credentials: DummyCredentials::None,
        });
        let bad_provider_config = ProviderConfig::Dummy(DummyProvider {
            model_name: "error".into(),
            credentials: DummyCredentials::None,
        });
        let api_keys = InferenceCredentials::default();
        let request = ModelInferenceRequest {
            inference_id: Uuid::now_v7(),
            messages: vec![],
            system: None,
            tool_config: None,
            temperature: None,
            top_p: None,
            presence_penalty: None,
            frequency_penalty: None,
            max_tokens: None,
            seed: None,
            stream: true,
            json_mode: ModelInferenceRequestJsonMode::Off,
            function_type: FunctionType::Chat,
            output_schema: None,
            extra_body: Default::default(),
            ..Default::default()
        };

        // Test good model
        let model_config = ModelConfig {
            routing: vec!["good_provider".to_string().into()],
            providers: HashMap::from([(
                "good_provider".to_string().into(),
                ModelProvider {
                    name: "good_provider".into(),
                    config: good_provider_config,
                    extra_body: Default::default(),
                    extra_headers: Default::default(),
                },
            )]),
            endpoints: default_capabilities(),
        };
        let (
            StreamResponse {
                mut stream,
                raw_request,
                model_provider_name,
                cached: _,
            },
            _input,
        ) = model_config
            .infer_stream(
                &request,
                &InferenceClients {
                    http_client: &Client::new(),
                    clickhouse_connection_info: &ClickHouseConnectionInfo::Disabled,
                    credentials: &api_keys,
                    cache_options: &CacheOptions {
                        max_age_s: None,
                        enabled: CacheEnabledMode::Off,
                    },
                },
                "my_model",
            )
            .await
            .unwrap();
        let initial_chunk = stream.next().await.unwrap().unwrap();
        assert_eq!(
            initial_chunk.content,
            vec![ContentBlockChunk::Text(TextChunk {
                text: DUMMY_STREAMING_RESPONSE[0].to_string(),
                id: "0".to_string(),
            })],
        );
        assert_eq!(raw_request, "raw request");
        assert_eq!(&*model_provider_name, "good_provider");
        let mut collected_content: Vec<ContentBlockChunk> =
            vec![ContentBlockChunk::Text(TextChunk {
                text: DUMMY_STREAMING_RESPONSE[0].to_string(),
                id: "0".to_string(),
            })];
        let mut stream = Box::pin(stream);
        while let Some(Ok(chunk)) = stream.next().await {
            let mut content = chunk.content;
            assert!(content.len() <= 1);
            if content.len() == 1 {
                collected_content.push(content.pop().unwrap());
            }
        }
        let mut collected_content_str = String::new();
        for content in collected_content {
            match content {
                ContentBlockChunk::Text(text) => collected_content_str.push_str(&text.text),
                _ => panic!("Expected a text content block"),
            }
        }
        assert_eq!(collected_content_str, DUMMY_STREAMING_RESPONSE.join(""));

        // Test bad model
        let model_config = ModelConfig {
            routing: vec!["error".to_string().into()],
            providers: HashMap::from([(
                "error".to_string().into(),
                ModelProvider {
                    name: "error".to_string().into(),
                    config: bad_provider_config,
                    extra_body: Default::default(),
                    extra_headers: Default::default(),
                },
            )]),
            endpoints: default_capabilities(),
        };
        let response = model_config
            .infer_stream(
                &request,
                &InferenceClients {
                    http_client: &Client::new(),
                    clickhouse_connection_info: &ClickHouseConnectionInfo::Disabled,
                    credentials: &api_keys,
                    cache_options: &CacheOptions {
                        max_age_s: None,
                        enabled: CacheEnabledMode::Off,
                    },
                },
                "my_model",
            )
            .await;
        assert!(response.is_err());
        let error = match response {
            Err(error) => error,
            Ok(_) => panic!("Expected error, got Ok(_)"),
        };
        assert_eq!(
            error,
            ErrorDetails::ModelProvidersExhausted {
                provider_errors: HashMap::from([(
                    "error".to_string(),
                    ErrorDetails::InferenceClient {
                        message: "Error sending request to Dummy provider for model 'error'."
                            .to_string(),
                        status_code: None,
                        provider_type: "dummy".to_string(),
                        raw_request: Some("raw request".to_string()),
                        raw_response: None,
                    }
                    .into()
                )])
            }
            .into()
        );
    }

    #[tokio::test]
    #[traced_test]
    async fn test_model_config_infer_stream_routing_fallback() {
        // Test that fallback works with bad --> good model provider (streaming)

        let good_provider_config = ProviderConfig::Dummy(DummyProvider {
            model_name: "good".into(),
            credentials: DummyCredentials::None,
        });
        let bad_provider_config = ProviderConfig::Dummy(DummyProvider {
            model_name: "error".into(),
            credentials: DummyCredentials::None,
        });
        let api_keys = InferenceCredentials::default();
        let request = ModelInferenceRequest {
            inference_id: Uuid::now_v7(),
            messages: vec![],
            system: None,
            tool_config: None,
            temperature: None,
            top_p: None,
            presence_penalty: None,
            frequency_penalty: None,
            max_tokens: None,
            seed: None,
            stream: true,
            json_mode: ModelInferenceRequestJsonMode::Off,
            function_type: FunctionType::Chat,
            output_schema: None,
            extra_body: Default::default(),
            ..Default::default()
        };

        // Test fallback
        let model_config = ModelConfig {
            routing: vec!["error_provider".into(), "good_provider".into()],
            providers: HashMap::from([
                (
                    "error_provider".to_string().into(),
                    ModelProvider {
                        name: "error_provider".to_string().into(),
                        config: bad_provider_config,
                        extra_body: Default::default(),
                        extra_headers: Default::default(),
                    },
                ),
                (
                    "good_provider".to_string().into(),
                    ModelProvider {
                        name: "good_provider".to_string().into(),
                        config: good_provider_config,
                        extra_body: Default::default(),
                        extra_headers: Default::default(),
                    },
                ),
            ]),
            endpoints: default_capabilities(),
        };
        let (
            StreamResponse {
                mut stream,
                raw_request,
                model_provider_name,
                cached: _,
            },
            _input,
        ) = model_config
            .infer_stream(
                &request,
                &InferenceClients {
                    http_client: &Client::new(),
                    clickhouse_connection_info: &ClickHouseConnectionInfo::Disabled,
                    credentials: &api_keys,
                    cache_options: &CacheOptions {
                        max_age_s: None,
                        enabled: CacheEnabledMode::Off,
                    },
                },
                "my_model",
            )
            .await
            .unwrap();
        let initial_chunk = stream.next().await.unwrap().unwrap();
        assert_eq!(&*model_provider_name, "good_provider");
        // Ensure that the error for the bad provider was logged, but the request worked nonetheless
        assert!(logs_contain(
            "Error sending request to Dummy provider for model 'error'"
        ));
        assert_eq!(raw_request, "raw request");

        assert_eq!(
            initial_chunk.content,
            vec![ContentBlockChunk::Text(TextChunk {
                text: DUMMY_STREAMING_RESPONSE[0].to_string(),
                id: "0".to_string(),
            })],
        );

        let mut collected_content = initial_chunk.content;
        let mut stream = Box::pin(stream);
        while let Some(Ok(chunk)) = stream.next().await {
            let mut content = chunk.content;
            assert!(content.len() <= 1);
            if content.len() == 1 {
                collected_content.push(content.pop().unwrap());
            }
        }
        let mut collected_content_str = String::new();
        for content in collected_content {
            match content {
                ContentBlockChunk::Text(text) => collected_content_str.push_str(&text.text),
                _ => panic!("Expected a text content block"),
            }
        }
        assert_eq!(collected_content_str, DUMMY_STREAMING_RESPONSE.join(""));
    }

    #[tokio::test]
    async fn test_dynamic_api_keys() {
        let provider_config = ProviderConfig::Dummy(DummyProvider {
            model_name: "test_key".into(),
            credentials: DummyCredentials::Dynamic("TEST_KEY".to_string()),
        });
        let model_config = ModelConfig {
            routing: vec!["model".into()],
            providers: HashMap::from([(
                "model".into(),
                ModelProvider {
                    name: "model".into(),
                    config: provider_config,
                    extra_body: Default::default(),
                    extra_headers: Default::default(),
                },
            )]),
            endpoints: default_capabilities(),
        };
        let tool_config = ToolCallConfig {
            tools_available: vec![],
            tool_choice: ToolChoice::Auto,
            parallel_tool_calls: None,
        };
        let api_keys = InferenceCredentials::default();
        let http_client = Client::new();
        let clickhouse_connection_info = ClickHouseConnectionInfo::Disabled;
        let clients = InferenceClients {
            http_client: &http_client,
            clickhouse_connection_info: &clickhouse_connection_info,
            credentials: &api_keys,
            cache_options: &CacheOptions {
                max_age_s: None,
                enabled: CacheEnabledMode::WriteOnly,
            },
        };

        let request = ModelInferenceRequest {
            inference_id: Uuid::now_v7(),
            messages: vec![],
            system: None,
            tool_config: Some(Cow::Borrowed(&tool_config)),
            temperature: None,
            top_p: None,
            presence_penalty: None,
            frequency_penalty: None,
            max_tokens: None,
            seed: None,
            stream: false,
            json_mode: ModelInferenceRequestJsonMode::Off,
            function_type: FunctionType::Chat,
            output_schema: None,
            extra_body: Default::default(),
            ..Default::default()
        };
        let model_name = "test model";
        let error = model_config
            .infer(&request, &clients, model_name)
            .await
            .unwrap_err();
        assert_eq!(
            error,
            ErrorDetails::ModelProvidersExhausted {
                provider_errors: HashMap::from([(
                    "model".to_string(),
                    ErrorDetails::ApiKeyMissing {
                        provider_name: "Dummy".to_string()
                    }
                    .into()
                )])
            }
            .into()
        );

        let api_keys = HashMap::from([(
            "TEST_KEY".to_string(),
            SecretString::from("notgoodkey".to_string()),
        )]);
        let clients = InferenceClients {
            http_client: &http_client,
            clickhouse_connection_info: &clickhouse_connection_info,
            credentials: &api_keys,
            cache_options: &CacheOptions {
                max_age_s: None,
                enabled: CacheEnabledMode::WriteOnly,
            },
        };
        let response = model_config
            .infer(&request, &clients, model_name)
            .await
            .unwrap_err();
        assert_eq!(
            response,
            ErrorDetails::ModelProvidersExhausted {
                provider_errors: HashMap::from([(
                    "model".to_string(),
                    ErrorDetails::InferenceClient {
                        message: "Invalid API key for Dummy provider".to_string(),
                        status_code: None,
                        provider_type: "dummy".to_string(),
                        raw_request: Some("raw request".to_string()),
                        raw_response: None,
                    }
                    .into()
                )])
            }
            .into()
        );

        let provider_config = ProviderConfig::Dummy(DummyProvider {
            model_name: "test_key".into(),
            credentials: DummyCredentials::Dynamic("TEST_KEY".to_string()),
        });
        let model_config = ModelConfig {
            routing: vec!["model".to_string().into()],
            providers: HashMap::from([(
                "model".to_string().into(),
                ModelProvider {
                    name: "model".to_string().into(),
                    config: provider_config,
                    extra_body: Default::default(),
                    extra_headers: Default::default(),
                },
            )]),
            endpoints: default_capabilities(),
        };
        let tool_config = ToolCallConfig {
            tools_available: vec![],
            tool_choice: ToolChoice::Auto,
            parallel_tool_calls: None,
        };
        let api_keys = InferenceCredentials::default();
        let http_client = Client::new();
        let clickhouse_connection_info = ClickHouseConnectionInfo::Disabled;
        let clients = InferenceClients {
            http_client: &http_client,
            clickhouse_connection_info: &clickhouse_connection_info,
            credentials: &api_keys,
            cache_options: &CacheOptions {
                max_age_s: None,
                enabled: CacheEnabledMode::WriteOnly,
            },
        };

        let request = ModelInferenceRequest {
            messages: vec![],
            inference_id: Uuid::now_v7(),
            system: None,
            tool_config: Some(Cow::Borrowed(&tool_config)),
            temperature: None,
            top_p: None,
            presence_penalty: None,
            frequency_penalty: None,
            max_tokens: None,
            seed: None,
            stream: false,
            json_mode: ModelInferenceRequestJsonMode::Off,
            function_type: FunctionType::Chat,
            output_schema: None,
            extra_body: Default::default(),
            ..Default::default()
        };
        let error = model_config
            .infer(&request, &clients, model_name)
            .await
            .unwrap_err();
        assert_eq!(
            error,
            ErrorDetails::ModelProvidersExhausted {
                provider_errors: HashMap::from([(
                    "model".to_string(),
                    ErrorDetails::ApiKeyMissing {
                        provider_name: "Dummy".to_string()
                    }
                    .into()
                )])
            }
            .into()
        );

        let api_keys = HashMap::from([(
            "TEST_KEY".to_string(),
            SecretString::from("good_key".to_string()),
        )]);
        let clients = InferenceClients {
            http_client: &http_client,
            clickhouse_connection_info: &clickhouse_connection_info,
            credentials: &api_keys,
            cache_options: &CacheOptions {
                max_age_s: None,
                enabled: CacheEnabledMode::WriteOnly,
            },
        };
        let response = model_config
            .infer(&request, &clients, model_name)
            .await
            .unwrap();
        assert_eq!(
            response.output,
            vec![DUMMY_INFER_RESPONSE_CONTENT.to_string().into()]
        );
    }

    #[tokio::test]
    async fn test_validate_or_create_model_config() {
        let model_table = ModelTable::default();
        // Test that we can get or create a model config
        model_table.validate("dummy::gpt-4o").unwrap();
        // Shorthand models are not added to the model table
        assert_eq!(model_table.static_model_len(), 0);
        let model_config = model_table
            .get("dummy::gpt-4o")
            .await
            .unwrap()
            .expect("Missing dummy model");
        assert_eq!(model_config.routing, vec!["dummy".into()]);
        let provider_config = &model_config.providers.get("dummy").unwrap().config;
        match provider_config {
            ProviderConfig::Dummy(provider) => assert_eq!(&*provider.model_name, "gpt-4o"),
            _ => panic!("Expected Dummy provider"),
        }

        // Test that it fails if the model is not well-formed
        let model_config = model_table.validate("foo::bar");
        assert!(model_config.is_err());
        assert_eq!(
            model_config.unwrap_err(),
            ErrorDetails::Config {
                message: "Model name 'foo::bar' not found in model table".to_string()
            }
            .into()
        );
        // Test that it works with an initialized model
        let anthropic_provider_config = SKIP_CREDENTIAL_VALIDATION.sync_scope((), || {
            ProviderConfig::Anthropic(AnthropicProvider::new("claude".to_string(), None).unwrap())
        });
        let anthropic_model_config = ModelConfig {
            routing: vec!["anthropic".into()],
            providers: HashMap::from([(
                "anthropic".into(),
                ModelProvider {
                    name: "anthropic".into(),
                    config: anthropic_provider_config,
                    extra_body: Default::default(),
                    extra_headers: Default::default(),
                },
            )]),
            endpoints: default_capabilities(),
        };
        let model_table: ModelTable = HashMap::from([("claude".into(), anthropic_model_config)])
            .try_into()
            .unwrap();

        model_table.validate("dummy::claude").unwrap();
    }

    #[test]
    fn test_shorthand_prefixes_subset_of_reserved() {
        for &shorthand in SHORTHAND_MODEL_PREFIXES {
            assert!(
                RESERVED_MODEL_PREFIXES.contains(&shorthand.to_string()),
                "Shorthand prefix '{shorthand}' is not in RESERVED_MODEL_PREFIXES"
            );
        }
    }

    #[test]
    fn test_racy_get_or_try_init() {
        let lock: OnceLock<bool> = OnceLock::new();

        // If the closure returns an error, `racy_get_or_try_init` should return an error
        racy_get_or_try_init(&lock, || {
            Err::<_, Box<dyn std::error::Error>>("Test error".into())
        })
        .expect_err("Test error");
        assert!(
            lock.get().is_none(),
            "OnceLock was initialized after an error"
        );

        racy_get_or_try_init(&lock, || Ok::<_, Box<dyn std::error::Error>>(true))
            .expect("racy_get_or_try_init should succeed with successful closure");

        assert_eq!(lock.get(), Some(&true));
    }

    #[test]
    fn test_cache_default_creds() {
        let make_creds_call_count = Cell::new(0);
        let make_creds = |_| {
            make_creds_call_count.set(make_creds_call_count.get() + 1);
            Ok(())
        };

        let cache = OnceLock::new();

        build_creds_caching_default_with_fn(
            None,
            CredentialLocation::None,
            "test",
            &cache,
            make_creds,
        )
        .expect("Failed to build creds");
        // The first call should initialize the OnceLock, and call `make_creds`
        assert_eq!(make_creds_call_count.get(), 1);
        assert_eq!(cache.get(), Some(&()));

        // Subsequent calls should not call `make_creds`
        build_creds_caching_default_with_fn(
            None,
            CredentialLocation::None,
            "test",
            &cache,
            make_creds,
        )
        .expect("Failed to build creds");
        assert_eq!(make_creds_call_count.get(), 1);
    }

    #[test]
    fn test_dont_cache_non_default_creds() {
        let make_creds_call_count = Cell::new(0);
        let make_creds = |_| {
            make_creds_call_count.set(make_creds_call_count.get() + 1);
            Ok(())
        };

        let cache = OnceLock::new();

        // When we provide a `Some(credential_location)`, we should not cache the creds.
        build_creds_caching_default_with_fn(
            Some(CredentialLocation::None),
            CredentialLocation::None,
            "test",
            &cache,
            make_creds,
        )
        .expect("Failed to build creds");

        assert_eq!(cache.get(), None);
        assert_eq!(make_creds_call_count.get(), 1);
    }

    // Tests for unified model configuration with endpoint capabilities

    #[test]
    fn test_model_supports_endpoint() {
        let mut endpoints = HashSet::new();
        endpoints.insert(EndpointCapability::Chat);
        endpoints.insert(EndpointCapability::Embedding);

        let model = ModelConfig {
            routing: vec!["test".into()],
            providers: HashMap::new(),
            endpoints,
        };

        assert!(model.supports_endpoint(EndpointCapability::Chat));
        assert!(model.supports_endpoint(EndpointCapability::Embedding));
    }

    #[test]
    fn test_model_config_validates_endpoints() {
        // Test that empty endpoints fails validation
        let model = ModelConfig {
            routing: vec!["test".into()],
            providers: HashMap::from([(
                "test".into(),
                ModelProvider {
                    name: "test".into(),
                    config: ProviderConfig::Dummy(DummyProvider {
                        model_name: "test".into(),
                        credentials: DummyCredentials::None,
                    }),
                    extra_body: None,
                    extra_headers: None,
                },
            )]),
            endpoints: HashSet::new(), // Empty endpoints
        };

        let result = model.validate("test_model");
        assert!(result.is_err());
        assert!(result
            .unwrap_err()
            .to_string()
            .contains("endpoints` must not be empty"));
    }

    #[test]
    fn test_model_config_default_endpoints() {
        // Test that default_capabilities returns chat endpoint
        let default_caps = default_capabilities();
        assert_eq!(default_caps.len(), 1);
        assert!(default_caps.contains(&EndpointCapability::Chat));
    }

    #[tokio::test]
    async fn test_model_table_ext_get_models_for_capability() {
        let mut chat_endpoints = HashSet::new();
        chat_endpoints.insert(EndpointCapability::Chat);

        let mut embedding_endpoints = HashSet::new();
        embedding_endpoints.insert(EndpointCapability::Embedding);

        let mut both_endpoints = HashSet::new();
        both_endpoints.insert(EndpointCapability::Chat);
        both_endpoints.insert(EndpointCapability::Embedding);

        let mut models = HashMap::new();
        models.insert(
            "chat_only".into(),
            ModelConfig {
                routing: vec!["test".into()],
                providers: HashMap::new(),
                endpoints: chat_endpoints,
            },
        );
        models.insert(
            "embedding_only".into(),
            ModelConfig {
                routing: vec!["test".into()],
                providers: HashMap::new(),
                endpoints: embedding_endpoints,
            },
        );
        models.insert(
            "both".into(),
            ModelConfig {
                routing: vec!["test".into()],
                providers: HashMap::new(),
                endpoints: both_endpoints,
            },
        );

        let model_table: ModelTable = models.try_into().unwrap();

        // Test filtering by chat capability
        let chat_models = model_table.get_models_for_capability(EndpointCapability::Chat);
        assert_eq!(chat_models.len(), 2);
        let chat_model_names: HashSet<&str> =
            chat_models.iter().map(|(name, _)| name.as_ref()).collect();
        assert!(chat_model_names.contains("chat_only"));
        assert!(chat_model_names.contains("both"));

        // Test filtering by embeddings capability
        let embedding_models = model_table.get_models_for_capability(EndpointCapability::Embedding);
        assert_eq!(embedding_models.len(), 2);
        let embedding_model_names: HashSet<&str> = embedding_models
            .iter()
            .map(|(name, _)| name.as_ref())
            .collect();
        assert!(embedding_model_names.contains("embedding_only"));
        assert!(embedding_model_names.contains("both"));
    }

    #[tokio::test]
    async fn test_model_table_ext_get_with_capability() {
        SKIP_CREDENTIAL_VALIDATION
            .scope((), async {
                let mut endpoints = HashSet::new();
                endpoints.insert(EndpointCapability::Chat);

                let mut models = HashMap::new();
                models.insert(
                    "chat_model".into(),
                    ModelConfig {
                        routing: vec!["dummy".into()],
                        providers: HashMap::from([(
                            "dummy".into(),
                            ModelProvider {
                                name: "dummy".into(),
                                config: ProviderConfig::Dummy(DummyProvider {
                                    model_name: "test".into(),
                                    credentials: DummyCredentials::None,
                                }),
                                extra_body: None,
                                extra_headers: None,
                            },
                        )]),
                        endpoints,
                    },
                );

                let model_table: ModelTable = models.try_into().unwrap();

                // Test getting model with correct capability
                let result = model_table
                    .get_with_capability("chat_model", EndpointCapability::Chat)
                    .await;
                assert!(result.is_ok());
                assert!(result.unwrap().is_some());

                // Test getting model with wrong capability
                let result = model_table
                    .get_with_capability("chat_model", EndpointCapability::Embedding)
                    .await;
                assert!(result.is_err());
                let error = result.unwrap_err();
                assert!(error
                    .to_string()
                    .contains("is not configured to support capability"));

                // Test getting non-existent model
                let result = model_table
                    .get_with_capability("non_existent", EndpointCapability::Chat)
                    .await;
                assert!(result.is_ok());
                assert!(result.unwrap().is_none());
            })
            .await;
    }

    #[tokio::test]
    async fn test_model_config_embed_capability_check() {
        let mut endpoints = HashSet::new();
        endpoints.insert(EndpointCapability::Chat); // Only chat, no embeddings

        let model = ModelConfig {
            routing: vec!["test".into()],
            providers: HashMap::new(),
            endpoints,
        };

        let request = crate::embeddings::EmbeddingRequest {
            input: crate::embeddings::EmbeddingInput::Single("test".to_string()),
            encoding_format: None,
        };

        let http_client = Client::new();
        let credentials = InferenceCredentials::default();
        let clickhouse = ClickHouseConnectionInfo::Disabled;
        let cache_options = CacheOptions {
            max_age_s: None,
            enabled: CacheEnabledMode::Off,
        };

        let clients = InferenceClients {
            http_client: &http_client,
            credentials: &credentials,
            clickhouse_connection_info: &clickhouse,
            cache_options: &cache_options,
        };

        // Test that embed fails when model doesn't support embeddings
        let result = model.embed(&request, "test_model", &clients).await;
        assert!(result.is_err());
        let error = result.unwrap_err();
        assert!(error
            .to_string()
            .contains("is not configured to support capability"));
    }

    #[traced_test]
    #[tokio::test]
    async fn test_model_provider_embed_dispatch() {
        let provider = ModelProvider {
            name: "test".into(),
            config: ProviderConfig::Dummy(DummyProvider {
                model_name: "embedding_test".into(),
                credentials: DummyCredentials::None,
            }),
            extra_body: None,
            extra_headers: None,
        };

        let request = crate::embeddings::EmbeddingRequest {
            input: crate::embeddings::EmbeddingInput::Single("test input".to_string()),
            encoding_format: None,
        };

        let http_client = Client::new();
        let credentials = InferenceCredentials::default();

        // Test successful embedding with dummy provider
        let result = provider.embed(&request, &http_client, &credentials).await;
        assert!(result.is_ok());
        let response = result.unwrap();
        assert_eq!(
            response.input,
            crate::embeddings::EmbeddingInput::Single("test input".to_string())
        );
        assert!(!response.embeddings.is_empty());
        assert!(!response.embeddings[0].is_empty());
    }

    #[tokio::test]
    async fn test_model_provider_embed_unsupported() {
        // First, let's verify which provider configs support embeddings by checking the embed method
        // According to the embed implementation, only OpenAI, VLLM, and Dummy (in test mode) support embeddings
        // All other providers should return CapabilityNotSupported error

        // We'll create a Fireworks provider for testing (it doesn't support embeddings)
        use crate::inference::providers::fireworks::FireworksProvider;
        use crate::model::CredentialLocation;

        // Create provider with None credentials to avoid API key issues
        let provider_result = FireworksProvider::new(
            "test-model".to_string(),
            Some(CredentialLocation::None),
            false, // parse_think_blocks
        );

        // If we can't create the provider due to missing credentials, skip the test
        let Ok(fireworks_provider) = provider_result else {
            // Alternative: test the error message directly
            let _request = crate::embeddings::EmbeddingRequest {
                input: crate::embeddings::EmbeddingInput::Single("test".to_string()),
                encoding_format: None,
            };

            // Create a mock response that simulates unsupported capability
            let error = Error::new(ErrorDetails::CapabilityNotSupported {
                capability: EndpointCapability::Embedding.as_str().to_string(),
                provider: "test_provider".to_string(),
            });

            assert!(error.to_string().contains("does not support capability"));
            return;
        };

        let provider = ModelProvider {
            name: "fireworks_test".into(),
            config: ProviderConfig::Fireworks(fireworks_provider),
            extra_body: None,
            extra_headers: None,
        };

        let request = crate::embeddings::EmbeddingRequest {
            input: crate::embeddings::EmbeddingInput::Single("test".to_string()),
            encoding_format: None,
        };

        let http_client = Client::new();
        let credentials = InferenceCredentials::default();

        // Test that embed fails for unsupported provider
        let result = provider.embed(&request, &http_client, &credentials).await;
        assert!(result.is_err());
        let error = result.unwrap_err();
        assert!(error.to_string().contains("does not support capability"));
    }

    #[test]
    fn test_endpoint_capability_serialization() {
        // Test that EndpointCapability serializes correctly
        let cap = EndpointCapability::Chat;
        let serialized = serde_json::to_string(&cap).unwrap();
        assert_eq!(serialized, "\"chat\"");

        let cap = EndpointCapability::Embedding;
        let serialized = serde_json::to_string(&cap).unwrap();
        assert_eq!(serialized, "\"embedding\"");

        // Test deserialization
        let deserialized: EndpointCapability = serde_json::from_str("\"chat\"").unwrap();
        assert_eq!(deserialized, EndpointCapability::Chat);

        let deserialized: EndpointCapability = serde_json::from_str("\"embedding\"").unwrap();
        assert_eq!(deserialized, EndpointCapability::Embedding);
    }
}<|MERGE_RESOLUTION|>--- conflicted
+++ resolved
@@ -1958,11 +1958,8 @@
             ProviderConfig::Together(provider) => {
                 provider.embed(request, client, dynamic_api_keys).await
             }
-<<<<<<< HEAD
             ProviderConfig::Fireworks(provider) => {
-=======
             ProviderConfig::Mistral(provider) => {
->>>>>>> 8e8b4039
                 provider.embed(request, client, dynamic_api_keys).await
             }
             #[cfg(any(test, feature = "e2e_tests"))]
