--- conflicted
+++ resolved
@@ -2049,8 +2049,6 @@
         }
     }
 
-<<<<<<< HEAD
-=======
     /// Image generation method
     #[tracing::instrument(skip_all, fields(provider_name = &*self.name, otel.name = "model_provider_image_generation"))]
     pub async fn generate_image(
@@ -2142,7 +2140,6 @@
         }
     }
 
->>>>>>> 91885c14
     /// Create response method
     #[tracing::instrument(skip_all, fields(provider_name = &*self.name, otel.name = "model_provider_create_response"))]
     pub async fn create_response(
