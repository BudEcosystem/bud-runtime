--- conflicted
+++ resolved
@@ -303,7 +303,6 @@
         Err(ErrorDetails::ModelProvidersExhausted { provider_errors }.into())
     }
 
-<<<<<<< HEAD
     /// Image generation method (when model supports image generation capability)
     #[instrument(skip_all)]
     pub async fn generate_image(
@@ -316,20 +315,6 @@
         if !self.supports_endpoint(EndpointCapability::ImageGeneration) {
             return Err(Error::new(ErrorDetails::CapabilityNotSupported {
                 capability: EndpointCapability::ImageGeneration.as_str().to_string(),
-=======
-    /// Realtime session creation method (when model supports realtime session capability)
-    #[instrument(skip_all)]
-    pub async fn create_realtime_session(
-        &self,
-        request: &crate::realtime::RealtimeSessionRequest,
-        model_name: &str,
-        clients: &crate::endpoints::inference::InferenceClients<'_>,
-    ) -> Result<crate::realtime::RealtimeSessionResponse, Error> {
-        // Verify this model supports realtime sessions
-        if !self.supports_endpoint(EndpointCapability::RealtimeSession) {
-            return Err(Error::new(ErrorDetails::CapabilityNotSupported {
-                capability: EndpointCapability::RealtimeSession.as_str().to_string(),
->>>>>>> 50af1aa4
                 provider: model_name.to_string(),
             }));
         }
@@ -343,7 +328,6 @@
             })?;
 
             let response = provider
-<<<<<<< HEAD
                 .generate_image(request, clients.http_client, clients.credentials)
                 .await;
             match response {
@@ -358,14 +342,6 @@
                         latency: response.latency,
                     };
                     return Ok(image_response);
-=======
-                .create_realtime_session(request, clients.http_client, clients.credentials)
-                .await;
-            match response {
-                Ok(response) => {
-                    // No caching for realtime sessions
-                    return Ok(response);
->>>>>>> 50af1aa4
                 }
                 Err(error) => {
                     provider_errors.insert(provider_name.to_string(), error);
@@ -375,7 +351,6 @@
         Err(ErrorDetails::ModelProvidersExhausted { provider_errors }.into())
     }
 
-<<<<<<< HEAD
     /// Image editing method (when model supports image editing capability)
     #[instrument(skip_all)]
     pub async fn edit_image(
@@ -388,22 +363,6 @@
         if !self.supports_endpoint(EndpointCapability::ImageEdit) {
             return Err(Error::new(ErrorDetails::CapabilityNotSupported {
                 capability: EndpointCapability::ImageEdit.as_str().to_string(),
-=======
-    /// Realtime transcription session creation method (when model supports realtime transcription capability)
-    #[instrument(skip_all)]
-    pub async fn create_realtime_transcription_session(
-        &self,
-        request: &crate::realtime::RealtimeTranscriptionRequest,
-        model_name: &str,
-        clients: &crate::endpoints::inference::InferenceClients<'_>,
-    ) -> Result<crate::realtime::RealtimeTranscriptionResponse, Error> {
-        // Verify this model supports realtime transcription
-        if !self.supports_endpoint(EndpointCapability::RealtimeTranscription) {
-            return Err(Error::new(ErrorDetails::CapabilityNotSupported {
-                capability: EndpointCapability::RealtimeTranscription
-                    .as_str()
-                    .to_string(),
->>>>>>> 50af1aa4
                 provider: model_name.to_string(),
             }));
         }
@@ -417,7 +376,6 @@
             })?;
 
             let response = provider
-<<<<<<< HEAD
                 .edit_image(request, clients.http_client, clients.credentials)
                 .await;
             match response {
@@ -480,7 +438,82 @@
                         latency: response.latency,
                     };
                     return Ok(image_response);
-=======
+                }
+                Err(error) => {
+                    provider_errors.insert(provider_name.to_string(), error);
+                }
+            }
+        }
+        Err(ErrorDetails::ModelProvidersExhausted { provider_errors }.into())
+    }
+
+    /// Realtime session creation method (when model supports realtime session capability)
+    #[instrument(skip_all)]
+    pub async fn create_realtime_session(
+        &self,
+        request: &crate::realtime::RealtimeSessionRequest,
+        model_name: &str,
+        clients: &crate::endpoints::inference::InferenceClients<'_>,
+    ) -> Result<crate::realtime::RealtimeSessionResponse, Error> {
+        // Verify this model supports realtime sessions
+        if !self.supports_endpoint(EndpointCapability::RealtimeSession) {
+            return Err(Error::new(ErrorDetails::CapabilityNotSupported {
+                capability: EndpointCapability::RealtimeSession.as_str().to_string(),
+                provider: model_name.to_string(),
+            }));
+        }
+
+        let mut provider_errors: HashMap<String, Error> = HashMap::new();
+        for provider_name in &self.routing {
+            let provider = self.providers.get(provider_name).ok_or_else(|| {
+                Error::new(ErrorDetails::ProviderNotFound {
+                    provider_name: provider_name.to_string(),
+                })
+            })?;
+
+            let response = provider
+                .create_realtime_session(request, clients.http_client, clients.credentials)
+                .await;
+            match response {
+                Ok(response) => {
+                    // No caching for realtime sessions
+                    return Ok(response);
+                }
+                Err(error) => {
+                    provider_errors.insert(provider_name.to_string(), error);
+                }
+            }
+        }
+        Err(ErrorDetails::ModelProvidersExhausted { provider_errors }.into())
+    }
+
+    /// Realtime transcription session creation method (when model supports realtime transcription capability)
+    #[instrument(skip_all)]
+    pub async fn create_realtime_transcription_session(
+        &self,
+        request: &crate::realtime::RealtimeTranscriptionRequest,
+        model_name: &str,
+        clients: &crate::endpoints::inference::InferenceClients<'_>,
+    ) -> Result<crate::realtime::RealtimeTranscriptionResponse, Error> {
+        // Verify this model supports realtime transcription
+        if !self.supports_endpoint(EndpointCapability::RealtimeTranscription) {
+            return Err(Error::new(ErrorDetails::CapabilityNotSupported {
+                capability: EndpointCapability::RealtimeTranscription
+                    .as_str()
+                    .to_string(),
+                provider: model_name.to_string(),
+            }));
+        }
+
+        let mut provider_errors: HashMap<String, Error> = HashMap::new();
+        for provider_name in &self.routing {
+            let provider = self.providers.get(provider_name).ok_or_else(|| {
+                Error::new(ErrorDetails::ProviderNotFound {
+                    provider_name: provider_name.to_string(),
+                })
+            })?;
+
+            let response = provider
                 .create_realtime_transcription_session(
                     request,
                     clients.http_client,
@@ -491,7 +524,6 @@
                 Ok(response) => {
                     // No caching for realtime sessions
                     return Ok(response);
->>>>>>> 50af1aa4
                 }
                 Err(error) => {
                     provider_errors.insert(provider_name.to_string(), error);
