use backon::{ExponentialBuilder, Retryable};
use futures::StreamExt;
use reqwest::Client;
use secrecy::SecretString;
use serde::Deserialize;
use std::borrow::Cow;
use std::collections::{HashMap, HashSet};
use std::sync::{Arc, OnceLock};
use std::time::Duration;
use std::{env, fs};
use strum::VariantNames;
use tensorzero_derive::TensorZeroDeserialize;
use tracing::{instrument, span, Level, Span};
use tracing_futures::{Instrument, Instrumented};
use url::Url;

use crate::cache::{
    cache_lookup, cache_lookup_streaming, start_cache_write, start_cache_write_streaming,
    CacheData, ModelProviderRequest, NonStreamingCacheData, StreamingCacheData,
};
use crate::config_parser::{skip_credential_validation, ProviderTypesConfig};
use crate::endpoints::capability::{default_capabilities, EndpointCapability};
use crate::endpoints::inference::InferenceClients;
use crate::inference::providers::aws_sagemaker::AWSSagemakerProvider;
#[cfg(any(test, feature = "e2e_tests"))]
use crate::inference::providers::dummy::DummyProvider;
use crate::inference::providers::google_ai_studio_gemini::GoogleAIStudioGeminiProvider;

use crate::inference::providers::helpers::peek_first_chunk;
use crate::inference::providers::hyperbolic::HyperbolicProvider;
use crate::inference::providers::provider_trait::WrappedProvider;
use crate::inference::providers::sglang::SGLangProvider;
use crate::inference::providers::tgi::TGIProvider;
use crate::inference::types::batch::{
    BatchRequestRow, PollBatchInferenceResponse, StartBatchModelInferenceResponse,
    StartBatchProviderInferenceResponse,
};
use crate::inference::types::extra_body::ExtraBodyConfig;
use crate::inference::types::extra_headers::ExtraHeadersConfig;
use crate::inference::types::{
    current_timestamp, ContentBlock, PeekableProviderInferenceResponseStream,
    ProviderInferenceResponseChunk, ProviderInferenceResponseStreamInner, RequestMessage, Usage,
};
use crate::model_table::{BaseModelTable, CowNoClone, ShorthandModelConfig};
use crate::{
    endpoints::inference::InferenceCredentials,
    error::{Error, ErrorDetails},
    inference::{
        providers::{
            anthropic::AnthropicProvider, aws_bedrock::AWSBedrockProvider, azure::AzureProvider,
            deepseek::DeepSeekProvider, fireworks::FireworksProvider,
            gcp_vertex_anthropic::GCPVertexAnthropicProvider,
            gcp_vertex_gemini::GCPVertexGeminiProvider, mistral::MistralProvider,
            openai::OpenAIProvider, openrouter::OpenRouterProvider,
            provider_trait::InferenceProvider, together::TogetherProvider, vllm::VLLMProvider,
            xai::XAIProvider,
        },
        types::{ModelInferenceRequest, ModelInferenceResponse, ProviderInferenceResponse},
    },
};

#[cfg(test)]
#[path = "model_fallback_tests.rs"]
mod fallback_tests;

#[derive(Debug, Deserialize, Copy, Clone)]
pub struct RetryConfig {
    pub num_retries: usize,
    pub max_delay_s: f32,
}

impl Default for RetryConfig {
    fn default() -> Self {
        RetryConfig {
            num_retries: 0,
            max_delay_s: 10.0,
        }
    }
}

impl RetryConfig {
    pub fn get_backoff(&self) -> backon::ExponentialBuilder {
        ExponentialBuilder::default()
            .with_jitter()
            .with_max_delay(Duration::from_secs_f32(self.max_delay_s))
            .with_max_times(self.num_retries)
    }
}

#[derive(Debug)]
pub struct ModelConfig {
    pub routing: Vec<Arc<str>>, // [provider name A, provider name B, ...]
    pub providers: HashMap<Arc<str>, ModelProvider>, // provider name => provider config
    pub endpoints: HashSet<EndpointCapability>, // supported endpoint capabilities
<<<<<<< HEAD
    pub fallback_models: Option<Vec<Arc<str>>>, // Optional fallback to other models
    pub retry_config: Option<RetryConfig>, // Optional model-level retry configuration
=======
    pub rate_limits: Option<crate::rate_limit::RateLimitConfig>, // rate limiting configuration
>>>>>>> 4b9a0049
}

#[derive(Debug, Deserialize)]
#[serde(deny_unknown_fields)]
pub(crate) struct UninitializedModelConfig {
    pub routing: Vec<Arc<str>>, // [provider name A, provider name B, ...]
    pub providers: HashMap<Arc<str>, UninitializedModelProvider>, // provider name => provider config
    #[serde(default = "default_capabilities")]
    pub endpoints: HashSet<EndpointCapability>, // supported endpoint capabilities
<<<<<<< HEAD
    pub fallback_models: Option<Vec<Arc<str>>>, // Optional fallback to other models
    pub retry_config: Option<RetryConfig>,      // Optional model-level retry configuration
=======
    #[serde(default)]
    pub rate_limits: Option<crate::rate_limit::RateLimitConfig>, // rate limiting configuration
>>>>>>> 4b9a0049
}

/// Determine endpoint capabilities based on model name patterns
fn determine_capabilities_from_model_name(model_name: &str) -> HashSet<EndpointCapability> {
    let mut capabilities = HashSet::new();

    // Check if this is an embedding model by name patterns
    let embedding_patterns = [
        "embedding",
        "embed",
        "text-embedding",
        "text-embed",
        "text_embedding",
        "text_embed",
    ];

    let lower_name = model_name.to_lowercase();
    if embedding_patterns
        .iter()
        .any(|pattern| lower_name.contains(pattern))
    {
        capabilities.insert(EndpointCapability::Embedding);
    } else {
        // Default to chat capability for non-embedding models
        capabilities.insert(EndpointCapability::Chat);
    }

    capabilities
}

impl ModelConfig {
    /// Check if this model supports a specific endpoint capability
    pub fn supports_endpoint(&self, capability: EndpointCapability) -> bool {
        self.endpoints.contains(&capability)
    }

    /// Embedding inference method (when model supports embeddings capability)
    #[instrument(skip_all)]
    pub async fn embed(
        &self,
        request: &crate::embeddings::EmbeddingRequest,
        model_name: &str,
        clients: &crate::endpoints::inference::InferenceClients<'_>,
    ) -> Result<crate::embeddings::EmbeddingResponse, Error> {
        // Verify this model supports embeddings
        if !self.supports_endpoint(EndpointCapability::Embedding) {
            return Err(Error::new(ErrorDetails::ModelNotConfiguredForCapability {
                model_name: model_name.to_string(),
                capability: EndpointCapability::Embedding.as_str().to_string(),
            }));
        }

        let mut provider_errors: HashMap<String, Error> = HashMap::new();
        for provider_name in &self.routing {
            let provider = self.providers.get(provider_name).ok_or_else(|| {
                Error::new(ErrorDetails::ProviderNotFound {
                    provider_name: provider_name.to_string(),
                })
            })?;

            // Use the provider's embed method
            let response = provider
                .embed(request, clients.http_client, clients.credentials)
                .await;

            match response {
                Ok(response) => {
                    // TODO: Add caching support here
                    let embedding_response =
                        crate::embeddings::EmbeddingResponse::new(response, provider_name.clone());
                    return Ok(embedding_response);
                }
                Err(error) => {
                    provider_errors.insert(provider_name.to_string(), error);
                }
            }
        }
        Err(ErrorDetails::ModelProvidersExhausted { provider_errors }.into())
    }

    /// Audio transcription method (when model supports audio transcription capability)
    #[instrument(skip_all)]
    pub async fn transcribe(
        &self,
        request: &crate::audio::AudioTranscriptionRequest,
        model_name: &str,
        clients: &crate::endpoints::inference::InferenceClients<'_>,
    ) -> Result<crate::audio::AudioTranscriptionResponse, Error> {
        // Verify this model supports audio transcription
        if !self.supports_endpoint(EndpointCapability::AudioTranscription) {
            return Err(Error::new(ErrorDetails::CapabilityNotSupported {
                capability: EndpointCapability::AudioTranscription.as_str().to_string(),
                provider: model_name.to_string(),
            }));
        }

        let mut provider_errors: HashMap<String, Error> = HashMap::new();
        for provider_name in &self.routing {
            let provider = self.providers.get(provider_name).ok_or_else(|| {
                Error::new(ErrorDetails::ProviderNotFound {
                    provider_name: provider_name.to_string(),
                })
            })?;

            let response = provider
                .transcribe(request, clients.http_client, clients.credentials)
                .await;
            match response {
                Ok(response) => {
                    // TODO: Add caching support here
                    let transcription_response = crate::audio::AudioTranscriptionResponse {
                        id: response.id,
                        text: response.text,
                        language: response.language,
                        duration: response.duration,
                        words: response.words,
                        segments: response.segments,
                        created: response.created,
                        raw_request: response.raw_request,
                        raw_response: response.raw_response,
                        usage: response.usage,
                        latency: response.latency,
                    };
                    return Ok(transcription_response);
                }
                Err(error) => {
                    provider_errors.insert(provider_name.to_string(), error);
                }
            }
        }
        Err(ErrorDetails::ModelProvidersExhausted { provider_errors }.into())
    }

    /// Audio translation method (when model supports audio translation capability)
    #[instrument(skip_all)]
    pub async fn translate(
        &self,
        request: &crate::audio::AudioTranslationRequest,
        model_name: &str,
        clients: &crate::endpoints::inference::InferenceClients<'_>,
    ) -> Result<crate::audio::AudioTranslationResponse, Error> {
        // Verify this model supports audio translation
        if !self.supports_endpoint(EndpointCapability::AudioTranslation) {
            return Err(Error::new(ErrorDetails::CapabilityNotSupported {
                capability: EndpointCapability::AudioTranslation.as_str().to_string(),
                provider: model_name.to_string(),
            }));
        }

        let mut provider_errors: HashMap<String, Error> = HashMap::new();
        for provider_name in &self.routing {
            let provider = self.providers.get(provider_name).ok_or_else(|| {
                Error::new(ErrorDetails::ProviderNotFound {
                    provider_name: provider_name.to_string(),
                })
            })?;

            let response = provider
                .translate(request, clients.http_client, clients.credentials)
                .await;
            match response {
                Ok(response) => {
                    // TODO: Add caching support here
                    let translation_response = crate::audio::AudioTranslationResponse {
                        id: response.id,
                        text: response.text,
                        created: response.created,
                        raw_request: response.raw_request,
                        raw_response: response.raw_response,
                        usage: response.usage,
                        latency: response.latency,
                    };
                    return Ok(translation_response);
                }
                Err(error) => {
                    provider_errors.insert(provider_name.to_string(), error);
                }
            }
        }
        Err(ErrorDetails::ModelProvidersExhausted { provider_errors }.into())
    }

    /// Text-to-speech method (when model supports text-to-speech capability)
    #[instrument(skip_all)]
    pub async fn generate_speech(
        &self,
        request: &crate::audio::TextToSpeechRequest,
        model_name: &str,
        clients: &crate::endpoints::inference::InferenceClients<'_>,
    ) -> Result<crate::audio::TextToSpeechResponse, Error> {
        // Verify this model supports text-to-speech
        if !self.supports_endpoint(EndpointCapability::TextToSpeech) {
            return Err(Error::new(ErrorDetails::CapabilityNotSupported {
                capability: EndpointCapability::TextToSpeech.as_str().to_string(),
                provider: model_name.to_string(),
            }));
        }

        let mut provider_errors: HashMap<String, Error> = HashMap::new();
        for provider_name in &self.routing {
            let provider = self.providers.get(provider_name).ok_or_else(|| {
                Error::new(ErrorDetails::ProviderNotFound {
                    provider_name: provider_name.to_string(),
                })
            })?;

            let response = provider
                .generate_speech(request, clients.http_client, clients.credentials)
                .await;
            match response {
                Ok(response) => {
                    // TODO: Add caching support here
                    let tts_response = crate::audio::TextToSpeechResponse {
                        id: response.id,
                        audio_data: response.audio_data,
                        format: response.format,
                        created: response.created,
                        raw_request: response.raw_request,
                        usage: response.usage,
                        latency: response.latency,
                    };
                    return Ok(tts_response);
                }
                Err(error) => {
                    provider_errors.insert(provider_name.to_string(), error);
                }
            }
        }
        Err(ErrorDetails::ModelProvidersExhausted { provider_errors }.into())
    }

    /// Image generation method (when model supports image generation capability)
    #[instrument(skip_all)]
    pub async fn generate_image(
        &self,
        request: &crate::images::ImageGenerationRequest,
        model_name: &str,
        clients: &crate::endpoints::inference::InferenceClients<'_>,
    ) -> Result<crate::images::ImageGenerationResponse, Error> {
        // Verify this model supports image generation
        if !self.supports_endpoint(EndpointCapability::ImageGeneration) {
            return Err(Error::new(ErrorDetails::CapabilityNotSupported {
                capability: EndpointCapability::ImageGeneration.as_str().to_string(),
                provider: model_name.to_string(),
            }));
        }

        let mut provider_errors: HashMap<String, Error> = HashMap::new();
        for provider_name in &self.routing {
            let provider = self.providers.get(provider_name).ok_or_else(|| {
                Error::new(ErrorDetails::ProviderNotFound {
                    provider_name: provider_name.to_string(),
                })
            })?;

            let response = provider
                .generate_image(request, clients.http_client, clients.credentials)
                .await;
            match response {
                Ok(response) => {
                    let image_response = crate::images::ImageGenerationResponse {
                        id: response.id,
                        created: response.created,
                        data: response.data,
                        raw_request: response.raw_request,
                        raw_response: response.raw_response,
                        usage: response.usage,
                        latency: response.latency,
                    };
                    return Ok(image_response);
                }
                Err(error) => {
                    provider_errors.insert(provider_name.to_string(), error);
                }
            }
        }
        Err(ErrorDetails::ModelProvidersExhausted { provider_errors }.into())
    }

    /// Image editing method (when model supports image editing capability)
    #[instrument(skip_all)]
    pub async fn edit_image(
        &self,
        request: &crate::images::ImageEditRequest,
        model_name: &str,
        clients: &crate::endpoints::inference::InferenceClients<'_>,
    ) -> Result<crate::images::ImageEditResponse, Error> {
        // Verify this model supports image editing
        if !self.supports_endpoint(EndpointCapability::ImageEdit) {
            return Err(Error::new(ErrorDetails::CapabilityNotSupported {
                capability: EndpointCapability::ImageEdit.as_str().to_string(),
                provider: model_name.to_string(),
            }));
        }

        let mut provider_errors: HashMap<String, Error> = HashMap::new();
        for provider_name in &self.routing {
            let provider = self.providers.get(provider_name).ok_or_else(|| {
                Error::new(ErrorDetails::ProviderNotFound {
                    provider_name: provider_name.to_string(),
                })
            })?;

            let response = provider
                .edit_image(request, clients.http_client, clients.credentials)
                .await;
            match response {
                Ok(response) => {
                    let image_response = crate::images::ImageEditResponse {
                        id: response.id,
                        created: response.created,
                        data: response.data,
                        raw_request: response.raw_request,
                        raw_response: response.raw_response,
                        usage: response.usage,
                        latency: response.latency,
                    };
                    return Ok(image_response);
                }
                Err(error) => {
                    provider_errors.insert(provider_name.to_string(), error);
                }
            }
        }
        Err(ErrorDetails::ModelProvidersExhausted { provider_errors }.into())
    }

    /// Image variation method (when model supports image variation capability)
    #[instrument(skip_all)]
    pub async fn create_image_variation(
        &self,
        request: &crate::images::ImageVariationRequest,
        model_name: &str,
        clients: &crate::endpoints::inference::InferenceClients<'_>,
    ) -> Result<crate::images::ImageVariationResponse, Error> {
        // Verify this model supports image variation
        if !self.supports_endpoint(EndpointCapability::ImageVariation) {
            return Err(Error::new(ErrorDetails::CapabilityNotSupported {
                capability: EndpointCapability::ImageVariation.as_str().to_string(),
                provider: model_name.to_string(),
            }));
        }

        let mut provider_errors: HashMap<String, Error> = HashMap::new();
        for provider_name in &self.routing {
            let provider = self.providers.get(provider_name).ok_or_else(|| {
                Error::new(ErrorDetails::ProviderNotFound {
                    provider_name: provider_name.to_string(),
                })
            })?;

            let response = provider
                .create_image_variation(request, clients.http_client, clients.credentials)
                .await;
            match response {
                Ok(response) => {
                    let image_response = crate::images::ImageVariationResponse {
                        id: response.id,
                        created: response.created,
                        data: response.data,
                        raw_request: response.raw_request,
                        raw_response: response.raw_response,
                        usage: response.usage,
                        latency: response.latency,
                    };
                    return Ok(image_response);
                }
                Err(error) => {
                    provider_errors.insert(provider_name.to_string(), error);
                }
            }
        }
        Err(ErrorDetails::ModelProvidersExhausted { provider_errors }.into())
    }

    /// Realtime session creation method (when model supports realtime session capability)
    #[instrument(skip_all)]
    pub async fn create_realtime_session(
        &self,
        request: &crate::realtime::RealtimeSessionRequest,
        model_name: &str,
        clients: &crate::endpoints::inference::InferenceClients<'_>,
    ) -> Result<crate::realtime::RealtimeSessionResponse, Error> {
        // Verify this model supports realtime sessions
        if !self.supports_endpoint(EndpointCapability::RealtimeSession) {
            return Err(Error::new(ErrorDetails::CapabilityNotSupported {
                capability: EndpointCapability::RealtimeSession.as_str().to_string(),
                provider: model_name.to_string(),
            }));
        }

        let mut provider_errors: HashMap<String, Error> = HashMap::new();
        for provider_name in &self.routing {
            let provider = self.providers.get(provider_name).ok_or_else(|| {
                Error::new(ErrorDetails::ProviderNotFound {
                    provider_name: provider_name.to_string(),
                })
            })?;

            let response = provider
                .create_realtime_session(request, clients.http_client, clients.credentials)
                .await;
            match response {
                Ok(response) => {
                    // No caching for realtime sessions
                    return Ok(response);
                }
                Err(error) => {
                    provider_errors.insert(provider_name.to_string(), error);
                }
            }
        }
        Err(ErrorDetails::ModelProvidersExhausted { provider_errors }.into())
    }

    /// Realtime transcription session creation method (when model supports realtime transcription capability)
    #[instrument(skip_all)]
    pub async fn create_realtime_transcription_session(
        &self,
        request: &crate::realtime::RealtimeTranscriptionRequest,
        model_name: &str,
        clients: &crate::endpoints::inference::InferenceClients<'_>,
    ) -> Result<crate::realtime::RealtimeTranscriptionResponse, Error> {
        // Verify this model supports realtime transcription
        if !self.supports_endpoint(EndpointCapability::RealtimeTranscription) {
            return Err(Error::new(ErrorDetails::CapabilityNotSupported {
                capability: EndpointCapability::RealtimeTranscription
                    .as_str()
                    .to_string(),
                provider: model_name.to_string(),
            }));
        }

        let mut provider_errors: HashMap<String, Error> = HashMap::new();
        for provider_name in &self.routing {
            let provider = self.providers.get(provider_name).ok_or_else(|| {
                Error::new(ErrorDetails::ProviderNotFound {
                    provider_name: provider_name.to_string(),
                })
            })?;

            let response = provider
                .create_realtime_transcription_session(
                    request,
                    clients.http_client,
                    clients.credentials,
                )
                .await;
            match response {
                Ok(response) => {
                    // No caching for realtime sessions
                    return Ok(response);
                }
                Err(error) => {
                    provider_errors.insert(provider_name.to_string(), error);
                }
            }
        }
        Err(ErrorDetails::ModelProvidersExhausted { provider_errors }.into())
    }
}

impl UninitializedModelConfig {
    pub fn load(
        self,
        model_name: &str,
        provider_types: &ProviderTypesConfig,
    ) -> Result<ModelConfig, Error> {
        // We want `ModelProvider` to know its own name (from the 'providers' config section).
        // We first deserialize to `HashMap<Arc<str>, UninitializedModelProvider>`, and then
        // build `ModelProvider`s using the name keys from the map.
        let providers = self
            .providers
            .into_iter()
            .map(|(name, provider)| {
                Ok((
                    name.clone(),
                    ModelProvider {
                        name: name.clone(),
                        config: provider.config.load(provider_types).map_err(|e| {
                            Error::new(ErrorDetails::Config {
                                message: format!("models.{model_name}.providers.{name}: {e}"),
                            })
                        })?,
                        extra_body: provider.extra_body,
                        extra_headers: provider.extra_headers,
                    },
                ))
            })
            .collect::<Result<HashMap<_, _>, Error>>()?;
        Ok(ModelConfig {
            routing: self.routing,
            providers,
            endpoints: self.endpoints,
<<<<<<< HEAD
            fallback_models: self.fallback_models,
            retry_config: self.retry_config,
=======
            rate_limits: self.rate_limits,
>>>>>>> 4b9a0049
        })
    }
}

pub struct StreamResponse {
    pub stream: Instrumented<PeekableProviderInferenceResponseStream>,
    pub raw_request: String,
    pub model_provider_name: Arc<str>,
    pub cached: bool,
}

impl StreamResponse {
    pub fn from_cache(
        cache_lookup: CacheData<StreamingCacheData>,
        model_provider_name: Arc<str>,
    ) -> Self {
        let chunks = cache_lookup.output.chunks;
        let chunks_len = chunks.len();

        Self {
            stream: (Box::pin(futures::stream::iter(chunks.into_iter().enumerate().map(
                move |(index, c)| {
                    Ok(ProviderInferenceResponseChunk {
                        content: c.content,
                        raw_response: c.raw_response,
                        // We intentionally don't cache and re-use these values from the original
                        // request:
                        // The new result was 'created' now
                        created: current_timestamp(),
                        // Only include usage in the last chunk, None for all others
                        usage: if index == chunks_len - 1 {
                            Some(Usage {
                                input_tokens: cache_lookup.input_tokens,
                                output_tokens: cache_lookup.output_tokens,
                            })
                        } else {
                            None
                        },
                        // We didn't make any network calls to the model provider, so the latency is 0
                        latency: Duration::from_secs(0),
                        // For all chunks but the last one, the finish reason is None
                        // For the last chunk, the finish reason is the same as the cache lookup
                        finish_reason: if index == chunks_len - 1 {
                            cache_lookup.finish_reason.clone()
                        } else {
                            None
                        },
                    })
                },
            ))) as ProviderInferenceResponseStreamInner)
                .peekable()
                .instrument(tracing::info_span!(
                    "stream_from_cache",
                    otel.name = "stream_from_cache"
                )),
            raw_request: cache_lookup.raw_request,
            model_provider_name,
            cached: true,
        }
    }
}

/// Creates a fully-qualified name from a model and provider name, suitable for using
/// in `ContentBlock::Unknown.model_provider_name`
/// Note that 'model_name' is a name from `[models]`, which is not necessarily
/// the same as the underlying name passed to a specific provider api
pub fn fully_qualified_name(model_name: &str, provider_name: &str) -> String {
    format!("tensorzero::model_name::{model_name}::provider_name::{provider_name}")
}

impl ModelConfig {
    fn filter_content_blocks<'a>(
        &self,
        request: &'a ModelInferenceRequest<'a>,
        model_name: &str,
        provider_name: &str,
    ) -> Cow<'a, ModelInferenceRequest<'a>> {
        let name = fully_qualified_name(model_name, provider_name);
        let needs_filter = request.messages.iter().any(|m| {
            m.content.iter().any(|c| {
                if let ContentBlock::Unknown {
                    model_provider_name,
                    data: _,
                } = c
                {
                    model_provider_name.as_ref().is_some_and(|n| n != &name)
                } else {
                    false
                }
            })
        });
        if needs_filter {
            let new_messages = request
                .messages
                .iter()
                .map(|m| RequestMessage {
                    content: m
                        .content
                        .iter()
                        .flat_map(|c| {
                            if let ContentBlock::Unknown {
                                model_provider_name,
                                data: _,
                            } = c
                            {
                                if model_provider_name.as_ref().is_some_and(|n| n != &name) {
                                    None
                                } else {
                                    Some(c.clone())
                                }
                            } else {
                                Some(c.clone())
                            }
                        })
                        .collect(),
                    ..m.clone()
                })
                .collect();
            Cow::Owned(ModelInferenceRequest {
                messages: new_messages,
                ..request.clone()
            })
        } else {
            Cow::Borrowed(request)
        }
    }
    #[tracing::instrument(skip_all, fields(model_name = model_name, otel.name = "model_inference", stream = false))]
    pub async fn infer<'request>(
        &self,
        request: &'request ModelInferenceRequest<'request>,
        clients: &'request InferenceClients<'request>,
        model_name: &'request str,
    ) -> Result<ModelInferenceResponse, Error> {
        let mut provider_errors: HashMap<String, Error> = HashMap::new();
        for provider_name in &self.routing {
            let request = self.filter_content_blocks(request, model_name, provider_name);
            let model_provider_request = ModelProviderRequest {
                request: &request,
                model_name,
                provider_name,
            };
            let cache_key = model_provider_request.get_cache_key()?;
            // TODO: think about how to best handle errors here
            if clients.cache_options.enabled.read() {
                let cache_lookup = cache_lookup(
                    clients.clickhouse_connection_info,
                    model_provider_request,
                    clients.cache_options.max_age_s,
                )
                .await
                .ok()
                .flatten();
                if let Some(cache_lookup) = cache_lookup {
                    return Ok(cache_lookup);
                }
            }
            let provider = self.providers.get(provider_name).ok_or_else(|| {
                Error::new(ErrorDetails::ProviderNotFound {
                    provider_name: provider_name.to_string(),
                })
            })?;
            let response = provider
                .infer(
                    model_provider_request,
                    clients.http_client,
                    clients.credentials,
                )
                .instrument(span!(
                    Level::INFO,
                    "infer",
                    provider_name = &**provider_name
                ))
                .await;

            match response {
                Ok(response) => {
                    if clients.cache_options.enabled.write() {
                        let _ = start_cache_write(
                            clients.clickhouse_connection_info,
                            cache_key,
                            NonStreamingCacheData {
                                blocks: response.output.clone(),
                            },
                            &response.raw_request,
                            &response.raw_response,
                            &response.usage,
                            response.finish_reason.as_ref(),
                        );
                    }
                    // We already checked the cache above (and returned early if it was a hit), so this response was not from the cache
                    let model_inference_response =
                        ModelInferenceResponse::new(response, provider_name.clone(), false);

                    return Ok(model_inference_response);
                }
                Err(error) => {
                    provider_errors.insert(provider_name.to_string(), error);
                }
            }
        }
        let err = Error::new(ErrorDetails::ModelProvidersExhausted { provider_errors });
        Err(err)
    }

    /// Helper to execute a closure with retry logic based on retry_config
    async fn execute_with_retry<F, T, Fut>(&self, operation: F) -> Result<T, Error>
    where
        F: Fn() -> Fut,
        Fut: std::future::Future<Output = Result<T, Error>>,
    {
        if let Some(ref retry_config) = self.retry_config {
            if retry_config.num_retries > 0 {
                operation.retry(retry_config.get_backoff()).await
            } else {
                operation().await
            }
        } else {
            operation().await
        }
    }

    /// Inference with model-level fallback chain support
    #[tracing::instrument(skip_all, fields(model_name = model_name, otel.name = "model_chain_inference", stream = false))]
    pub async fn infer_with_fallback_chain<'request>(
        &self,
        request: &'request ModelInferenceRequest<'request>,
        clients: &'request InferenceClients<'request>,
        model_name: &'request str,
        models: &'request ModelTable,
        visited_models: &mut HashSet<Arc<str>>,
    ) -> Result<ModelInferenceResponse, Error> {
        // Prevent infinite recursion by tracking visited models
        if visited_models.contains(model_name) {
            return Err(Error::new(ErrorDetails::CircularFallbackDetected {
                chain: visited_models.iter().map(|s| s.to_string()).collect(),
            }));
        }
        visited_models.insert(model_name.into());

        // Try current model first (all providers) with retry logic
        let current_model_result = self
            .execute_with_retry(|| async { self.infer(request, clients, model_name).await })
            .await;

        match current_model_result {
            Ok(response) => {
                visited_models.remove(model_name);
                Ok(response)
            }
            Err(current_model_error) => {
                // If current model failed, try fallback models
                if let Some(ref fallback_models) = self.fallback_models {
                    let mut model_errors = HashMap::new();
                    model_errors.insert(model_name.to_string(), current_model_error);

                    for fallback_model_name in fallback_models {
                        // Skip if we would create a cycle
                        if visited_models.contains(fallback_model_name) {
                            continue;
                        }

                        // Get the fallback model config
                        let fallback_model = match models.get(fallback_model_name).await {
                            Ok(Some(model)) => model,
                            Ok(None) => {
                                model_errors.insert(
                                    fallback_model_name.to_string(),
                                    Error::new(ErrorDetails::ModelNotFound {
                                        name: fallback_model_name.to_string(),
                                    }),
                                );
                                continue;
                            }
                            Err(err) => {
                                model_errors.insert(fallback_model_name.to_string(), err);
                                continue;
                            }
                        };

                        // Try inference with fallback model (box the recursive call)
                        let fallback_result = Box::pin(fallback_model.infer_with_fallback_chain(
                            request,
                            clients,
                            fallback_model_name,
                            models,
                            visited_models,
                        ))
                        .await;

                        match fallback_result {
                            Ok(response) => {
                                visited_models.remove(model_name);
                                return Ok(response);
                            }
                            Err(fallback_error) => {
                                model_errors
                                    .insert(fallback_model_name.to_string(), fallback_error);
                            }
                        }
                    }

                    visited_models.remove(model_name);
                    Err(Error::new(ErrorDetails::ModelChainExhausted {
                        model_errors,
                    }))
                } else {
                    // No fallback models, return original error
                    visited_models.remove(model_name);
                    Err(current_model_error)
                }
            }
        }
    }

    #[tracing::instrument(skip_all, fields(model_name = model_name, otel.name = "model_inference", stream = true))]
    pub async fn infer_stream<'request>(
        &self,
        request: &'request ModelInferenceRequest<'request>,
        clients: &'request InferenceClients<'request>,
        model_name: &'request str,
    ) -> Result<(StreamResponse, Vec<RequestMessage>), Error> {
        let mut provider_errors: HashMap<String, Error> = HashMap::new();
        for provider_name in &self.routing {
            let request = self.filter_content_blocks(request, model_name, provider_name);
            let model_provider_request = ModelProviderRequest {
                request: &request,
                model_name,
                provider_name,
            };
            // TODO: think about how to best handle errors here
            if clients.cache_options.enabled.read() {
                let cache_lookup = cache_lookup_streaming(
                    clients.clickhouse_connection_info,
                    model_provider_request,
                    clients.cache_options.max_age_s,
                )
                .await
                .ok()
                .flatten();
                if let Some(cache_lookup) = cache_lookup {
                    return Ok((cache_lookup, request.messages.clone()));
                }
            }

            let provider = self.providers.get(provider_name).ok_or_else(|| {
                Error::new(ErrorDetails::ProviderNotFound {
                    provider_name: provider_name.to_string(),
                })
            })?;
            let response = provider
                .infer_stream(
                    model_provider_request,
                    clients.http_client,
                    clients.credentials,
                )
                .await;
            match response {
                Ok(response) => {
                    let (stream, raw_request) = response;
                    // Note - we cache the chunks here so that we store the raw model provider input and response chunks
                    // in the cache. We don't want this logic in `collect_chunks`, which would cause us to cache the result
                    // of higher-level transformations (e.g. dicl)
                    let mut stream = if clients.cache_options.enabled.write() {
                        let span = stream.span().clone();
                        stream_with_cache_write(
                            raw_request.clone(),
                            model_provider_request,
                            clients,
                            stream.into_inner(),
                        )
                        .await?
                        .instrument(span)
                    } else {
                        stream
                    };
                    // Get a single chunk from the stream and make sure it is OK then send to client.
                    // We want to do this here so that we can tell that the request is working.
                    peek_first_chunk(stream.inner_mut(), &raw_request, provider_name).await?;
                    return Ok((
                        StreamResponse {
                            stream,
                            raw_request,
                            model_provider_name: provider_name.clone(),
                            cached: false,
                        },
                        request.messages.clone(),
                    ));
                }
                Err(error) => {
                    provider_errors.insert(provider_name.to_string(), error);
                }
            }
        }
        Err(Error::new(ErrorDetails::ModelProvidersExhausted {
            provider_errors,
        }))
    }

    /// Streaming inference with model-level fallback chain support
    #[tracing::instrument(skip_all, fields(model_name = model_name, otel.name = "model_chain_inference", stream = true))]
    pub async fn infer_stream_with_fallback_chain<'request>(
        &self,
        request: &'request ModelInferenceRequest<'request>,
        clients: &'request InferenceClients<'request>,
        model_name: &'request str,
        models: &'request ModelTable,
        visited_models: &mut HashSet<Arc<str>>,
    ) -> Result<(StreamResponse, Vec<RequestMessage>), Error> {
        // Prevent infinite recursion by tracking visited models
        if visited_models.contains(model_name) {
            return Err(Error::new(ErrorDetails::CircularFallbackDetected {
                chain: visited_models.iter().map(|s| s.to_string()).collect(),
            }));
        }
        visited_models.insert(model_name.into());

        // Try current model first (all providers) with retry logic
        let current_model_result = self
            .execute_with_retry(|| async { self.infer_stream(request, clients, model_name).await })
            .await;

        match current_model_result {
            Ok(response) => {
                visited_models.remove(model_name);
                Ok(response)
            }
            Err(current_model_error) => {
                // If current model failed, try fallback models
                if let Some(ref fallback_models) = self.fallback_models {
                    let mut model_errors = HashMap::new();
                    model_errors.insert(model_name.to_string(), current_model_error);

                    for fallback_model_name in fallback_models {
                        // Skip if we would create a cycle
                        if visited_models.contains(fallback_model_name) {
                            continue;
                        }

                        // Get the fallback model config
                        let fallback_model = match models.get(fallback_model_name).await {
                            Ok(Some(model)) => model,
                            Ok(None) => {
                                model_errors.insert(
                                    fallback_model_name.to_string(),
                                    Error::new(ErrorDetails::ModelNotFound {
                                        name: fallback_model_name.to_string(),
                                    }),
                                );
                                continue;
                            }
                            Err(err) => {
                                model_errors.insert(fallback_model_name.to_string(), err);
                                continue;
                            }
                        };

                        // Try streaming inference with fallback model (box the recursive call)
                        let fallback_result =
                            Box::pin(fallback_model.infer_stream_with_fallback_chain(
                                request,
                                clients,
                                fallback_model_name,
                                models,
                                visited_models,
                            ))
                            .await;

                        match fallback_result {
                            Ok(response) => {
                                visited_models.remove(model_name);
                                return Ok(response);
                            }
                            Err(fallback_error) => {
                                model_errors
                                    .insert(fallback_model_name.to_string(), fallback_error);
                            }
                        }
                    }

                    visited_models.remove(model_name);
                    Err(Error::new(ErrorDetails::ModelChainExhausted {
                        model_errors,
                    }))
                } else {
                    // No fallback models, return original error
                    visited_models.remove(model_name);
                    Err(current_model_error)
                }
            }
        }
    }

    pub async fn start_batch_inference<'request>(
        &self,
        requests: &'request [ModelInferenceRequest<'request>],
        client: &'request Client,
        api_keys: &'request InferenceCredentials,
    ) -> Result<StartBatchModelInferenceResponse, Error> {
        let mut provider_errors: HashMap<String, Error> = HashMap::new();
        for provider_name in &self.routing {
            let provider = self.providers.get(provider_name).ok_or_else(|| {
                Error::new(ErrorDetails::ProviderNotFound {
                    provider_name: provider_name.to_string(),
                })
            })?;
            let response = provider
                .start_batch_inference(requests, client, api_keys)
                .instrument(span!(
                    Level::INFO,
                    "start_batch_inference",
                    provider_name = &**provider_name
                ))
                .await;
            match response {
                Ok(response) => {
                    return Ok(StartBatchModelInferenceResponse::new(
                        response,
                        provider_name.clone(),
                    ));
                }
                Err(error) => {
                    provider_errors.insert(provider_name.to_string(), error);
                }
            }
        }
        Err(Error::new(ErrorDetails::ModelProvidersExhausted {
            provider_errors,
        }))
    }

    /// Create response method
    #[tracing::instrument(skip_all, fields(model_name = model_name, otel.name = "model_create_response"))]
    pub async fn create_response(
        &self,
        request: &crate::responses::OpenAIResponseCreateParams,
        model_name: &str,
        clients: &InferenceClients<'_>,
    ) -> Result<crate::responses::OpenAIResponse, Error> {
        let mut provider_errors: HashMap<String, Error> = HashMap::new();
        for provider_name in &self.routing {
            let provider = self.providers.get(provider_name).ok_or_else(|| {
                Error::new(ErrorDetails::ProviderNotFound {
                    provider_name: provider_name.to_string(),
                })
            })?;
            let response = provider
                .create_response(request, clients.http_client, clients.credentials)
                .await;
            match response {
                Ok(response) => {
                    return Ok(response);
                }
                Err(error) => {
                    provider_errors.insert(provider_name.to_string(), error);
                }
            }
        }
        Err(Error::new(ErrorDetails::ModelProvidersExhausted {
            provider_errors,
        }))
    }

    /// Stream response method
    #[tracing::instrument(skip_all, fields(model_name = model_name, otel.name = "model_stream_response"))]
    pub async fn stream_response(
        &self,
        request: &crate::responses::OpenAIResponseCreateParams,
        model_name: &str,
        clients: &InferenceClients<'_>,
    ) -> Result<
        Box<
            dyn futures::Stream<Item = Result<crate::responses::ResponseStreamEvent, Error>>
                + Send
                + Unpin,
        >,
        Error,
    > {
        let mut provider_errors: HashMap<String, Error> = HashMap::new();
        for provider_name in &self.routing {
            let provider = self.providers.get(provider_name).ok_or_else(|| {
                Error::new(ErrorDetails::ProviderNotFound {
                    provider_name: provider_name.to_string(),
                })
            })?;
            let response = provider
                .stream_response(request, clients.http_client, clients.credentials)
                .await;
            match response {
                Ok(response) => {
                    return Ok(response);
                }
                Err(error) => {
                    provider_errors.insert(provider_name.to_string(), error);
                }
            }
        }
        Err(Error::new(ErrorDetails::ModelProvidersExhausted {
            provider_errors,
        }))
    }

    #[tracing::instrument(skip_all, fields(model_name = model_name, response_id = response_id, otel.name = "model_retrieve_response"))]
    pub async fn retrieve_response(
        &self,
        response_id: &str,
        model_name: &str,
        clients: &InferenceClients<'_>,
    ) -> Result<crate::responses::OpenAIResponse, Error> {
        let mut provider_errors = HashMap::new();
        for provider_name in &self.routing {
            let provider = self.providers.get(provider_name).ok_or_else(|| {
                Error::new(ErrorDetails::InvalidModelProvider {
                    model_name: model_name.to_string(),
                    provider_name: provider_name.to_string(),
                })
            })?;
            let response = provider
                .retrieve_response(response_id, clients.http_client, clients.credentials)
                .await;
            match response {
                Ok(response) => {
                    return Ok(response);
                }
                Err(error) => {
                    provider_errors.insert(provider_name.to_string(), error);
                }
            }
        }
        Err(Error::new(ErrorDetails::ModelProvidersExhausted {
            provider_errors,
        }))
    }

    #[tracing::instrument(skip_all, fields(model_name = model_name, response_id = response_id, otel.name = "model_delete_response"))]
    pub async fn delete_response(
        &self,
        response_id: &str,
        model_name: &str,
        clients: &InferenceClients<'_>,
    ) -> Result<serde_json::Value, Error> {
        let mut provider_errors = HashMap::new();
        for provider_name in &self.routing {
            let provider = self.providers.get(provider_name).ok_or_else(|| {
                Error::new(ErrorDetails::InvalidModelProvider {
                    model_name: model_name.to_string(),
                    provider_name: provider_name.to_string(),
                })
            })?;
            let response = provider
                .delete_response(response_id, clients.http_client, clients.credentials)
                .await;
            match response {
                Ok(response) => {
                    return Ok(response);
                }
                Err(error) => {
                    provider_errors.insert(provider_name.to_string(), error);
                }
            }
        }
        Err(Error::new(ErrorDetails::ModelProvidersExhausted {
            provider_errors,
        }))
    }

    #[tracing::instrument(skip_all, fields(model_name = model_name, response_id = response_id, otel.name = "model_cancel_response"))]
    pub async fn cancel_response(
        &self,
        response_id: &str,
        model_name: &str,
        clients: &InferenceClients<'_>,
    ) -> Result<crate::responses::OpenAIResponse, Error> {
        let mut provider_errors = HashMap::new();
        for provider_name in &self.routing {
            let provider = self.providers.get(provider_name).ok_or_else(|| {
                Error::new(ErrorDetails::InvalidModelProvider {
                    model_name: model_name.to_string(),
                    provider_name: provider_name.to_string(),
                })
            })?;
            let response = provider
                .cancel_response(response_id, clients.http_client, clients.credentials)
                .await;
            match response {
                Ok(response) => {
                    return Ok(response);
                }
                Err(error) => {
                    provider_errors.insert(provider_name.to_string(), error);
                }
            }
        }
        Err(Error::new(ErrorDetails::ModelProvidersExhausted {
            provider_errors,
        }))
    }

    #[tracing::instrument(skip_all, fields(model_name = model_name, response_id = response_id, otel.name = "model_list_response_input_items"))]
    pub async fn list_response_input_items(
        &self,
        response_id: &str,
        model_name: &str,
        clients: &InferenceClients<'_>,
    ) -> Result<crate::responses::ResponseInputItemsList, Error> {
        let mut provider_errors = HashMap::new();
        for provider_name in &self.routing {
            let provider = self.providers.get(provider_name).ok_or_else(|| {
                Error::new(ErrorDetails::InvalidModelProvider {
                    model_name: model_name.to_string(),
                    provider_name: provider_name.to_string(),
                })
            })?;
            let response = provider
                .list_response_input_items(response_id, clients.http_client, clients.credentials)
                .await;
            match response {
                Ok(response) => {
                    return Ok(response);
                }
                Err(error) => {
                    provider_errors.insert(provider_name.to_string(), error);
                }
            }
        }
        Err(Error::new(ErrorDetails::ModelProvidersExhausted {
            provider_errors,
        }))
    }
}

async fn stream_with_cache_write(
    raw_request: String,
    model_request: ModelProviderRequest<'_>,
    clients: &InferenceClients<'_>,
    mut stream: PeekableProviderInferenceResponseStream,
) -> Result<PeekableProviderInferenceResponseStream, Error> {
    let cache_key = model_request.get_cache_key()?;
    let clickhouse_info = clients.clickhouse_connection_info.clone();
    Ok((Box::pin(async_stream::stream! {
        let mut buffer = vec![];
        let mut errored = false;
        while let Some(chunk) = stream.next().await {
            if !errored {
                match chunk.as_ref() {
                    Ok(chunk) => {
                        buffer.push(chunk.clone());
                    }
                    Err(e) => {
                        tracing::warn!("Skipping cache write for stream response due to error in stream: {e}");
                        errored = true;
                    }
                }
            }
            yield chunk;
        }
        if !errored {
            let usage = consolidate_usage(&buffer);
            let _ = start_cache_write_streaming(
                &clickhouse_info,
                cache_key,
                buffer,
                &raw_request,
                &usage,
            );
        }
    }) as ProviderInferenceResponseStreamInner).peekable())
}

fn consolidate_usage(chunks: &[ProviderInferenceResponseChunk]) -> Usage {
    let mut input_tokens = 0;
    let mut output_tokens = 0;
    for chunk in chunks {
        if let Some(usage) = &chunk.usage {
            input_tokens += usage.input_tokens;
            output_tokens += usage.output_tokens;
        }
    }
    Usage {
        input_tokens,
        output_tokens,
    }
}

#[derive(Debug, Deserialize)]
pub(crate) struct UninitializedModelProvider {
    #[serde(flatten)]
    pub config: UninitializedProviderConfig,
    pub extra_body: Option<ExtraBodyConfig>,
    pub extra_headers: Option<ExtraHeadersConfig>,
}

#[derive(Debug)]
pub struct ModelProvider {
    pub name: Arc<str>,
    pub config: ProviderConfig,
    pub extra_headers: Option<ExtraHeadersConfig>,
    pub extra_body: Option<ExtraBodyConfig>,
}

impl ModelProvider {
    /// The name to report in the OTEL `gen_ai.system` attribute
    fn genai_system_name(&self) -> &'static str {
        match &self.config {
            ProviderConfig::Anthropic(_) => "anthropic",
            ProviderConfig::AWSBedrock(_) => "aws_bedrock",
            ProviderConfig::AWSSagemaker(_) => "aws_sagemaker",
            ProviderConfig::Azure(_) => "azure",
            ProviderConfig::Fireworks(_) => "fireworks",
            ProviderConfig::GCPVertexAnthropic(_) => "gcp_vertex_anthropic",
            ProviderConfig::GCPVertexGemini(_) => "gcp_vertex_gemini",
            ProviderConfig::GoogleAIStudioGemini(_) => "google_ai_studio_gemini",
            ProviderConfig::Hyperbolic(_) => "hyperbolic",
            ProviderConfig::Mistral(_) => "mistral",
            ProviderConfig::OpenAI(_) => "openai",
            ProviderConfig::OpenRouter(_) => "openrouter",
            ProviderConfig::Together(_) => "together",
            ProviderConfig::VLLM(_) => "vllm",
            ProviderConfig::XAI(_) => "xai",
            ProviderConfig::TGI(_) => "tgi",
            ProviderConfig::SGLang(_) => "sglang",
            ProviderConfig::DeepSeek(_) => "deepseek",
            #[cfg(any(test, feature = "e2e_tests"))]
            ProviderConfig::Dummy(_) => "dummy",
        }
    }

    /// The model name to report in the OTEL `gen_ai.request.model` attribute
    fn genai_model_name(&self) -> Option<&str> {
        match &self.config {
            ProviderConfig::Anthropic(provider) => Some(provider.model_name()),
            ProviderConfig::AWSBedrock(provider) => Some(provider.model_id()),
            // SageMaker doesn't have a meaningful model name concept, as we just invoke an endpoint
            ProviderConfig::AWSSagemaker(_) => None,
            ProviderConfig::Azure(provider) => Some(provider.deployment_id()),
            ProviderConfig::Fireworks(provider) => Some(provider.model_name()),
            ProviderConfig::GCPVertexAnthropic(provider) => Some(provider.model_id()),
            ProviderConfig::GCPVertexGemini(provider) => Some(provider.model_id()),
            ProviderConfig::GoogleAIStudioGemini(provider) => Some(provider.model_name()),
            ProviderConfig::Hyperbolic(provider) => Some(provider.model_name()),
            ProviderConfig::Mistral(provider) => Some(provider.model_name()),
            ProviderConfig::OpenAI(provider) => Some(provider.model_name()),
            ProviderConfig::OpenRouter(provider) => Some(provider.model_name()),
            ProviderConfig::Together(provider) => Some(provider.model_name()),
            ProviderConfig::VLLM(provider) => Some(provider.model_name()),
            ProviderConfig::XAI(provider) => Some(provider.model_name()),
            // TGI doesn't have a meaningful model name
            ProviderConfig::TGI(_) => None,
            ProviderConfig::SGLang(provider) => Some(provider.model_name()),
            ProviderConfig::DeepSeek(provider) => Some(provider.model_name()),
            #[cfg(any(test, feature = "e2e_tests"))]
            ProviderConfig::Dummy(provider) => Some(provider.model_name()),
        }
    }
}

impl From<&ModelProvider> for ModelProviderRequestInfo {
    fn from(val: &ModelProvider) -> Self {
        ModelProviderRequestInfo {
            provider_name: val.name.clone(),
            extra_headers: val.extra_headers.clone(),
            extra_body: val.extra_body.clone(),
        }
    }
}

#[derive(Clone, Debug)]
pub struct ModelProviderRequestInfo {
    pub provider_name: Arc<str>,
    pub extra_headers: Option<ExtraHeadersConfig>,
    pub extra_body: Option<ExtraBodyConfig>,
}

#[derive(Debug)]
pub enum ProviderConfig {
    Anthropic(AnthropicProvider),
    AWSBedrock(AWSBedrockProvider),
    AWSSagemaker(AWSSagemakerProvider),
    Azure(AzureProvider),
    DeepSeek(DeepSeekProvider),
    Fireworks(FireworksProvider),
    GCPVertexAnthropic(GCPVertexAnthropicProvider),
    GCPVertexGemini(GCPVertexGeminiProvider),
    GoogleAIStudioGemini(GoogleAIStudioGeminiProvider),
    Hyperbolic(HyperbolicProvider),
    Mistral(MistralProvider),
    OpenAI(OpenAIProvider),
    OpenRouter(OpenRouterProvider),
    SGLang(SGLangProvider),
    TGI(TGIProvider),
    Together(TogetherProvider),
    VLLM(VLLMProvider),
    XAI(XAIProvider),
    #[cfg(any(test, feature = "e2e_tests"))]
    Dummy(DummyProvider),
}

/// Contains all providers which implement `SelfHostedProvider` - these providers
/// can be used as the target provider hosted by AWS Sagemaker
#[derive(Debug, Deserialize)]
#[serde(rename_all = "lowercase")]
#[serde(deny_unknown_fields)]
pub enum HostedProviderKind {
    OpenAI,
    TGI,
}

#[derive(Debug, TensorZeroDeserialize, VariantNames)]
#[strum(serialize_all = "lowercase")]
#[serde(tag = "type")]
#[serde(rename_all = "lowercase")]
#[serde(deny_unknown_fields)]
pub(super) enum UninitializedProviderConfig {
    Anthropic {
        model_name: String,
        api_key_location: Option<CredentialLocation>,
    },
    #[strum(serialize = "aws_bedrock")]
    #[serde(rename = "aws_bedrock")]
    AWSBedrock {
        model_id: String,
        region: Option<String>,
        #[serde(default)]
        allow_auto_detect_region: bool,
    },
    #[strum(serialize = "aws_sagemaker")]
    #[serde(rename = "aws_sagemaker")]
    AWSSagemaker {
        endpoint_name: String,
        model_name: String,
        region: Option<String>,
        #[serde(default)]
        allow_auto_detect_region: bool,
        hosted_provider: HostedProviderKind,
    },
    Azure {
        deployment_id: String,
        endpoint: Url,
        api_key_location: Option<CredentialLocation>,
    },
    #[strum(serialize = "gcp_vertex_anthropic")]
    #[serde(rename = "gcp_vertex_anthropic")]
    GCPVertexAnthropic {
        model_id: String,
        location: String,
        project_id: String,
        credential_location: Option<CredentialLocation>,
    },
    #[strum(serialize = "gcp_vertex_gemini")]
    #[serde(rename = "gcp_vertex_gemini")]
    GCPVertexGemini {
        model_id: String,
        location: String,
        project_id: String,
        credential_location: Option<CredentialLocation>,
    },
    #[strum(serialize = "google_ai_studio_gemini")]
    #[serde(rename = "google_ai_studio_gemini")]
    GoogleAIStudioGemini {
        model_name: String,
        api_key_location: Option<CredentialLocation>,
    },
    Hyperbolic {
        model_name: String,
        api_key_location: Option<CredentialLocation>,
    },
    #[strum(serialize = "fireworks")]
    #[serde(rename = "fireworks")]
    Fireworks {
        model_name: String,
        api_key_location: Option<CredentialLocation>,
        #[serde(default = "crate::inference::providers::fireworks::default_parse_think_blocks")]
        parse_think_blocks: bool,
    },
    Mistral {
        model_name: String,
        api_key_location: Option<CredentialLocation>,
    },
    OpenAI {
        model_name: String,
        api_base: Option<Url>,
        api_key_location: Option<CredentialLocation>,
    },
    OpenRouter {
        model_name: String,
        api_base: Option<Url>,
        api_key_location: Option<CredentialLocation>,
    },
    Together {
        model_name: String,
        api_key_location: Option<CredentialLocation>,
        #[serde(default = "crate::inference::providers::together::default_parse_think_blocks")]
        parse_think_blocks: bool,
    },
    #[expect(clippy::upper_case_acronyms)]
    VLLM {
        model_name: String,
        api_base: Url,
        api_key_location: Option<CredentialLocation>,
    },
    #[expect(clippy::upper_case_acronyms)]
    XAI {
        model_name: String,
        api_key_location: Option<CredentialLocation>,
    },
    #[expect(clippy::upper_case_acronyms)]
    TGI {
        api_base: Url,
        api_key_location: Option<CredentialLocation>,
    },
    SGLang {
        model_name: String,
        api_base: Url,
        api_key_location: Option<CredentialLocation>,
    },
    DeepSeek {
        model_name: String,
        api_key_location: Option<CredentialLocation>,
    },
    #[cfg(any(test, feature = "e2e_tests"))]
    Dummy {
        model_name: String,
        api_key_location: Option<CredentialLocation>,
    },
}

impl UninitializedProviderConfig {
    pub fn load(self, provider_types: &ProviderTypesConfig) -> Result<ProviderConfig, Error> {
        Ok(match self {
            UninitializedProviderConfig::Anthropic {
                model_name,
                api_key_location,
            } => ProviderConfig::Anthropic(AnthropicProvider::new(model_name, api_key_location)?),
            UninitializedProviderConfig::AWSBedrock {
                model_id,
                region,
                allow_auto_detect_region,
            } => {
                let region = region.map(aws_types::region::Region::new);
                if region.is_none() && !allow_auto_detect_region {
                    return Err(Error::new(ErrorDetails::Config { message: "AWS bedrock provider requires a region to be provided, or `allow_auto_detect_region = true`.".to_string() }));
                }

                // NB: We need to make an async call here to initialize the AWS Bedrock client.

                let provider = tokio::task::block_in_place(move || {
                    tokio::runtime::Handle::current()
                        .block_on(async { AWSBedrockProvider::new(model_id, region).await })
                })?;

                ProviderConfig::AWSBedrock(provider)
            }
            UninitializedProviderConfig::AWSSagemaker {
                endpoint_name,
                region,
                allow_auto_detect_region,
                model_name,
                hosted_provider,
            } => {
                let region = region.map(aws_types::region::Region::new);
                if region.is_none() && !allow_auto_detect_region {
                    return Err(Error::new(ErrorDetails::Config { message: "AWS Sagemaker provider requires a region to be provided, or `allow_auto_detect_region = true`.".to_string() }));
                }

                let self_hosted: Box<dyn WrappedProvider + Send + Sync + 'static> =
                    match hosted_provider {
                        HostedProviderKind::OpenAI => Box::new(OpenAIProvider::new(
                            model_name,
                            None,
                            Some(CredentialLocation::None),
                        )?),
                        HostedProviderKind::TGI => Box::new(TGIProvider::new(
                            Url::parse("http://tensorzero-unreachable-domain-please-file-a-bug-report.invalid").map_err(|e| {
                                Error::new(ErrorDetails::InternalError { message: format!("Failed to parse fake TGI endpoint: `{e}`. This should never happen. Please file a bug report: https://github.com/tensorzero/tensorzero/issues/new") })
                            })?,
                            Some(CredentialLocation::None),
                        )?),
                    };
                // NB: We need to make an async call here to initialize the AWS Sagemaker client.

                let provider = tokio::task::block_in_place(move || {
                    tokio::runtime::Handle::current().block_on(async {
                        AWSSagemakerProvider::new(endpoint_name, self_hosted, region).await
                    })
                })?;

                ProviderConfig::AWSSagemaker(provider)
            }
            UninitializedProviderConfig::Azure {
                deployment_id,
                endpoint,
                api_key_location,
            } => ProviderConfig::Azure(AzureProvider::new(
                deployment_id,
                endpoint,
                api_key_location,
            )?),
            UninitializedProviderConfig::Fireworks {
                model_name,
                api_key_location,
                parse_think_blocks,
            } => ProviderConfig::Fireworks(FireworksProvider::new(
                model_name,
                api_key_location,
                parse_think_blocks,
            )?),
            UninitializedProviderConfig::GCPVertexAnthropic {
                model_id,
                location,
                project_id,
                credential_location: api_key_location,
            } => ProviderConfig::GCPVertexAnthropic(tokio::task::block_in_place(move || {
                tokio::runtime::Handle::current().block_on(async {
                    GCPVertexAnthropicProvider::new(
                        model_id,
                        location,
                        project_id,
                        api_key_location,
                    )
                    .await
                })
            })?),
            UninitializedProviderConfig::GCPVertexGemini {
                model_id,
                location,
                project_id,
                credential_location: api_key_location,
            } => ProviderConfig::GCPVertexGemini(tokio::task::block_in_place(move || {
                tokio::runtime::Handle::current().block_on(async {
                    GCPVertexGeminiProvider::new(
                        model_id,
                        location,
                        project_id,
                        api_key_location,
                        provider_types,
                    )
                    .await
                })
            })?),
            UninitializedProviderConfig::GoogleAIStudioGemini {
                model_name,
                api_key_location,
            } => ProviderConfig::GoogleAIStudioGemini(GoogleAIStudioGeminiProvider::new(
                model_name,
                api_key_location,
            )?),
            UninitializedProviderConfig::Hyperbolic {
                model_name,
                api_key_location,
            } => ProviderConfig::Hyperbolic(HyperbolicProvider::new(model_name, api_key_location)?),
            UninitializedProviderConfig::Mistral {
                model_name,
                api_key_location,
            } => ProviderConfig::Mistral(MistralProvider::new(model_name, api_key_location)?),
            UninitializedProviderConfig::OpenAI {
                model_name,
                api_base,
                api_key_location,
            } => {
                ProviderConfig::OpenAI(OpenAIProvider::new(model_name, api_base, api_key_location)?)
            }
            UninitializedProviderConfig::OpenRouter {
                model_name,
                api_base,
                api_key_location,
            } => ProviderConfig::OpenRouter(OpenRouterProvider::new(
                model_name,
                api_base,
                api_key_location,
            )?),
            UninitializedProviderConfig::Together {
                model_name,
                api_key_location,
                parse_think_blocks,
            } => ProviderConfig::Together(TogetherProvider::new(
                model_name,
                api_key_location,
                parse_think_blocks,
            )?),
            UninitializedProviderConfig::VLLM {
                model_name,
                api_base,
                api_key_location,
            } => ProviderConfig::VLLM(VLLMProvider::new(model_name, api_base, api_key_location)?),
            UninitializedProviderConfig::XAI {
                model_name,
                api_key_location,
            } => ProviderConfig::XAI(XAIProvider::new(model_name, api_key_location)?),
            UninitializedProviderConfig::SGLang {
                model_name,
                api_base,
                api_key_location,
            } => {
                ProviderConfig::SGLang(SGLangProvider::new(model_name, api_base, api_key_location)?)
            }
            UninitializedProviderConfig::TGI {
                api_base,
                api_key_location,
            } => ProviderConfig::TGI(TGIProvider::new(api_base, api_key_location)?),
            UninitializedProviderConfig::DeepSeek {
                model_name,
                api_key_location,
            } => ProviderConfig::DeepSeek(DeepSeekProvider::new(model_name, api_key_location)?),
            #[cfg(any(test, feature = "e2e_tests"))]
            UninitializedProviderConfig::Dummy {
                model_name,
                api_key_location,
            } => ProviderConfig::Dummy(DummyProvider::new(model_name, api_key_location)?),
        })
    }
}

impl ModelProvider {
    #[tracing::instrument(skip_all, fields(provider_name = &*self.name, otel.name = "model_provider_inference",
        gen_ai.operation.name = "chat",
        gen_ai.system = self.genai_system_name(),
        gen_ai.request.model = self.genai_model_name(),
    stream = false))]
    async fn infer(
        &self,
        request: ModelProviderRequest<'_>,
        client: &Client,
        api_keys: &InferenceCredentials,
    ) -> Result<ProviderInferenceResponse, Error> {
        match &self.config {
            ProviderConfig::Anthropic(provider) => {
                provider.infer(request, client, api_keys, self).await
            }
            ProviderConfig::AWSBedrock(provider) => {
                provider.infer(request, client, api_keys, self).await
            }
            ProviderConfig::AWSSagemaker(provider) => {
                provider.infer(request, client, api_keys, self).await
            }
            ProviderConfig::Azure(provider) => {
                provider.infer(request, client, api_keys, self).await
            }
            ProviderConfig::Fireworks(provider) => {
                provider.infer(request, client, api_keys, self).await
            }
            ProviderConfig::GCPVertexAnthropic(provider) => {
                provider.infer(request, client, api_keys, self).await
            }
            ProviderConfig::GCPVertexGemini(provider) => {
                provider.infer(request, client, api_keys, self).await
            }
            ProviderConfig::GoogleAIStudioGemini(provider) => {
                provider.infer(request, client, api_keys, self).await
            }
            ProviderConfig::Hyperbolic(provider) => {
                provider.infer(request, client, api_keys, self).await
            }
            ProviderConfig::Mistral(provider) => {
                provider.infer(request, client, api_keys, self).await
            }
            ProviderConfig::OpenAI(provider) => {
                provider.infer(request, client, api_keys, self).await
            }
            ProviderConfig::OpenRouter(provider) => {
                provider.infer(request, client, api_keys, self).await
            }
            ProviderConfig::Together(provider) => {
                provider.infer(request, client, api_keys, self).await
            }
            ProviderConfig::SGLang(provider) => {
                provider.infer(request, client, api_keys, self).await
            }
            ProviderConfig::VLLM(provider) => provider.infer(request, client, api_keys, self).await,
            ProviderConfig::XAI(provider) => provider.infer(request, client, api_keys, self).await,
            ProviderConfig::TGI(provider) => provider.infer(request, client, api_keys, self).await,
            ProviderConfig::DeepSeek(provider) => {
                provider.infer(request, client, api_keys, self).await
            }
            #[cfg(any(test, feature = "e2e_tests"))]
            ProviderConfig::Dummy(provider) => {
                provider.infer(request, client, api_keys, self).await
            }
        }
    }

    #[tracing::instrument(skip_all, fields(provider_name = &*self.name, otel.name = "model_provider_inference",
        gen_ai.operation.name = "chat",
        gen_ai.system = self.genai_system_name(),
        gen_ai.request.model = self.genai_model_name(),
    stream = true))]
    async fn infer_stream(
        &self,
        request: ModelProviderRequest<'_>,
        client: &Client,
        api_keys: &InferenceCredentials,
    ) -> Result<
        (
            tracing_futures::Instrumented<PeekableProviderInferenceResponseStream>,
            String,
        ),
        Error,
    > {
        let (stream, raw_request) = match &self.config {
            ProviderConfig::Anthropic(provider) => {
                provider.infer_stream(request, client, api_keys, self).await
            }
            ProviderConfig::AWSBedrock(provider) => {
                provider.infer_stream(request, client, api_keys, self).await
            }
            ProviderConfig::AWSSagemaker(provider) => {
                provider.infer_stream(request, client, api_keys, self).await
            }
            ProviderConfig::Azure(provider) => {
                provider.infer_stream(request, client, api_keys, self).await
            }
            ProviderConfig::Fireworks(provider) => {
                provider.infer_stream(request, client, api_keys, self).await
            }
            ProviderConfig::GCPVertexAnthropic(provider) => {
                provider.infer_stream(request, client, api_keys, self).await
            }
            ProviderConfig::GCPVertexGemini(provider) => {
                provider.infer_stream(request, client, api_keys, self).await
            }
            ProviderConfig::GoogleAIStudioGemini(provider) => {
                provider.infer_stream(request, client, api_keys, self).await
            }
            ProviderConfig::Hyperbolic(provider) => {
                provider.infer_stream(request, client, api_keys, self).await
            }
            ProviderConfig::Mistral(provider) => {
                provider.infer_stream(request, client, api_keys, self).await
            }
            ProviderConfig::OpenAI(provider) => {
                provider.infer_stream(request, client, api_keys, self).await
            }
            ProviderConfig::OpenRouter(provider) => {
                provider.infer_stream(request, client, api_keys, self).await
            }
            ProviderConfig::Together(provider) => {
                provider.infer_stream(request, client, api_keys, self).await
            }
            ProviderConfig::SGLang(provider) => {
                provider.infer_stream(request, client, api_keys, self).await
            }
            ProviderConfig::XAI(provider) => {
                provider.infer_stream(request, client, api_keys, self).await
            }
            ProviderConfig::VLLM(provider) => {
                provider.infer_stream(request, client, api_keys, self).await
            }
            ProviderConfig::TGI(provider) => {
                provider.infer_stream(request, client, api_keys, self).await
            }
            ProviderConfig::DeepSeek(provider) => {
                provider.infer_stream(request, client, api_keys, self).await
            }
            #[cfg(any(test, feature = "e2e_tests"))]
            ProviderConfig::Dummy(provider) => {
                provider.infer_stream(request, client, api_keys, self).await
            }
        }?;

        // Attach the current `model_provider_inference` span to the stream.
        // This will cause the span to be entered every time the stream is polled,
        // extending the lifetime of the span in OpenTelemetry to include the entire
        // duration of the response stream.
        Ok((stream.instrument(Span::current()), raw_request))
    }

    async fn start_batch_inference<'a>(
        &self,
        requests: &'a [ModelInferenceRequest<'a>],
        client: &'a Client,
        api_keys: &'a InferenceCredentials,
    ) -> Result<StartBatchProviderInferenceResponse, Error> {
        match &self.config {
            ProviderConfig::Anthropic(provider) => {
                provider
                    .start_batch_inference(requests, client, api_keys)
                    .await
            }
            ProviderConfig::AWSBedrock(provider) => {
                provider
                    .start_batch_inference(requests, client, api_keys)
                    .await
            }
            ProviderConfig::AWSSagemaker(provider) => {
                provider
                    .start_batch_inference(requests, client, api_keys)
                    .await
            }
            ProviderConfig::Azure(provider) => {
                provider
                    .start_batch_inference(requests, client, api_keys)
                    .await
            }
            ProviderConfig::Fireworks(provider) => {
                provider
                    .start_batch_inference(requests, client, api_keys)
                    .await
            }
            ProviderConfig::GCPVertexAnthropic(provider) => {
                provider
                    .start_batch_inference(requests, client, api_keys)
                    .await
            }
            ProviderConfig::GCPVertexGemini(provider) => {
                provider
                    .start_batch_inference(requests, client, api_keys)
                    .await
            }
            ProviderConfig::GoogleAIStudioGemini(provider) => {
                provider
                    .start_batch_inference(requests, client, api_keys)
                    .await
            }
            ProviderConfig::Hyperbolic(provider) => {
                provider
                    .start_batch_inference(requests, client, api_keys)
                    .await
            }
            ProviderConfig::Mistral(provider) => {
                provider
                    .start_batch_inference(requests, client, api_keys)
                    .await
            }
            ProviderConfig::OpenAI(provider) => {
                provider
                    .start_batch_inference(requests, client, api_keys)
                    .await
            }
            ProviderConfig::OpenRouter(provider) => {
                provider
                    .start_batch_inference(requests, client, api_keys)
                    .await
            }
            ProviderConfig::Together(provider) => {
                provider
                    .start_batch_inference(requests, client, api_keys)
                    .await
            }
            ProviderConfig::SGLang(provider) => {
                provider
                    .start_batch_inference(requests, client, api_keys)
                    .await
            }
            ProviderConfig::VLLM(provider) => {
                provider
                    .start_batch_inference(requests, client, api_keys)
                    .await
            }
            ProviderConfig::XAI(provider) => {
                provider
                    .start_batch_inference(requests, client, api_keys)
                    .await
            }
            ProviderConfig::DeepSeek(provider) => {
                provider
                    .start_batch_inference(requests, client, api_keys)
                    .await
            }
            ProviderConfig::TGI(provider) => {
                provider
                    .start_batch_inference(requests, client, api_keys)
                    .await
            }
            #[cfg(any(test, feature = "e2e_tests"))]
            ProviderConfig::Dummy(provider) => {
                provider
                    .start_batch_inference(requests, client, api_keys)
                    .await
            }
        }
    }

    pub async fn poll_batch_inference<'a>(
        &self,
        batch_request: &'a BatchRequestRow<'_>,
        http_client: &'a reqwest::Client,
        dynamic_api_keys: &'a InferenceCredentials,
    ) -> Result<PollBatchInferenceResponse, Error> {
        match &self.config {
            ProviderConfig::Anthropic(provider) => {
                provider
                    .poll_batch_inference(batch_request, http_client, dynamic_api_keys)
                    .await
            }
            ProviderConfig::AWSBedrock(provider) => {
                provider
                    .poll_batch_inference(batch_request, http_client, dynamic_api_keys)
                    .await
            }
            ProviderConfig::AWSSagemaker(provider) => {
                provider
                    .poll_batch_inference(batch_request, http_client, dynamic_api_keys)
                    .await
            }
            ProviderConfig::Azure(provider) => {
                provider
                    .poll_batch_inference(batch_request, http_client, dynamic_api_keys)
                    .await
            }
            ProviderConfig::Fireworks(provider) => {
                provider
                    .poll_batch_inference(batch_request, http_client, dynamic_api_keys)
                    .await
            }
            ProviderConfig::GCPVertexAnthropic(provider) => {
                provider
                    .poll_batch_inference(batch_request, http_client, dynamic_api_keys)
                    .await
            }
            ProviderConfig::GCPVertexGemini(provider) => {
                provider
                    .poll_batch_inference(batch_request, http_client, dynamic_api_keys)
                    .await
            }
            ProviderConfig::GoogleAIStudioGemini(provider) => {
                provider
                    .poll_batch_inference(batch_request, http_client, dynamic_api_keys)
                    .await
            }
            ProviderConfig::Hyperbolic(provider) => {
                provider
                    .poll_batch_inference(batch_request, http_client, dynamic_api_keys)
                    .await
            }
            ProviderConfig::Mistral(provider) => {
                provider
                    .poll_batch_inference(batch_request, http_client, dynamic_api_keys)
                    .await
            }
            ProviderConfig::OpenAI(provider) => {
                provider
                    .poll_batch_inference(batch_request, http_client, dynamic_api_keys)
                    .await
            }
            ProviderConfig::OpenRouter(provider) => {
                provider
                    .poll_batch_inference(batch_request, http_client, dynamic_api_keys)
                    .await
            }
            ProviderConfig::TGI(provider) => {
                provider
                    .poll_batch_inference(batch_request, http_client, dynamic_api_keys)
                    .await
            }
            ProviderConfig::Together(provider) => {
                provider
                    .poll_batch_inference(batch_request, http_client, dynamic_api_keys)
                    .await
            }
            ProviderConfig::SGLang(provider) => {
                provider
                    .poll_batch_inference(batch_request, http_client, dynamic_api_keys)
                    .await
            }
            ProviderConfig::VLLM(provider) => {
                provider
                    .poll_batch_inference(batch_request, http_client, dynamic_api_keys)
                    .await
            }
            ProviderConfig::XAI(provider) => {
                provider
                    .poll_batch_inference(batch_request, http_client, dynamic_api_keys)
                    .await
            }
            ProviderConfig::DeepSeek(provider) => {
                provider
                    .poll_batch_inference(batch_request, http_client, dynamic_api_keys)
                    .await
            }
            #[cfg(any(test, feature = "e2e_tests"))]
            ProviderConfig::Dummy(provider) => {
                provider
                    .poll_batch_inference(batch_request, http_client, dynamic_api_keys)
                    .await
            }
        }
    }

    /// Embedding inference method
    #[tracing::instrument(skip_all, fields(provider_name = &*self.name, otel.name = "model_provider_embedding"))]
    pub async fn embed(
        &self,
        request: &crate::embeddings::EmbeddingRequest,
        client: &Client,
        dynamic_api_keys: &InferenceCredentials,
    ) -> Result<crate::embeddings::EmbeddingProviderResponse, Error> {
        use crate::embeddings::EmbeddingProvider;

        match &self.config {
            ProviderConfig::Azure(provider) => {
                provider.embed(request, client, dynamic_api_keys).await
            }
            ProviderConfig::OpenAI(provider) => {
                provider.embed(request, client, dynamic_api_keys).await
            }
            ProviderConfig::VLLM(provider) => {
                provider.embed(request, client, dynamic_api_keys).await
            }
            ProviderConfig::Together(provider) => {
                provider.embed(request, client, dynamic_api_keys).await
            }
            ProviderConfig::Fireworks(provider) => {
                provider.embed(request, client, dynamic_api_keys).await
            }
            ProviderConfig::Mistral(provider) => {
                provider.embed(request, client, dynamic_api_keys).await
            }
            #[cfg(any(test, feature = "e2e_tests"))]
            ProviderConfig::Dummy(provider) => {
                provider.embed(request, client, dynamic_api_keys).await
            }
            // Other providers don't support embeddings yet
            _ => Err(Error::new(ErrorDetails::CapabilityNotSupported {
                capability: EndpointCapability::Embedding.as_str().to_string(),
                provider: self.name.to_string(),
            })),
        }
    }

    /// Audio transcription method
    #[tracing::instrument(skip_all, fields(provider_name = &*self.name, otel.name = "model_provider_audio_transcription"))]
    pub async fn transcribe(
        &self,
        request: &crate::audio::AudioTranscriptionRequest,
        client: &Client,
        dynamic_api_keys: &InferenceCredentials,
    ) -> Result<crate::audio::AudioTranscriptionProviderResponse, Error> {
        use crate::audio::AudioTranscriptionProvider;

        match &self.config {
            ProviderConfig::Azure(provider) => {
                provider.transcribe(request, client, dynamic_api_keys).await
            }
            ProviderConfig::OpenAI(provider) => {
                provider.transcribe(request, client, dynamic_api_keys).await
            }
            ProviderConfig::Fireworks(provider) => {
                provider.transcribe(request, client, dynamic_api_keys).await
            }
            #[cfg(any(test, feature = "e2e_tests"))]
            ProviderConfig::Dummy(provider) => {
                provider.transcribe(request, client, dynamic_api_keys).await
            }
            // Other providers don't support audio transcription yet
            _ => Err(Error::new(ErrorDetails::CapabilityNotSupported {
                capability: EndpointCapability::AudioTranscription.as_str().to_string(),
                provider: self.name.to_string(),
            })),
        }
    }

    /// Audio translation method
    #[tracing::instrument(skip_all, fields(provider_name = &*self.name, otel.name = "model_provider_audio_translation"))]
    pub async fn translate(
        &self,
        request: &crate::audio::AudioTranslationRequest,
        client: &Client,
        dynamic_api_keys: &InferenceCredentials,
    ) -> Result<crate::audio::AudioTranslationProviderResponse, Error> {
        use crate::audio::AudioTranslationProvider;

        match &self.config {
            ProviderConfig::Azure(provider) => {
                provider.translate(request, client, dynamic_api_keys).await
            }
            ProviderConfig::OpenAI(provider) => {
                provider.translate(request, client, dynamic_api_keys).await
            }
            ProviderConfig::Fireworks(provider) => {
                provider.translate(request, client, dynamic_api_keys).await
            }
            #[cfg(any(test, feature = "e2e_tests"))]
            ProviderConfig::Dummy(provider) => {
                provider.translate(request, client, dynamic_api_keys).await
            }
            // Other providers don't support audio translation yet
            _ => Err(Error::new(ErrorDetails::CapabilityNotSupported {
                capability: EndpointCapability::AudioTranslation.as_str().to_string(),
                provider: self.name.to_string(),
            })),
        }
    }

    /// Text-to-speech method
    #[tracing::instrument(skip_all, fields(provider_name = &*self.name, otel.name = "model_provider_text_to_speech"))]
    pub async fn generate_speech(
        &self,
        request: &crate::audio::TextToSpeechRequest,
        client: &Client,
        dynamic_api_keys: &InferenceCredentials,
    ) -> Result<crate::audio::TextToSpeechProviderResponse, Error> {
        use crate::audio::TextToSpeechProvider;

        match &self.config {
            ProviderConfig::Azure(provider) => {
                provider
                    .generate_speech(request, client, dynamic_api_keys)
                    .await
            }
            ProviderConfig::OpenAI(provider) => {
                provider
                    .generate_speech(request, client, dynamic_api_keys)
                    .await
            }
            ProviderConfig::Together(provider) => {
                provider
                    .generate_speech(request, client, dynamic_api_keys)
                    .await
            }
            #[cfg(any(test, feature = "e2e_tests"))]
            ProviderConfig::Dummy(provider) => {
                provider
                    .generate_speech(request, client, dynamic_api_keys)
                    .await
            }
            // Other providers don't support text-to-speech yet
            _ => Err(Error::new(ErrorDetails::CapabilityNotSupported {
                capability: EndpointCapability::TextToSpeech.as_str().to_string(),
                provider: self.name.to_string(),
            })),
        }
    }

    /// Image generation method
    #[tracing::instrument(skip_all, fields(provider_name = &*self.name, otel.name = "model_provider_image_generation"))]
    pub async fn generate_image(
        &self,
        request: &crate::images::ImageGenerationRequest,
        client: &Client,
        dynamic_api_keys: &InferenceCredentials,
    ) -> Result<crate::images::ImageGenerationProviderResponse, Error> {
        use crate::images::ImageGenerationProvider;

        match &self.config {
            ProviderConfig::Azure(provider) => {
                provider
                    .generate_image(request, client, dynamic_api_keys)
                    .await
            }
            ProviderConfig::OpenAI(provider) => {
                provider
                    .generate_image(request, client, dynamic_api_keys)
                    .await
            }
            ProviderConfig::Together(provider) => {
                provider
                    .generate_image(request, client, dynamic_api_keys)
                    .await
            }
            ProviderConfig::XAI(provider) => {
                provider
                    .generate_image(request, client, dynamic_api_keys)
                    .await
            }
            ProviderConfig::Fireworks(provider) => {
                provider
                    .generate_image(request, client, dynamic_api_keys)
                    .await
            }
            #[cfg(any(test, feature = "e2e_tests"))]
            ProviderConfig::Dummy(provider) => {
                provider
                    .generate_image(request, client, dynamic_api_keys)
                    .await
            }
            // Other providers don't support image generation yet
            _ => Err(Error::new(ErrorDetails::CapabilityNotSupported {
                capability: EndpointCapability::ImageGeneration.as_str().to_string(),
                provider: self.name.to_string(),
            })),
        }
    }

    /// Image edit method
    #[tracing::instrument(skip_all, fields(provider_name = &*self.name, otel.name = "model_provider_image_edit"))]
    pub async fn edit_image(
        &self,
        request: &crate::images::ImageEditRequest,
        client: &Client,
        dynamic_api_keys: &InferenceCredentials,
    ) -> Result<crate::images::ImageEditProviderResponse, Error> {
        use crate::images::ImageEditProvider;

        match &self.config {
            ProviderConfig::OpenAI(provider) => {
                provider.edit_image(request, client, dynamic_api_keys).await
            }
            #[cfg(any(test, feature = "e2e_tests"))]
            ProviderConfig::Dummy(provider) => {
                provider.edit_image(request, client, dynamic_api_keys).await
            }
            // Other providers don't support image editing yet
            _ => Err(Error::new(ErrorDetails::CapabilityNotSupported {
                capability: EndpointCapability::ImageEdit.as_str().to_string(),
                provider: self.name.to_string(),
            })),
        }
    }

    /// Image variation method
    #[tracing::instrument(skip_all, fields(provider_name = &*self.name, otel.name = "model_provider_image_variation"))]
    pub async fn create_image_variation(
        &self,
        request: &crate::images::ImageVariationRequest,
        client: &Client,
        dynamic_api_keys: &InferenceCredentials,
    ) -> Result<crate::images::ImageVariationProviderResponse, Error> {
        use crate::images::ImageVariationProvider;

        match &self.config {
            ProviderConfig::OpenAI(provider) => {
                provider
                    .create_image_variation(request, client, dynamic_api_keys)
                    .await
            }
            #[cfg(any(test, feature = "e2e_tests"))]
            ProviderConfig::Dummy(provider) => {
                provider
                    .create_image_variation(request, client, dynamic_api_keys)
                    .await
            }
            // Other providers don't support image variations yet
            _ => Err(Error::new(ErrorDetails::CapabilityNotSupported {
                capability: EndpointCapability::ImageVariation.as_str().to_string(),
                provider: self.name.to_string(),
            })),
        }
    }

    /// Create response method
    #[tracing::instrument(skip_all, fields(provider_name = &*self.name, otel.name = "model_provider_create_response"))]
    pub async fn create_response(
        &self,
        request: &crate::responses::OpenAIResponseCreateParams,
        client: &Client,
        dynamic_api_keys: &InferenceCredentials,
    ) -> Result<crate::responses::OpenAIResponse, Error> {
        use crate::responses::ResponseProvider;

        match &self.config {
            ProviderConfig::OpenAI(provider) => {
                provider
                    .create_response(request, client, dynamic_api_keys)
                    .await
            }
            #[cfg(any(test, feature = "e2e_tests"))]
            ProviderConfig::Dummy(provider) => {
                provider
                    .create_response(request, client, dynamic_api_keys)
                    .await
            }
            // Other providers don't support responses yet
            _ => Err(Error::new(ErrorDetails::CapabilityNotSupported {
                capability: EndpointCapability::Responses.as_str().to_string(),
                provider: self.name.to_string(),
            })),
        }
    }

    /// Stream response method
    #[tracing::instrument(skip_all, fields(provider_name = &*self.name, otel.name = "model_provider_stream_response"))]
    pub async fn stream_response(
        &self,
        request: &crate::responses::OpenAIResponseCreateParams,
        client: &Client,
        dynamic_api_keys: &InferenceCredentials,
    ) -> Result<
        Box<
            dyn futures::Stream<Item = Result<crate::responses::ResponseStreamEvent, Error>>
                + Send
                + Unpin,
        >,
        Error,
    > {
        use crate::responses::ResponseProvider;

        match &self.config {
            ProviderConfig::OpenAI(provider) => {
                provider
                    .stream_response(request, client, dynamic_api_keys)
                    .await
            }
            #[cfg(any(test, feature = "e2e_tests"))]
            ProviderConfig::Dummy(provider) => {
                provider
                    .stream_response(request, client, dynamic_api_keys)
                    .await
            }
            // Other providers don't support responses yet
            _ => Err(Error::new(ErrorDetails::CapabilityNotSupported {
                capability: EndpointCapability::Responses.as_str().to_string(),
                provider: self.name.to_string(),
            })),
        }
    }

    #[tracing::instrument(skip_all, fields(provider_name = &*self.name, response_id = response_id, otel.name = "model_provider_retrieve_response"))]
    pub async fn retrieve_response(
        &self,
        response_id: &str,
        client: &reqwest::Client,
        dynamic_api_keys: &InferenceCredentials,
    ) -> Result<crate::responses::OpenAIResponse, Error> {
        use crate::responses::ResponseProvider;
        match &self.config {
            ProviderConfig::OpenAI(provider) => {
                provider
                    .retrieve_response(response_id, client, dynamic_api_keys)
                    .await
            }
            #[cfg(any(test, feature = "e2e_tests"))]
            ProviderConfig::Dummy(provider) => {
                provider
                    .retrieve_response(response_id, client, dynamic_api_keys)
                    .await
            }
            // Other providers don't support responses yet
            _ => Err(Error::new(ErrorDetails::CapabilityNotSupported {
                capability: EndpointCapability::Responses.as_str().to_string(),
                provider: self.name.to_string(),
            })),
        }
    }

    #[tracing::instrument(skip_all, fields(provider_name = &*self.name, response_id = response_id, otel.name = "model_provider_delete_response"))]
    pub async fn delete_response(
        &self,
        response_id: &str,
        client: &reqwest::Client,
        dynamic_api_keys: &InferenceCredentials,
    ) -> Result<serde_json::Value, Error> {
        use crate::responses::ResponseProvider;
        match &self.config {
            ProviderConfig::OpenAI(provider) => {
                provider
                    .delete_response(response_id, client, dynamic_api_keys)
                    .await
            }
            #[cfg(any(test, feature = "e2e_tests"))]
            ProviderConfig::Dummy(provider) => {
                provider
                    .delete_response(response_id, client, dynamic_api_keys)
                    .await
            }
            // Other providers don't support responses yet
            _ => Err(Error::new(ErrorDetails::CapabilityNotSupported {
                capability: EndpointCapability::Responses.as_str().to_string(),
                provider: self.name.to_string(),
            })),
        }
    }

    #[tracing::instrument(skip_all, fields(provider_name = &*self.name, response_id = response_id, otel.name = "model_provider_cancel_response"))]
    pub async fn cancel_response(
        &self,
        response_id: &str,
        client: &reqwest::Client,
        dynamic_api_keys: &InferenceCredentials,
    ) -> Result<crate::responses::OpenAIResponse, Error> {
        use crate::responses::ResponseProvider;
        match &self.config {
            ProviderConfig::OpenAI(provider) => {
                provider
                    .cancel_response(response_id, client, dynamic_api_keys)
                    .await
            }
            #[cfg(any(test, feature = "e2e_tests"))]
            ProviderConfig::Dummy(provider) => {
                provider
                    .cancel_response(response_id, client, dynamic_api_keys)
                    .await
            }
            // Other providers don't support responses yet
            _ => Err(Error::new(ErrorDetails::CapabilityNotSupported {
                capability: EndpointCapability::Responses.as_str().to_string(),
                provider: self.name.to_string(),
            })),
        }
    }

    #[tracing::instrument(skip_all, fields(provider_name = &*self.name, response_id = response_id, otel.name = "model_provider_list_response_input_items"))]
    pub async fn list_response_input_items(
        &self,
        response_id: &str,
        client: &reqwest::Client,
        dynamic_api_keys: &InferenceCredentials,
    ) -> Result<crate::responses::ResponseInputItemsList, Error> {
        use crate::responses::ResponseProvider;
        match &self.config {
            ProviderConfig::OpenAI(provider) => {
                provider
                    .list_response_input_items(response_id, client, dynamic_api_keys)
                    .await
            }
            #[cfg(any(test, feature = "e2e_tests"))]
            ProviderConfig::Dummy(provider) => {
                provider
                    .list_response_input_items(response_id, client, dynamic_api_keys)
                    .await
            }
            // Other providers don't support responses yet
            _ => Err(Error::new(ErrorDetails::CapabilityNotSupported {
                capability: EndpointCapability::Responses.as_str().to_string(),
                provider: self.name.to_string(),
            })),
        }
    }

    /// Upload batch file method
    #[tracing::instrument(skip_all, fields(provider_name = &*self.name, otel.name = "model_provider_upload_batch_file"))]
    pub async fn upload_batch_file(
        &self,
        content: Vec<u8>,
        filename: String,
        purpose: String,
        client: &Client,
        dynamic_api_keys: &InferenceCredentials,
    ) -> Result<crate::openai_batch::OpenAIFileObject, Error> {
        use crate::inference::providers::batch::BatchProvider;

        match &self.config {
            ProviderConfig::OpenAI(provider) => {
                provider
                    .upload_file(content, filename, purpose, client, dynamic_api_keys)
                    .await
            }
            #[cfg(any(test, feature = "e2e_tests"))]
            ProviderConfig::Dummy(provider) => {
                provider
                    .upload_file(content, filename, purpose, client, dynamic_api_keys)
                    .await
            }
            // Other providers don't support batch operations yet
            _ => Err(Error::new(ErrorDetails::CapabilityNotSupported {
                capability: EndpointCapability::Batch.as_str().to_string(),
                provider: self.name.to_string(),
            })),
        }
    }

    /// Create batch method
    #[tracing::instrument(skip_all, fields(provider_name = &*self.name, otel.name = "model_provider_create_batch"))]
    pub async fn create_batch(
        &self,
        input_file_id: String,
        endpoint: String,
        completion_window: String,
        metadata: Option<HashMap<String, String>>,
        client: &Client,
        dynamic_api_keys: &InferenceCredentials,
    ) -> Result<crate::openai_batch::OpenAIBatchObject, Error> {
        use crate::inference::providers::batch::BatchProvider;

        match &self.config {
            ProviderConfig::OpenAI(provider) => {
                provider
                    .create_batch(
                        input_file_id,
                        endpoint,
                        completion_window,
                        metadata,
                        client,
                        dynamic_api_keys,
                    )
                    .await
            }
            #[cfg(any(test, feature = "e2e_tests"))]
            ProviderConfig::Dummy(provider) => {
                provider
                    .create_batch(
                        input_file_id,
                        endpoint,
                        completion_window,
                        metadata,
                        client,
                        dynamic_api_keys,
                    )
                    .await
            }
            // Other providers don't support batch operations yet
            _ => Err(Error::new(ErrorDetails::CapabilityNotSupported {
                capability: EndpointCapability::Batch.as_str().to_string(),
                provider: self.name.to_string(),
            })),
        }
    }

    /// Get batch method
    #[tracing::instrument(skip_all, fields(provider_name = &*self.name, batch_id = batch_id, otel.name = "model_provider_get_batch"))]
    pub async fn get_batch(
        &self,
        batch_id: &str,
        client: &Client,
        dynamic_api_keys: &InferenceCredentials,
    ) -> Result<crate::openai_batch::OpenAIBatchObject, Error> {
        use crate::inference::providers::batch::BatchProvider;

        match &self.config {
            ProviderConfig::OpenAI(provider) => {
                provider.get_batch(batch_id, client, dynamic_api_keys).await
            }
            #[cfg(any(test, feature = "e2e_tests"))]
            ProviderConfig::Dummy(provider) => {
                provider.get_batch(batch_id, client, dynamic_api_keys).await
            }
            // Other providers don't support batch operations yet
            _ => Err(Error::new(ErrorDetails::CapabilityNotSupported {
                capability: EndpointCapability::Batch.as_str().to_string(),
                provider: self.name.to_string(),
            })),
        }
    }

    /// Get file method
    #[tracing::instrument(skip_all, fields(provider_name = &*self.name, file_id = file_id, otel.name = "model_provider_get_file"))]
    pub async fn get_file(
        &self,
        file_id: &str,
        client: &Client,
        dynamic_api_keys: &InferenceCredentials,
    ) -> Result<crate::openai_batch::OpenAIFileObject, Error> {
        use crate::inference::providers::batch::BatchProvider;

        match &self.config {
            ProviderConfig::OpenAI(provider) => {
                provider.get_file(file_id, client, dynamic_api_keys).await
            }
            #[cfg(any(test, feature = "e2e_tests"))]
            ProviderConfig::Dummy(provider) => {
                provider.get_file(file_id, client, dynamic_api_keys).await
            }
            // Other providers don't support batch operations yet
            _ => Err(Error::new(ErrorDetails::CapabilityNotSupported {
                capability: EndpointCapability::Batch.as_str().to_string(),
                provider: self.name.to_string(),
            })),
        }
    }

    /// Get file content method
    #[tracing::instrument(skip_all, fields(provider_name = &*self.name, file_id = file_id, otel.name = "model_provider_get_file_content"))]
    pub async fn get_file_content(
        &self,
        file_id: &str,
        client: &Client,
        dynamic_api_keys: &InferenceCredentials,
    ) -> Result<Vec<u8>, Error> {
        use crate::inference::providers::batch::BatchProvider;

        match &self.config {
            ProviderConfig::OpenAI(provider) => {
                provider
                    .get_file_content(file_id, client, dynamic_api_keys)
                    .await
            }
            #[cfg(any(test, feature = "e2e_tests"))]
            ProviderConfig::Dummy(provider) => {
                provider
                    .get_file_content(file_id, client, dynamic_api_keys)
                    .await
            }
            // Other providers don't support batch operations yet
            _ => Err(Error::new(ErrorDetails::CapabilityNotSupported {
                capability: EndpointCapability::Batch.as_str().to_string(),
                provider: self.name.to_string(),
            })),
        }
    }

    /// Delete file method
    #[tracing::instrument(skip_all, fields(provider_name = &*self.name, file_id = file_id, otel.name = "model_provider_delete_file"))]
    pub async fn delete_file(
        &self,
        file_id: &str,
        client: &Client,
        dynamic_api_keys: &InferenceCredentials,
    ) -> Result<crate::openai_batch::OpenAIFileObject, Error> {
        use crate::inference::providers::batch::BatchProvider;

        match &self.config {
            ProviderConfig::OpenAI(provider) => {
                provider
                    .delete_file(file_id, client, dynamic_api_keys)
                    .await
            }
            #[cfg(any(test, feature = "e2e_tests"))]
            ProviderConfig::Dummy(provider) => {
                provider
                    .delete_file(file_id, client, dynamic_api_keys)
                    .await
            }
            // Other providers don't support batch operations yet
            _ => Err(Error::new(ErrorDetails::CapabilityNotSupported {
                capability: EndpointCapability::Batch.as_str().to_string(),
                provider: self.name.to_string(),
            })),
        }
    }

    /// List batches method
    #[tracing::instrument(skip_all, fields(provider_name = &*self.name, otel.name = "model_provider_list_batches"))]
    pub async fn list_batches(
        &self,
        params: crate::openai_batch::ListBatchesParams,
        client: &Client,
        dynamic_api_keys: &InferenceCredentials,
    ) -> Result<crate::openai_batch::ListBatchesResponse, Error> {
        use crate::inference::providers::batch::BatchProvider;

        match &self.config {
            ProviderConfig::OpenAI(provider) => {
                provider
                    .list_batches(params, client, dynamic_api_keys)
                    .await
            }
            #[cfg(any(test, feature = "e2e_tests"))]
            ProviderConfig::Dummy(provider) => {
                provider
                    .list_batches(params, client, dynamic_api_keys)
                    .await
            }
            // Other providers don't support batch operations yet
            _ => Err(Error::new(ErrorDetails::CapabilityNotSupported {
                capability: EndpointCapability::Batch.as_str().to_string(),
                provider: self.name.to_string(),
            })),
        }
    }

    /// Cancel batch method
    #[tracing::instrument(skip_all, fields(provider_name = &*self.name, batch_id = batch_id, otel.name = "model_provider_cancel_batch"))]
    pub async fn cancel_batch(
        &self,
        batch_id: &str,
        client: &Client,
        dynamic_api_keys: &InferenceCredentials,
    ) -> Result<crate::openai_batch::OpenAIBatchObject, Error> {
        use crate::inference::providers::batch::BatchProvider;

        match &self.config {
            ProviderConfig::OpenAI(provider) => {
                provider
                    .cancel_batch(batch_id, client, dynamic_api_keys)
                    .await
            }
            #[cfg(any(test, feature = "e2e_tests"))]
            ProviderConfig::Dummy(provider) => {
                provider
                    .cancel_batch(batch_id, client, dynamic_api_keys)
                    .await
            }
            // Other providers don't support batch operations yet
            _ => Err(Error::new(ErrorDetails::CapabilityNotSupported {
                capability: EndpointCapability::Batch.as_str().to_string(),
                provider: self.name.to_string(),
            })),
        }
    }

    /// Realtime session creation method
    #[tracing::instrument(skip_all, fields(provider_name = &*self.name, otel.name = "model_provider_create_realtime_session"))]
    pub async fn create_realtime_session(
        &self,
        request: &crate::realtime::RealtimeSessionRequest,
        client: &Client,
        dynamic_api_keys: &InferenceCredentials,
    ) -> Result<crate::realtime::RealtimeSessionResponse, Error> {
        use crate::realtime::RealtimeSessionProvider;

        match &self.config {
            ProviderConfig::OpenAI(provider) => {
                provider
                    .create_session(request, client, dynamic_api_keys)
                    .await
            }
            #[cfg(any(test, feature = "e2e_tests"))]
            ProviderConfig::Dummy(provider) => {
                provider
                    .create_session(request, client, dynamic_api_keys)
                    .await
            }
            // Other providers don't support realtime sessions yet
            _ => Err(Error::new(ErrorDetails::CapabilityNotSupported {
                capability: EndpointCapability::RealtimeSession.as_str().to_string(),
                provider: self.name.to_string(),
            })),
        }
    }

    /// Realtime transcription session creation method
    #[tracing::instrument(skip_all, fields(provider_name = &*self.name, otel.name = "model_provider_create_realtime_transcription_session"))]
    pub async fn create_realtime_transcription_session(
        &self,
        request: &crate::realtime::RealtimeTranscriptionRequest,
        client: &Client,
        dynamic_api_keys: &InferenceCredentials,
    ) -> Result<crate::realtime::RealtimeTranscriptionResponse, Error> {
        use crate::realtime::RealtimeTranscriptionProvider;

        match &self.config {
            ProviderConfig::OpenAI(provider) => {
                provider
                    .create_transcription_session(request, client, dynamic_api_keys)
                    .await
            }
            #[cfg(any(test, feature = "e2e_tests"))]
            ProviderConfig::Dummy(provider) => {
                provider
                    .create_transcription_session(request, client, dynamic_api_keys)
                    .await
            }
            // Other providers don't support realtime transcription yet
            _ => Err(Error::new(ErrorDetails::CapabilityNotSupported {
                capability: EndpointCapability::RealtimeTranscription
                    .as_str()
                    .to_string(),
                provider: self.name.to_string(),
            })),
        }
    }
}

#[derive(Clone, Debug)]
pub enum CredentialLocation {
    /// Environment variable containing the actual credential
    Env(String),
    /// Environment variable containing the path to a credential file
    PathFromEnv(String),
    /// For dynamic credential resolution
    Dynamic(String),
    /// Direct path to a credential file
    Path(String),
    /// Use a provider-specific SDK to determine credentials
    Sdk,
    None,
}

impl<'de> Deserialize<'de> for CredentialLocation {
    fn deserialize<D>(deserializer: D) -> Result<Self, D::Error>
    where
        D: serde::Deserializer<'de>,
    {
        let s = String::deserialize(deserializer)?;
        if let Some(inner) = s.strip_prefix("env::") {
            Ok(CredentialLocation::Env(inner.to_string()))
        } else if let Some(inner) = s.strip_prefix("path_from_env::") {
            Ok(CredentialLocation::PathFromEnv(inner.to_string()))
        } else if let Some(inner) = s.strip_prefix("dynamic::") {
            Ok(CredentialLocation::Dynamic(inner.to_string()))
        } else if let Some(inner) = s.strip_prefix("path::") {
            Ok(CredentialLocation::Path(inner.to_string()))
        } else if s == "sdk" {
            Ok(CredentialLocation::Sdk)
        } else if s == "none" {
            Ok(CredentialLocation::None)
        } else {
            Err(serde::de::Error::custom(format!(
                "Invalid ApiKeyLocation format: {s}"
            )))
        }
    }
}

#[derive(Clone)]
pub enum Credential {
    Static(SecretString),
    FileContents(SecretString),
    Dynamic(String),
    Sdk,
    None,
    Missing,
}

/// Builds a credential type from the provided `CredentialLocation` and default location.
/// This is a convenience function that calls `get_creds_with_cache_and_fn` using
/// the `TryFrom<Credential>` implementation for `T`.
///
/// Most providers should be able to use this function to build their credentials,
/// unless they have special requirements (e.g. calling an `async fn`)
pub fn build_creds_caching_default<T: Clone + TryFrom<Credential, Error = Error>>(
    location: Option<CredentialLocation>,
    default_location: CredentialLocation,
    provider_type: &str,
    cache: &OnceLock<T>,
) -> Result<T, Error> {
    build_creds_caching_default_with_fn(location, default_location, provider_type, cache, |creds| {
        T::try_from(creds)
    })
}

/// Builds a credential type from the provided `CredentialLocation` and default location.
/// If the location is `None`, we'll use the provided `OnceLock` to cache the result
/// of `f(default_location)`.
/// Otherwise, we'll call `f(location)` without caching the result.
///
/// **NOTE** - `f` may be run multiple times in parallel even when `default_location` is used,
/// due to a limitation of the current `OnceLock` api.
pub fn build_creds_caching_default_with_fn<T: Clone, F: FnOnce(Credential) -> Result<T, Error>>(
    location: Option<CredentialLocation>,
    default_location: CredentialLocation,
    provider_type: &str,
    cache: &OnceLock<T>,
    f: F,
) -> Result<T, Error> {
    let make_creds = |location| {
        let creds = Credential::try_from((location, provider_type))?;
        let provider_creds = f(creds)?;
        Ok(provider_creds)
    };
    if let Some(location) = location {
        make_creds(location)
    } else {
        racy_get_or_try_init(cache, || make_creds(default_location))
    }
}

/// Gets the value from a `OnceLock` or initializes it with the result of `f`
/// If this is called simultaneously from multiple threads, it may call `f` multiple times
/// If `f` returns an error, the `OnceLock` will remain uninitialized
fn racy_get_or_try_init<T: Clone, E>(
    once_lock: &OnceLock<T>,
    f: impl FnOnce() -> Result<T, E>,
) -> Result<T, E> {
    if let Some(val) = once_lock.get() {
        Ok(val.clone())
    } else {
        let val = f()?;
        // We don't care if the value was est
        let _ = once_lock.set(val.clone());
        Ok(val)
    }
}

impl TryFrom<(CredentialLocation, &str)> for Credential {
    type Error = Error;

    fn try_from(
        (location, provider_type): (CredentialLocation, &str),
    ) -> Result<Self, Self::Error> {
        match location {
            CredentialLocation::Env(key_name) => match env::var(key_name) {
                Ok(value) => Ok(Credential::Static(SecretString::from(value))),
                Err(_) => {
                    if skip_credential_validation() {
                        #[cfg(any(test, feature = "e2e_tests"))]
                        {
                            tracing::warn!(
                            "You are missing the credentials required for a model provider of type {}, so the associated tests will likely fail.",
                            provider_type
                        );
                        }
                        Ok(Credential::Missing)
                    } else {
                        Err(Error::new(ErrorDetails::ApiKeyMissing {
                            provider_name: provider_type.to_string(),
                        }))
                    }
                }
            },
            CredentialLocation::PathFromEnv(env_key) => {
                // First get the path from environment variable
                let path = match env::var(&env_key) {
                    Ok(path) => path,
                    Err(_) => {
                        if skip_credential_validation() {
                            #[cfg(any(test, feature = "e2e_tests"))]
                            {
                                tracing::warn!(
                                "Environment variable {} is required for a model provider of type {} but is missing, so the associated tests will likely fail.",
                                env_key, provider_type

                            );
                            }
                            return Ok(Credential::Missing);
                        } else {
                            return Err(Error::new(ErrorDetails::ApiKeyMissing {
                                provider_name: format!(
                                    "{provider_type}: Environment variable {env_key} for credentials path is missing"
                                ),
                            }));
                        }
                    }
                };
                // Then read the file contents
                match fs::read_to_string(path) {
                    Ok(contents) => Ok(Credential::FileContents(SecretString::from(contents))),
                    Err(e) => {
                        if skip_credential_validation() {
                            #[cfg(any(test, feature = "e2e_tests"))]
                            {
                                tracing::warn!(
                                "Failed to read credentials file for a model provider of type {}, so the associated tests will likely fail: {}",
                                provider_type, e
                            );
                            }
                            Ok(Credential::Missing)
                        } else {
                            Err(Error::new(ErrorDetails::ApiKeyMissing {
                                provider_name: format!(
                                    "{provider_type}: Failed to read credentials file - {e}"
                                ),
                            }))
                        }
                    }
                }
            }
            CredentialLocation::Path(path) => match fs::read_to_string(path) {
                Ok(contents) => Ok(Credential::FileContents(SecretString::from(contents))),
                Err(e) => {
                    if skip_credential_validation() {
                        #[cfg(any(test, feature = "e2e_tests"))]
                        {
                            tracing::warn!(
                                "Failed to read credentials file for a model provider of type {}, so the associated tests will likely fail: {}",
                            provider_type, e
                        );
                        }
                        Ok(Credential::Missing)
                    } else {
                        Err(Error::new(ErrorDetails::ApiKeyMissing {
                            provider_name: format!(
                                "{provider_type}: Failed to read credentials file - {e}"
                            ),
                        }))
                    }
                }
            },
            CredentialLocation::Dynamic(key_name) => Ok(Credential::Dynamic(key_name.clone())),
            CredentialLocation::Sdk => Ok(Credential::Sdk),
            CredentialLocation::None => Ok(Credential::None),
        }
    }
}

const SHORTHAND_MODEL_PREFIXES: &[&str] = &[
    "anthropic::",
    "deepseek::",
    "fireworks::",
    "google_ai_studio_gemini::",
    "gcp_vertex_gemini::",
    "gcp_vertex_anthropic::",
    "hyperbolic::",
    "mistral::",
    "openai::",
    "openrouter::",
    "together::",
    "xai::",
    "dummy::",
];

pub type ModelTable = BaseModelTable<ModelConfig>;

/// Extension trait for ModelTable to add capability-based filtering
pub trait ModelTableExt {
    /// Get models that support a specific endpoint capability
    fn get_models_for_capability(
        &self,
        capability: EndpointCapability,
    ) -> Vec<(&Arc<str>, &ModelConfig)>;

    /// Get a model by name, but only if it supports the specified capability
    async fn get_with_capability(
        &self,
        key: &str,
        capability: EndpointCapability,
    ) -> Result<Option<CowNoClone<'_, ModelConfig>>, Error>;
}

impl ModelTableExt for ModelTable {
    fn get_models_for_capability(
        &self,
        capability: EndpointCapability,
    ) -> Vec<(&Arc<str>, &ModelConfig)> {
        self.iter_static_models()
            .filter(|(_, model)| model.supports_endpoint(capability))
            .collect()
    }

    async fn get_with_capability(
        &self,
        key: &str,
        capability: EndpointCapability,
    ) -> Result<Option<CowNoClone<'_, ModelConfig>>, Error> {
        if let Some(model) = self.get(key).await? {
            if model.supports_endpoint(capability) {
                Ok(Some(model))
            } else {
                Err(Error::new(ErrorDetails::ModelNotConfiguredForCapability {
                    model_name: key.to_string(),
                    capability: capability.as_str().to_string(),
                }))
            }
        } else {
            Ok(None)
        }
    }
}

impl ShorthandModelConfig for ModelConfig {
    const SHORTHAND_MODEL_PREFIXES: &[&str] = SHORTHAND_MODEL_PREFIXES;
    const MODEL_TYPE: &str = "Model";
    async fn from_shorthand(provider_type: &str, model_name: &str) -> Result<Self, Error> {
        let model_name_string = model_name.to_string();
        let endpoints = determine_capabilities_from_model_name(model_name);
        let provider_config = match provider_type {
            "anthropic" => {
                ProviderConfig::Anthropic(AnthropicProvider::new(model_name_string.clone(), None)?)
            }
            "deepseek" => {
                ProviderConfig::DeepSeek(DeepSeekProvider::new(model_name_string.clone(), None)?)
            }
            "fireworks" => ProviderConfig::Fireworks(FireworksProvider::new(
                model_name_string.clone(),
                None,
                crate::inference::providers::fireworks::default_parse_think_blocks(),
            )?),
            "google_ai_studio_gemini" => ProviderConfig::GoogleAIStudioGemini(
                GoogleAIStudioGeminiProvider::new(model_name_string.clone(), None)?,
            ),
            "gcp_vertex_gemini" => ProviderConfig::GCPVertexGemini(
                GCPVertexGeminiProvider::new_shorthand(model_name_string.clone()).await?,
            ),
            "gcp_vertex_anthropic" => ProviderConfig::GCPVertexAnthropic(
                GCPVertexAnthropicProvider::new_shorthand(model_name_string.clone()).await?,
            ),
            "hyperbolic" => ProviderConfig::Hyperbolic(HyperbolicProvider::new(
                model_name_string.clone(),
                None,
            )?),
            "mistral" => {
                ProviderConfig::Mistral(MistralProvider::new(model_name_string.clone(), None)?)
            }
            "openai" => {
                ProviderConfig::OpenAI(OpenAIProvider::new(model_name_string.clone(), None, None)?)
            }
            "together" => ProviderConfig::Together(TogetherProvider::new(
                model_name_string.clone(),
                None,
                crate::inference::providers::together::default_parse_think_blocks(),
            )?),
            "xai" => ProviderConfig::XAI(XAIProvider::new(model_name_string.clone(), None)?),
            #[cfg(any(test, feature = "e2e_tests"))]
            "dummy" => ProviderConfig::Dummy(DummyProvider::new(model_name_string.clone(), None)?),
            _ => {
                return Err(ErrorDetails::Config {
                    message: format!("Invalid provider type: {provider_type}"),
                }
                .into());
            }
        };
        Ok(ModelConfig {
            routing: vec![provider_type.to_string().into()],
            providers: HashMap::from([(
                provider_type.to_string().into(),
                ModelProvider {
                    name: provider_type.into(),
                    config: provider_config,
                    extra_body: Default::default(),
                    extra_headers: Default::default(),
                },
            )]),
<<<<<<< HEAD
            endpoints,             // Use pre-computed endpoints based on model name
            fallback_models: None, // Shorthand models don't support fallback
            retry_config: None,    // Shorthand models don't have retry config
=======
            endpoints,         // Use pre-computed endpoints based on model name
            rate_limits: None, // Shorthand models don't have rate limits
>>>>>>> 4b9a0049
        })
    }

    fn validate(&self, model_name: &str) -> Result<(), Error> {
        // Ensure that the model has at least one provider
        if self.routing.is_empty() {
            return Err(ErrorDetails::Config {
                message: format!("`models.{model_name}`: `routing` must not be empty"),
            }
            .into());
        }

        // Ensure that routing entries are unique and exist as keys in providers
        let mut seen_providers = std::collections::HashSet::new();
        for provider in &self.routing {
            if provider.starts_with("tensorzero::") {
                return Err(ErrorDetails::Config {
                    message: format!("`models.{model_name}.routing`: Provider name cannot start with 'tensorzero::': {provider}"),
                }
                .into());
            }
            if !seen_providers.insert(provider) {
                return Err(ErrorDetails::Config {
                    message: format!("`models.{model_name}.routing`: duplicate entry `{provider}`"),
                }
                .into());
            }

            if !self.providers.contains_key(provider) {
                return Err(ErrorDetails::Config {
            message: format!(
                "`models.{model_name}`: `routing` contains entry `{provider}` that does not exist in `providers`"
            ),
        }
        .into());
            }
        }

        // Validate each provider
        for provider_name in self.providers.keys() {
            if !seen_providers.contains(provider_name) {
                return Err(ErrorDetails::Config {
                    message: format!(
                "`models.{model_name}`: Provider `{provider_name}` is not listed in `routing`"
            ),
                }
                .into());
            }
        }

        // Validate endpoints
        if self.endpoints.is_empty() {
            return Err(ErrorDetails::Config {
                message: format!("`models.{model_name}`: `endpoints` must not be empty. At least one capability (e.g., 'chat', 'embeddings') must be specified"),
            }
            .into());
        }

        Ok(())
    }
}

#[cfg(test)]
mod tests {
    use std::{borrow::Cow, cell::Cell};

    use crate::cache::CacheEnabledMode;
    use crate::config_parser::SKIP_CREDENTIAL_VALIDATION;
    use crate::tool::{ToolCallConfig, ToolChoice};
    use crate::{
        cache::CacheOptions,
        clickhouse::ClickHouseConnectionInfo,
        inference::{
            providers::dummy::{
                DummyCredentials, DUMMY_INFER_RESPONSE_CONTENT, DUMMY_INFER_RESPONSE_RAW,
                DUMMY_INFER_USAGE, DUMMY_STREAMING_RESPONSE,
            },
            types::{ContentBlockChunk, FunctionType, ModelInferenceRequestJsonMode, TextChunk},
        },
        model_table::RESERVED_MODEL_PREFIXES,
    };
    use secrecy::SecretString;
    use tokio_stream::StreamExt;
    use tracing_test::traced_test;
    use uuid::Uuid;

    use super::*;

    #[tokio::test]
    async fn test_model_config_infer_routing() {
        let good_provider_config = ProviderConfig::Dummy(DummyProvider {
            model_name: "good".into(),
            credentials: DummyCredentials::None,
        });
        let bad_provider_config = ProviderConfig::Dummy(DummyProvider {
            model_name: "error".into(),
            credentials: DummyCredentials::None,
        });
        let model_config = ModelConfig {
            routing: vec!["good_provider".into()],
            providers: HashMap::from([(
                "good_provider".into(),
                ModelProvider {
                    name: "good_provider".into(),
                    config: good_provider_config,
                    extra_body: Default::default(),
                    extra_headers: Default::default(),
                },
            )]),
            endpoints: default_capabilities(),
<<<<<<< HEAD
            fallback_models: None,
            retry_config: None,
=======
            rate_limits: None,
>>>>>>> 4b9a0049
        };
        let tool_config = ToolCallConfig {
            tools_available: vec![],
            tool_choice: ToolChoice::Auto,
            parallel_tool_calls: None,
        };
        let api_keys = InferenceCredentials::default();
        let http_client = Client::new();
        let clickhouse_connection_info = ClickHouseConnectionInfo::Disabled;
        let clients = InferenceClients {
            http_client: &http_client,
            clickhouse_connection_info: &clickhouse_connection_info,
            credentials: &api_keys,
            cache_options: &CacheOptions {
                max_age_s: None,
                enabled: CacheEnabledMode::WriteOnly,
            },
        };

        // Try inferring the good model only
        let request = ModelInferenceRequest {
            inference_id: Uuid::now_v7(),
            messages: vec![],
            system: None,
            tool_config: Some(Cow::Borrowed(&tool_config)),
            temperature: None,
            top_p: None,
            presence_penalty: None,
            frequency_penalty: None,
            max_tokens: None,
            seed: None,
            stream: false,
            json_mode: ModelInferenceRequestJsonMode::Off,
            function_type: FunctionType::Chat,
            output_schema: None,
            extra_body: Default::default(),
            ..Default::default()
        };
        let model_name = "test model";
        let response = model_config
            .infer(&request, &clients, model_name)
            .await
            .unwrap();
        let content = response.output;
        assert_eq!(
            content,
            vec![DUMMY_INFER_RESPONSE_CONTENT.to_string().into()]
        );
        let raw = response.raw_response;
        assert_eq!(raw, DUMMY_INFER_RESPONSE_RAW);
        let usage = response.usage;
        assert_eq!(usage, DUMMY_INFER_USAGE);
        assert_eq!(&*response.model_provider_name, "good_provider");

        // Try inferring the bad model
        let model_config = ModelConfig {
            routing: vec!["error".into()],
            providers: HashMap::from([(
                "error".into(),
                ModelProvider {
                    name: "error".into(),
                    config: bad_provider_config,
                    extra_body: Default::default(),
                    extra_headers: Default::default(),
                },
            )]),
            endpoints: default_capabilities(),
<<<<<<< HEAD
            fallback_models: None,
            retry_config: None,
=======
            rate_limits: None,
>>>>>>> 4b9a0049
        };
        let response = model_config
            .infer(&request, &clients, model_name)
            .await
            .unwrap_err();
        assert_eq!(
            response,
            ErrorDetails::ModelProvidersExhausted {
                provider_errors: HashMap::from([(
                    "error".to_string(),
                    ErrorDetails::InferenceClient {
                        message: "Error sending request to Dummy provider for model 'error'."
                            .to_string(),
                        status_code: None,
                        provider_type: "dummy".to_string(),
                        raw_request: Some("raw request".to_string()),
                        raw_response: None,
                    }
                    .into()
                )])
            }
            .into()
        );
    }

    #[tokio::test]
    #[traced_test]
    async fn test_model_config_infer_routing_fallback() {
        // Test that fallback works with bad --> good model provider

        let good_provider_config = ProviderConfig::Dummy(DummyProvider {
            model_name: "good".into(),
            credentials: DummyCredentials::None,
        });
        let bad_provider_config = ProviderConfig::Dummy(DummyProvider {
            model_name: "error".into(),
            credentials: DummyCredentials::None,
        });
        let api_keys = InferenceCredentials::default();
        let http_client = Client::new();
        let clickhouse_connection_info = ClickHouseConnectionInfo::Disabled;
        let clients = InferenceClients {
            http_client: &http_client,
            clickhouse_connection_info: &clickhouse_connection_info,
            credentials: &api_keys,
            cache_options: &CacheOptions {
                max_age_s: None,
                enabled: CacheEnabledMode::WriteOnly,
            },
        };
        // Try inferring the good model only
        let request = ModelInferenceRequest {
            inference_id: Uuid::now_v7(),
            messages: vec![],
            system: None,
            tool_config: None,
            temperature: None,
            top_p: None,
            presence_penalty: None,
            frequency_penalty: None,
            max_tokens: None,
            seed: None,
            stream: false,
            json_mode: ModelInferenceRequestJsonMode::Off,
            function_type: FunctionType::Chat,
            output_schema: None,
            extra_body: Default::default(),
            ..Default::default()
        };

        let model_config = ModelConfig {
            routing: vec![
                "error_provider".to_string().into(),
                "good_provider".to_string().into(),
            ],
            providers: HashMap::from([
                (
                    "error_provider".to_string().into(),
                    ModelProvider {
                        name: "error_provider".into(),
                        config: bad_provider_config,
                        extra_body: Default::default(),
                        extra_headers: Default::default(),
                    },
                ),
                (
                    "good_provider".to_string().into(),
                    ModelProvider {
                        name: "good_provider".into(),
                        config: good_provider_config,
                        extra_body: Default::default(),
                        extra_headers: Default::default(),
                    },
                ),
            ]),
            endpoints: default_capabilities(),
<<<<<<< HEAD
            fallback_models: None,
            retry_config: None,
=======
            rate_limits: None,
>>>>>>> 4b9a0049
        };

        let model_name = "test model";
        let response = model_config
            .infer(&request, &clients, model_name)
            .await
            .unwrap();
        // Ensure that the error for the bad provider was logged, but the request worked nonetheless
        assert!(logs_contain(
            "Error sending request to Dummy provider for model 'error'."
        ));
        let content = response.output;
        assert_eq!(
            content,
            vec![DUMMY_INFER_RESPONSE_CONTENT.to_string().into()]
        );
        let raw = response.raw_response;
        assert_eq!(raw, DUMMY_INFER_RESPONSE_RAW);
        let usage = response.usage;
        assert_eq!(usage, DUMMY_INFER_USAGE);
        assert_eq!(&*response.model_provider_name, "good_provider");
    }

    #[tokio::test]
    async fn test_model_config_infer_stream_routing() {
        let good_provider_config = ProviderConfig::Dummy(DummyProvider {
            model_name: "good".into(),
            credentials: DummyCredentials::None,
        });
        let bad_provider_config = ProviderConfig::Dummy(DummyProvider {
            model_name: "error".into(),
            credentials: DummyCredentials::None,
        });
        let api_keys = InferenceCredentials::default();
        let request = ModelInferenceRequest {
            inference_id: Uuid::now_v7(),
            messages: vec![],
            system: None,
            tool_config: None,
            temperature: None,
            top_p: None,
            presence_penalty: None,
            frequency_penalty: None,
            max_tokens: None,
            seed: None,
            stream: true,
            json_mode: ModelInferenceRequestJsonMode::Off,
            function_type: FunctionType::Chat,
            output_schema: None,
            extra_body: Default::default(),
            ..Default::default()
        };

        // Test good model
        let model_config = ModelConfig {
            routing: vec!["good_provider".to_string().into()],
            providers: HashMap::from([(
                "good_provider".to_string().into(),
                ModelProvider {
                    name: "good_provider".into(),
                    config: good_provider_config,
                    extra_body: Default::default(),
                    extra_headers: Default::default(),
                },
            )]),
            endpoints: default_capabilities(),
<<<<<<< HEAD
            fallback_models: None,
            retry_config: None,
=======
            rate_limits: None,
>>>>>>> 4b9a0049
        };
        let (
            StreamResponse {
                mut stream,
                raw_request,
                model_provider_name,
                cached: _,
            },
            _input,
        ) = model_config
            .infer_stream(
                &request,
                &InferenceClients {
                    http_client: &Client::new(),
                    clickhouse_connection_info: &ClickHouseConnectionInfo::Disabled,
                    credentials: &api_keys,
                    cache_options: &CacheOptions {
                        max_age_s: None,
                        enabled: CacheEnabledMode::Off,
                    },
                },
                "my_model",
            )
            .await
            .unwrap();
        let initial_chunk = stream.next().await.unwrap().unwrap();
        assert_eq!(
            initial_chunk.content,
            vec![ContentBlockChunk::Text(TextChunk {
                text: DUMMY_STREAMING_RESPONSE[0].to_string(),
                id: "0".to_string(),
            })],
        );
        assert_eq!(raw_request, "raw request");
        assert_eq!(&*model_provider_name, "good_provider");
        let mut collected_content: Vec<ContentBlockChunk> =
            vec![ContentBlockChunk::Text(TextChunk {
                text: DUMMY_STREAMING_RESPONSE[0].to_string(),
                id: "0".to_string(),
            })];
        let mut stream = Box::pin(stream);
        while let Some(Ok(chunk)) = stream.next().await {
            let mut content = chunk.content;
            assert!(content.len() <= 1);
            if content.len() == 1 {
                collected_content.push(content.pop().unwrap());
            }
        }
        let mut collected_content_str = String::new();
        for content in collected_content {
            match content {
                ContentBlockChunk::Text(text) => collected_content_str.push_str(&text.text),
                _ => panic!("Expected a text content block"),
            }
        }
        assert_eq!(collected_content_str, DUMMY_STREAMING_RESPONSE.join(""));

        // Test bad model
        let model_config = ModelConfig {
            routing: vec!["error".to_string().into()],
            providers: HashMap::from([(
                "error".to_string().into(),
                ModelProvider {
                    name: "error".to_string().into(),
                    config: bad_provider_config,
                    extra_body: Default::default(),
                    extra_headers: Default::default(),
                },
            )]),
            endpoints: default_capabilities(),
<<<<<<< HEAD
            fallback_models: None,
            retry_config: None,
=======
            rate_limits: None,
>>>>>>> 4b9a0049
        };
        let response = model_config
            .infer_stream(
                &request,
                &InferenceClients {
                    http_client: &Client::new(),
                    clickhouse_connection_info: &ClickHouseConnectionInfo::Disabled,
                    credentials: &api_keys,
                    cache_options: &CacheOptions {
                        max_age_s: None,
                        enabled: CacheEnabledMode::Off,
                    },
                },
                "my_model",
            )
            .await;
        assert!(response.is_err());
        let error = match response {
            Err(error) => error,
            Ok(_) => panic!("Expected error, got Ok(_)"),
        };
        assert_eq!(
            error,
            ErrorDetails::ModelProvidersExhausted {
                provider_errors: HashMap::from([(
                    "error".to_string(),
                    ErrorDetails::InferenceClient {
                        message: "Error sending request to Dummy provider for model 'error'."
                            .to_string(),
                        status_code: None,
                        provider_type: "dummy".to_string(),
                        raw_request: Some("raw request".to_string()),
                        raw_response: None,
                    }
                    .into()
                )])
            }
            .into()
        );
    }

    #[tokio::test]
    #[traced_test]
    async fn test_model_config_infer_stream_routing_fallback() {
        // Test that fallback works with bad --> good model provider (streaming)

        let good_provider_config = ProviderConfig::Dummy(DummyProvider {
            model_name: "good".into(),
            credentials: DummyCredentials::None,
        });
        let bad_provider_config = ProviderConfig::Dummy(DummyProvider {
            model_name: "error".into(),
            credentials: DummyCredentials::None,
        });
        let api_keys = InferenceCredentials::default();
        let request = ModelInferenceRequest {
            inference_id: Uuid::now_v7(),
            messages: vec![],
            system: None,
            tool_config: None,
            temperature: None,
            top_p: None,
            presence_penalty: None,
            frequency_penalty: None,
            max_tokens: None,
            seed: None,
            stream: true,
            json_mode: ModelInferenceRequestJsonMode::Off,
            function_type: FunctionType::Chat,
            output_schema: None,
            extra_body: Default::default(),
            ..Default::default()
        };

        // Test fallback
        let model_config = ModelConfig {
            routing: vec!["error_provider".into(), "good_provider".into()],
            providers: HashMap::from([
                (
                    "error_provider".to_string().into(),
                    ModelProvider {
                        name: "error_provider".to_string().into(),
                        config: bad_provider_config,
                        extra_body: Default::default(),
                        extra_headers: Default::default(),
                    },
                ),
                (
                    "good_provider".to_string().into(),
                    ModelProvider {
                        name: "good_provider".to_string().into(),
                        config: good_provider_config,
                        extra_body: Default::default(),
                        extra_headers: Default::default(),
                    },
                ),
            ]),
            endpoints: default_capabilities(),
<<<<<<< HEAD
            fallback_models: None,
            retry_config: None,
=======
            rate_limits: None,
>>>>>>> 4b9a0049
        };
        let (
            StreamResponse {
                mut stream,
                raw_request,
                model_provider_name,
                cached: _,
            },
            _input,
        ) = model_config
            .infer_stream(
                &request,
                &InferenceClients {
                    http_client: &Client::new(),
                    clickhouse_connection_info: &ClickHouseConnectionInfo::Disabled,
                    credentials: &api_keys,
                    cache_options: &CacheOptions {
                        max_age_s: None,
                        enabled: CacheEnabledMode::Off,
                    },
                },
                "my_model",
            )
            .await
            .unwrap();
        let initial_chunk = stream.next().await.unwrap().unwrap();
        assert_eq!(&*model_provider_name, "good_provider");
        // Ensure that the error for the bad provider was logged, but the request worked nonetheless
        assert!(logs_contain(
            "Error sending request to Dummy provider for model 'error'"
        ));
        assert_eq!(raw_request, "raw request");

        assert_eq!(
            initial_chunk.content,
            vec![ContentBlockChunk::Text(TextChunk {
                text: DUMMY_STREAMING_RESPONSE[0].to_string(),
                id: "0".to_string(),
            })],
        );

        let mut collected_content = initial_chunk.content;
        let mut stream = Box::pin(stream);
        while let Some(Ok(chunk)) = stream.next().await {
            let mut content = chunk.content;
            assert!(content.len() <= 1);
            if content.len() == 1 {
                collected_content.push(content.pop().unwrap());
            }
        }
        let mut collected_content_str = String::new();
        for content in collected_content {
            match content {
                ContentBlockChunk::Text(text) => collected_content_str.push_str(&text.text),
                _ => panic!("Expected a text content block"),
            }
        }
        assert_eq!(collected_content_str, DUMMY_STREAMING_RESPONSE.join(""));
    }

    #[tokio::test]
    async fn test_dynamic_api_keys() {
        let provider_config = ProviderConfig::Dummy(DummyProvider {
            model_name: "test_key".into(),
            credentials: DummyCredentials::Dynamic("TEST_KEY".to_string()),
        });
        let model_config = ModelConfig {
            routing: vec!["model".into()],
            providers: HashMap::from([(
                "model".into(),
                ModelProvider {
                    name: "model".into(),
                    config: provider_config,
                    extra_body: Default::default(),
                    extra_headers: Default::default(),
                },
            )]),
            endpoints: default_capabilities(),
<<<<<<< HEAD
            fallback_models: None,
            retry_config: None,
=======
            rate_limits: None,
>>>>>>> 4b9a0049
        };
        let tool_config = ToolCallConfig {
            tools_available: vec![],
            tool_choice: ToolChoice::Auto,
            parallel_tool_calls: None,
        };
        let api_keys = InferenceCredentials::default();
        let http_client = Client::new();
        let clickhouse_connection_info = ClickHouseConnectionInfo::Disabled;
        let clients = InferenceClients {
            http_client: &http_client,
            clickhouse_connection_info: &clickhouse_connection_info,
            credentials: &api_keys,
            cache_options: &CacheOptions {
                max_age_s: None,
                enabled: CacheEnabledMode::WriteOnly,
            },
        };

        let request = ModelInferenceRequest {
            inference_id: Uuid::now_v7(),
            messages: vec![],
            system: None,
            tool_config: Some(Cow::Borrowed(&tool_config)),
            temperature: None,
            top_p: None,
            presence_penalty: None,
            frequency_penalty: None,
            max_tokens: None,
            seed: None,
            stream: false,
            json_mode: ModelInferenceRequestJsonMode::Off,
            function_type: FunctionType::Chat,
            output_schema: None,
            extra_body: Default::default(),
            ..Default::default()
        };
        let model_name = "test model";
        let error = model_config
            .infer(&request, &clients, model_name)
            .await
            .unwrap_err();
        assert_eq!(
            error,
            ErrorDetails::ModelProvidersExhausted {
                provider_errors: HashMap::from([(
                    "model".to_string(),
                    ErrorDetails::ApiKeyMissing {
                        provider_name: "Dummy".to_string()
                    }
                    .into()
                )])
            }
            .into()
        );

        let api_keys = HashMap::from([(
            "TEST_KEY".to_string(),
            SecretString::from("notgoodkey".to_string()),
        )]);
        let clients = InferenceClients {
            http_client: &http_client,
            clickhouse_connection_info: &clickhouse_connection_info,
            credentials: &api_keys,
            cache_options: &CacheOptions {
                max_age_s: None,
                enabled: CacheEnabledMode::WriteOnly,
            },
        };
        let response = model_config
            .infer(&request, &clients, model_name)
            .await
            .unwrap_err();
        assert_eq!(
            response,
            ErrorDetails::ModelProvidersExhausted {
                provider_errors: HashMap::from([(
                    "model".to_string(),
                    ErrorDetails::InferenceClient {
                        message: "Invalid API key for Dummy provider".to_string(),
                        status_code: None,
                        provider_type: "dummy".to_string(),
                        raw_request: Some("raw request".to_string()),
                        raw_response: None,
                    }
                    .into()
                )])
            }
            .into()
        );

        let provider_config = ProviderConfig::Dummy(DummyProvider {
            model_name: "test_key".into(),
            credentials: DummyCredentials::Dynamic("TEST_KEY".to_string()),
        });
        let model_config = ModelConfig {
            routing: vec!["model".to_string().into()],
            providers: HashMap::from([(
                "model".to_string().into(),
                ModelProvider {
                    name: "model".to_string().into(),
                    config: provider_config,
                    extra_body: Default::default(),
                    extra_headers: Default::default(),
                },
            )]),
            endpoints: default_capabilities(),
<<<<<<< HEAD
            fallback_models: None,
            retry_config: None,
=======
            rate_limits: None,
>>>>>>> 4b9a0049
        };
        let tool_config = ToolCallConfig {
            tools_available: vec![],
            tool_choice: ToolChoice::Auto,
            parallel_tool_calls: None,
        };
        let api_keys = InferenceCredentials::default();
        let http_client = Client::new();
        let clickhouse_connection_info = ClickHouseConnectionInfo::Disabled;
        let clients = InferenceClients {
            http_client: &http_client,
            clickhouse_connection_info: &clickhouse_connection_info,
            credentials: &api_keys,
            cache_options: &CacheOptions {
                max_age_s: None,
                enabled: CacheEnabledMode::WriteOnly,
            },
        };

        let request = ModelInferenceRequest {
            messages: vec![],
            inference_id: Uuid::now_v7(),
            system: None,
            tool_config: Some(Cow::Borrowed(&tool_config)),
            temperature: None,
            top_p: None,
            presence_penalty: None,
            frequency_penalty: None,
            max_tokens: None,
            seed: None,
            stream: false,
            json_mode: ModelInferenceRequestJsonMode::Off,
            function_type: FunctionType::Chat,
            output_schema: None,
            extra_body: Default::default(),
            ..Default::default()
        };
        let error = model_config
            .infer(&request, &clients, model_name)
            .await
            .unwrap_err();
        assert_eq!(
            error,
            ErrorDetails::ModelProvidersExhausted {
                provider_errors: HashMap::from([(
                    "model".to_string(),
                    ErrorDetails::ApiKeyMissing {
                        provider_name: "Dummy".to_string()
                    }
                    .into()
                )])
            }
            .into()
        );

        let api_keys = HashMap::from([(
            "TEST_KEY".to_string(),
            SecretString::from("good_key".to_string()),
        )]);
        let clients = InferenceClients {
            http_client: &http_client,
            clickhouse_connection_info: &clickhouse_connection_info,
            credentials: &api_keys,
            cache_options: &CacheOptions {
                max_age_s: None,
                enabled: CacheEnabledMode::WriteOnly,
            },
        };
        let response = model_config
            .infer(&request, &clients, model_name)
            .await
            .unwrap();
        assert_eq!(
            response.output,
            vec![DUMMY_INFER_RESPONSE_CONTENT.to_string().into()]
        );
    }

    #[tokio::test]
    async fn test_validate_or_create_model_config() {
        let model_table = ModelTable::default();
        // Test that we can get or create a model config
        model_table.validate("dummy::gpt-4o").unwrap();
        // Shorthand models are not added to the model table
        assert_eq!(model_table.static_model_len(), 0);
        let model_config = model_table
            .get("dummy::gpt-4o")
            .await
            .unwrap()
            .expect("Missing dummy model");
        assert_eq!(model_config.routing, vec!["dummy".into()]);
        let provider_config = &model_config.providers.get("dummy").unwrap().config;
        match provider_config {
            ProviderConfig::Dummy(provider) => assert_eq!(&*provider.model_name, "gpt-4o"),
            _ => panic!("Expected Dummy provider"),
        }

        // Test that it fails if the model is not well-formed
        let model_config = model_table.validate("foo::bar");
        assert!(model_config.is_err());
        assert_eq!(
            model_config.unwrap_err(),
            ErrorDetails::Config {
                message: "Model name 'foo::bar' not found in model table".to_string()
            }
            .into()
        );
        // Test that it works with an initialized model
        let anthropic_provider_config = SKIP_CREDENTIAL_VALIDATION.sync_scope((), || {
            ProviderConfig::Anthropic(AnthropicProvider::new("claude".to_string(), None).unwrap())
        });
        let anthropic_model_config = ModelConfig {
            routing: vec!["anthropic".into()],
            providers: HashMap::from([(
                "anthropic".into(),
                ModelProvider {
                    name: "anthropic".into(),
                    config: anthropic_provider_config,
                    extra_body: Default::default(),
                    extra_headers: Default::default(),
                },
            )]),
            endpoints: default_capabilities(),
<<<<<<< HEAD
            fallback_models: None,
            retry_config: None,
=======
            rate_limits: None,
>>>>>>> 4b9a0049
        };
        let model_table: ModelTable = HashMap::from([("claude".into(), anthropic_model_config)])
            .try_into()
            .unwrap();

        model_table.validate("dummy::claude").unwrap();
    }

    #[test]
    fn test_shorthand_prefixes_subset_of_reserved() {
        for &shorthand in SHORTHAND_MODEL_PREFIXES {
            assert!(
                RESERVED_MODEL_PREFIXES.contains(&shorthand.to_string()),
                "Shorthand prefix '{shorthand}' is not in RESERVED_MODEL_PREFIXES"
            );
        }
    }

    #[test]
    fn test_racy_get_or_try_init() {
        let lock: OnceLock<bool> = OnceLock::new();

        // If the closure returns an error, `racy_get_or_try_init` should return an error
        racy_get_or_try_init(&lock, || {
            Err::<_, Box<dyn std::error::Error>>("Test error".into())
        })
        .expect_err("Test error");
        assert!(
            lock.get().is_none(),
            "OnceLock was initialized after an error"
        );

        racy_get_or_try_init(&lock, || Ok::<_, Box<dyn std::error::Error>>(true))
            .expect("racy_get_or_try_init should succeed with successful closure");

        assert_eq!(lock.get(), Some(&true));
    }

    #[test]
    fn test_cache_default_creds() {
        let make_creds_call_count = Cell::new(0);
        let make_creds = |_| {
            make_creds_call_count.set(make_creds_call_count.get() + 1);
            Ok(())
        };

        let cache = OnceLock::new();

        build_creds_caching_default_with_fn(
            None,
            CredentialLocation::None,
            "test",
            &cache,
            make_creds,
        )
        .expect("Failed to build creds");
        // The first call should initialize the OnceLock, and call `make_creds`
        assert_eq!(make_creds_call_count.get(), 1);
        assert_eq!(cache.get(), Some(&()));

        // Subsequent calls should not call `make_creds`
        build_creds_caching_default_with_fn(
            None,
            CredentialLocation::None,
            "test",
            &cache,
            make_creds,
        )
        .expect("Failed to build creds");
        assert_eq!(make_creds_call_count.get(), 1);
    }

    #[test]
    fn test_dont_cache_non_default_creds() {
        let make_creds_call_count = Cell::new(0);
        let make_creds = |_| {
            make_creds_call_count.set(make_creds_call_count.get() + 1);
            Ok(())
        };

        let cache = OnceLock::new();

        // When we provide a `Some(credential_location)`, we should not cache the creds.
        build_creds_caching_default_with_fn(
            Some(CredentialLocation::None),
            CredentialLocation::None,
            "test",
            &cache,
            make_creds,
        )
        .expect("Failed to build creds");

        assert_eq!(cache.get(), None);
        assert_eq!(make_creds_call_count.get(), 1);
    }

    // Tests for unified model configuration with endpoint capabilities

    #[test]
    fn test_model_supports_endpoint() {
        let mut endpoints = HashSet::new();
        endpoints.insert(EndpointCapability::Chat);
        endpoints.insert(EndpointCapability::Embedding);

        let model = ModelConfig {
            routing: vec!["test".into()],
            providers: HashMap::new(),
            endpoints,
<<<<<<< HEAD
            fallback_models: None,
            retry_config: None,
=======
            rate_limits: None,
>>>>>>> 4b9a0049
        };

        assert!(model.supports_endpoint(EndpointCapability::Chat));
        assert!(model.supports_endpoint(EndpointCapability::Embedding));
    }

    #[test]
    fn test_model_config_validates_endpoints() {
        // Test that empty endpoints fails validation
        let model = ModelConfig {
            routing: vec!["test".into()],
            providers: HashMap::from([(
                "test".into(),
                ModelProvider {
                    name: "test".into(),
                    config: ProviderConfig::Dummy(DummyProvider {
                        model_name: "test".into(),
                        credentials: DummyCredentials::None,
                    }),
                    extra_body: None,
                    extra_headers: None,
                },
            )]),
            endpoints: HashSet::new(), // Empty endpoints
<<<<<<< HEAD
            fallback_models: None,
            retry_config: None,
=======
            rate_limits: None,
>>>>>>> 4b9a0049
        };

        let result = model.validate("test_model");
        assert!(result.is_err());
        assert!(result
            .unwrap_err()
            .to_string()
            .contains("endpoints` must not be empty"));
    }

    #[test]
    fn test_model_config_default_endpoints() {
        // Test that default_capabilities returns chat endpoint
        let default_caps = default_capabilities();
        assert_eq!(default_caps.len(), 1);
        assert!(default_caps.contains(&EndpointCapability::Chat));
    }

    #[tokio::test]
    async fn test_model_table_ext_get_models_for_capability() {
        let mut chat_endpoints = HashSet::new();
        chat_endpoints.insert(EndpointCapability::Chat);

        let mut embedding_endpoints = HashSet::new();
        embedding_endpoints.insert(EndpointCapability::Embedding);

        let mut both_endpoints = HashSet::new();
        both_endpoints.insert(EndpointCapability::Chat);
        both_endpoints.insert(EndpointCapability::Embedding);

        let mut models = HashMap::new();
        models.insert(
            "chat_only".into(),
            ModelConfig {
                routing: vec!["test".into()],
                providers: HashMap::new(),
                endpoints: chat_endpoints,
<<<<<<< HEAD
                fallback_models: None,
                retry_config: None,
=======
                rate_limits: None,
>>>>>>> 4b9a0049
            },
        );
        models.insert(
            "embedding_only".into(),
            ModelConfig {
                routing: vec!["test".into()],
                providers: HashMap::new(),
                endpoints: embedding_endpoints,
<<<<<<< HEAD
                fallback_models: None,
                retry_config: None,
=======
                rate_limits: None,
>>>>>>> 4b9a0049
            },
        );
        models.insert(
            "both".into(),
            ModelConfig {
                routing: vec!["test".into()],
                providers: HashMap::new(),
                endpoints: both_endpoints,
<<<<<<< HEAD
                fallback_models: None,
                retry_config: None,
=======
                rate_limits: None,
>>>>>>> 4b9a0049
            },
        );

        let model_table: ModelTable = models.try_into().unwrap();

        // Test filtering by chat capability
        let chat_models = model_table.get_models_for_capability(EndpointCapability::Chat);
        assert_eq!(chat_models.len(), 2);
        let chat_model_names: HashSet<&str> =
            chat_models.iter().map(|(name, _)| name.as_ref()).collect();
        assert!(chat_model_names.contains("chat_only"));
        assert!(chat_model_names.contains("both"));

        // Test filtering by embeddings capability
        let embedding_models = model_table.get_models_for_capability(EndpointCapability::Embedding);
        assert_eq!(embedding_models.len(), 2);
        let embedding_model_names: HashSet<&str> = embedding_models
            .iter()
            .map(|(name, _)| name.as_ref())
            .collect();
        assert!(embedding_model_names.contains("embedding_only"));
        assert!(embedding_model_names.contains("both"));
    }

    #[tokio::test]
    async fn test_model_table_ext_get_with_capability() {
        SKIP_CREDENTIAL_VALIDATION
            .scope((), async {
                let mut endpoints = HashSet::new();
                endpoints.insert(EndpointCapability::Chat);

                let mut models = HashMap::new();
                models.insert(
                    "chat_model".into(),
                    ModelConfig {
                        routing: vec!["dummy".into()],
                        providers: HashMap::from([(
                            "dummy".into(),
                            ModelProvider {
                                name: "dummy".into(),
                                config: ProviderConfig::Dummy(DummyProvider {
                                    model_name: "test".into(),
                                    credentials: DummyCredentials::None,
                                }),
                                extra_body: None,
                                extra_headers: None,
                            },
                        )]),
                        endpoints,
<<<<<<< HEAD
                        fallback_models: None,
                        retry_config: None,
=======
                        rate_limits: None,
>>>>>>> 4b9a0049
                    },
                );

                let model_table: ModelTable = models.try_into().unwrap();

                // Test getting model with correct capability
                let result = model_table
                    .get_with_capability("chat_model", EndpointCapability::Chat)
                    .await;
                assert!(result.is_ok());
                assert!(result.unwrap().is_some());

                // Test getting model with wrong capability
                let result = model_table
                    .get_with_capability("chat_model", EndpointCapability::Embedding)
                    .await;
                assert!(result.is_err());
                let error = result.unwrap_err();
                assert!(error
                    .to_string()
                    .contains("is not configured to support capability"));

                // Test getting non-existent model
                let result = model_table
                    .get_with_capability("non_existent", EndpointCapability::Chat)
                    .await;
                assert!(result.is_ok());
                assert!(result.unwrap().is_none());
            })
            .await;
    }

    #[tokio::test]
    async fn test_model_config_embed_capability_check() {
        let mut endpoints = HashSet::new();
        endpoints.insert(EndpointCapability::Chat); // Only chat, no embeddings

        let model = ModelConfig {
            routing: vec!["test".into()],
            providers: HashMap::new(),
            endpoints,
<<<<<<< HEAD
            fallback_models: None,
            retry_config: None,
=======
            rate_limits: None,
>>>>>>> 4b9a0049
        };

        let request = crate::embeddings::EmbeddingRequest {
            input: crate::embeddings::EmbeddingInput::Single("test".to_string()),
            encoding_format: None,
        };

        let http_client = Client::new();
        let credentials = InferenceCredentials::default();
        let clickhouse = ClickHouseConnectionInfo::Disabled;
        let cache_options = CacheOptions {
            max_age_s: None,
            enabled: CacheEnabledMode::Off,
        };

        let clients = InferenceClients {
            http_client: &http_client,
            credentials: &credentials,
            clickhouse_connection_info: &clickhouse,
            cache_options: &cache_options,
        };

        // Test that embed fails when model doesn't support embeddings
        let result = model.embed(&request, "test_model", &clients).await;
        assert!(result.is_err());
        let error = result.unwrap_err();
        assert!(error
            .to_string()
            .contains("is not configured to support capability"));
    }

    #[traced_test]
    #[tokio::test]
    async fn test_model_provider_embed_dispatch() {
        let provider = ModelProvider {
            name: "test".into(),
            config: ProviderConfig::Dummy(DummyProvider {
                model_name: "embedding_test".into(),
                credentials: DummyCredentials::None,
            }),
            extra_body: None,
            extra_headers: None,
        };

        let request = crate::embeddings::EmbeddingRequest {
            input: crate::embeddings::EmbeddingInput::Single("test input".to_string()),
            encoding_format: None,
        };

        let http_client = Client::new();
        let credentials = InferenceCredentials::default();

        // Test successful embedding with dummy provider
        let result = provider.embed(&request, &http_client, &credentials).await;
        assert!(result.is_ok());
        let response = result.unwrap();
        assert_eq!(
            response.input,
            crate::embeddings::EmbeddingInput::Single("test input".to_string())
        );
        assert!(!response.embeddings.is_empty());
        assert!(!response.embeddings[0].is_empty());
    }

    #[tokio::test]
    async fn test_model_provider_embed_unsupported() {
        // First, let's verify which provider configs support embeddings by checking the embed method
        // According to the embed implementation, only OpenAI, VLLM, and Dummy (in test mode) support embeddings
        // All other providers should return CapabilityNotSupported error

        // We'll create a Fireworks provider for testing (it doesn't support embeddings)
        use crate::inference::providers::fireworks::FireworksProvider;
        use crate::model::CredentialLocation;

        // Create provider with None credentials to avoid API key issues
        let provider_result = FireworksProvider::new(
            "test-model".to_string(),
            Some(CredentialLocation::None),
            false, // parse_think_blocks
        );

        // If we can't create the provider due to missing credentials, skip the test
        let Ok(fireworks_provider) = provider_result else {
            // Alternative: test the error message directly
            let _request = crate::embeddings::EmbeddingRequest {
                input: crate::embeddings::EmbeddingInput::Single("test".to_string()),
                encoding_format: None,
            };

            // Create a mock response that simulates unsupported capability
            let error = Error::new(ErrorDetails::CapabilityNotSupported {
                capability: EndpointCapability::Embedding.as_str().to_string(),
                provider: "test_provider".to_string(),
            });

            assert!(error.to_string().contains("does not support capability"));
            return;
        };

        let provider = ModelProvider {
            name: "fireworks_test".into(),
            config: ProviderConfig::Fireworks(fireworks_provider),
            extra_body: None,
            extra_headers: None,
        };

        let request = crate::embeddings::EmbeddingRequest {
            input: crate::embeddings::EmbeddingInput::Single("test".to_string()),
            encoding_format: None,
        };

        let http_client = Client::new();
        let credentials = InferenceCredentials::default();

        // Test that embed fails for unsupported provider
        let result = provider.embed(&request, &http_client, &credentials).await;
        assert!(result.is_err());
        let error = result.unwrap_err();
        assert!(error.to_string().contains("does not support capability"));
    }

    #[test]
    fn test_endpoint_capability_serialization() {
        // Test that EndpointCapability serializes correctly
        let cap = EndpointCapability::Chat;
        let serialized = serde_json::to_string(&cap).unwrap();
        assert_eq!(serialized, "\"chat\"");

        let cap = EndpointCapability::Embedding;
        let serialized = serde_json::to_string(&cap).unwrap();
        assert_eq!(serialized, "\"embedding\"");

        // Test deserialization
        let deserialized: EndpointCapability = serde_json::from_str("\"chat\"").unwrap();
        assert_eq!(deserialized, EndpointCapability::Chat);

        let deserialized: EndpointCapability = serde_json::from_str("\"embedding\"").unwrap();
        assert_eq!(deserialized, EndpointCapability::Embedding);
    }
}<|MERGE_RESOLUTION|>--- conflicted
+++ resolved
@@ -92,12 +92,9 @@
     pub routing: Vec<Arc<str>>, // [provider name A, provider name B, ...]
     pub providers: HashMap<Arc<str>, ModelProvider>, // provider name => provider config
     pub endpoints: HashSet<EndpointCapability>, // supported endpoint capabilities
-<<<<<<< HEAD
     pub fallback_models: Option<Vec<Arc<str>>>, // Optional fallback to other models
     pub retry_config: Option<RetryConfig>, // Optional model-level retry configuration
-=======
     pub rate_limits: Option<crate::rate_limit::RateLimitConfig>, // rate limiting configuration
->>>>>>> 4b9a0049
 }
 
 #[derive(Debug, Deserialize)]
@@ -107,13 +104,10 @@
     pub providers: HashMap<Arc<str>, UninitializedModelProvider>, // provider name => provider config
     #[serde(default = "default_capabilities")]
     pub endpoints: HashSet<EndpointCapability>, // supported endpoint capabilities
-<<<<<<< HEAD
     pub fallback_models: Option<Vec<Arc<str>>>, // Optional fallback to other models
     pub retry_config: Option<RetryConfig>,      // Optional model-level retry configuration
-=======
     #[serde(default)]
     pub rate_limits: Option<crate::rate_limit::RateLimitConfig>, // rate limiting configuration
->>>>>>> 4b9a0049
 }
 
 /// Determine endpoint capabilities based on model name patterns
@@ -608,12 +602,9 @@
             routing: self.routing,
             providers,
             endpoints: self.endpoints,
-<<<<<<< HEAD
             fallback_models: self.fallback_models,
             retry_config: self.retry_config,
-=======
             rate_limits: self.rate_limits,
->>>>>>> 4b9a0049
         })
     }
 }
@@ -3273,14 +3264,10 @@
                     extra_headers: Default::default(),
                 },
             )]),
-<<<<<<< HEAD
             endpoints,             // Use pre-computed endpoints based on model name
             fallback_models: None, // Shorthand models don't support fallback
             retry_config: None,    // Shorthand models don't have retry config
-=======
-            endpoints,         // Use pre-computed endpoints based on model name
-            rate_limits: None, // Shorthand models don't have rate limits
->>>>>>> 4b9a0049
+            rate_limits: None,     // Shorthand models don't have rate limits
         })
     }
 
@@ -3391,12 +3378,9 @@
                 },
             )]),
             endpoints: default_capabilities(),
-<<<<<<< HEAD
             fallback_models: None,
             retry_config: None,
-=======
             rate_limits: None,
->>>>>>> 4b9a0049
         };
         let tool_config = ToolCallConfig {
             tools_available: vec![],
@@ -3464,12 +3448,9 @@
                 },
             )]),
             endpoints: default_capabilities(),
-<<<<<<< HEAD
             fallback_models: None,
             retry_config: None,
-=======
             rate_limits: None,
->>>>>>> 4b9a0049
         };
         let response = model_config
             .infer(&request, &clients, model_name)
@@ -3566,12 +3547,9 @@
                 ),
             ]),
             endpoints: default_capabilities(),
-<<<<<<< HEAD
             fallback_models: None,
             retry_config: None,
-=======
             rate_limits: None,
->>>>>>> 4b9a0049
         };
 
         let model_name = "test model";
@@ -3638,12 +3616,9 @@
                 },
             )]),
             endpoints: default_capabilities(),
-<<<<<<< HEAD
             fallback_models: None,
             retry_config: None,
-=======
             rate_limits: None,
->>>>>>> 4b9a0049
         };
         let (
             StreamResponse {
@@ -3714,12 +3689,9 @@
                 },
             )]),
             endpoints: default_capabilities(),
-<<<<<<< HEAD
             fallback_models: None,
             retry_config: None,
-=======
             rate_limits: None,
->>>>>>> 4b9a0049
         };
         let response = model_config
             .infer_stream(
@@ -3818,12 +3790,9 @@
                 ),
             ]),
             endpoints: default_capabilities(),
-<<<<<<< HEAD
             fallback_models: None,
             retry_config: None,
-=======
             rate_limits: None,
->>>>>>> 4b9a0049
         };
         let (
             StreamResponse {
@@ -3902,12 +3871,9 @@
                 },
             )]),
             endpoints: default_capabilities(),
-<<<<<<< HEAD
             fallback_models: None,
             retry_config: None,
-=======
             rate_limits: None,
->>>>>>> 4b9a0049
         };
         let tool_config = ToolCallConfig {
             tools_available: vec![],
@@ -4015,12 +3981,9 @@
                 },
             )]),
             endpoints: default_capabilities(),
-<<<<<<< HEAD
             fallback_models: None,
             retry_config: None,
-=======
             rate_limits: None,
->>>>>>> 4b9a0049
         };
         let tool_config = ToolCallConfig {
             tools_available: vec![],
@@ -4144,12 +4107,9 @@
                 },
             )]),
             endpoints: default_capabilities(),
-<<<<<<< HEAD
             fallback_models: None,
             retry_config: None,
-=======
             rate_limits: None,
->>>>>>> 4b9a0049
         };
         let model_table: ModelTable = HashMap::from([("claude".into(), anthropic_model_config)])
             .try_into()
@@ -4258,12 +4218,9 @@
             routing: vec!["test".into()],
             providers: HashMap::new(),
             endpoints,
-<<<<<<< HEAD
             fallback_models: None,
             retry_config: None,
-=======
             rate_limits: None,
->>>>>>> 4b9a0049
         };
 
         assert!(model.supports_endpoint(EndpointCapability::Chat));
@@ -4288,12 +4245,9 @@
                 },
             )]),
             endpoints: HashSet::new(), // Empty endpoints
-<<<<<<< HEAD
             fallback_models: None,
             retry_config: None,
-=======
             rate_limits: None,
->>>>>>> 4b9a0049
         };
 
         let result = model.validate("test_model");
@@ -4331,12 +4285,9 @@
                 routing: vec!["test".into()],
                 providers: HashMap::new(),
                 endpoints: chat_endpoints,
-<<<<<<< HEAD
                 fallback_models: None,
                 retry_config: None,
-=======
                 rate_limits: None,
->>>>>>> 4b9a0049
             },
         );
         models.insert(
@@ -4345,12 +4296,9 @@
                 routing: vec!["test".into()],
                 providers: HashMap::new(),
                 endpoints: embedding_endpoints,
-<<<<<<< HEAD
                 fallback_models: None,
                 retry_config: None,
-=======
                 rate_limits: None,
->>>>>>> 4b9a0049
             },
         );
         models.insert(
@@ -4359,12 +4307,9 @@
                 routing: vec!["test".into()],
                 providers: HashMap::new(),
                 endpoints: both_endpoints,
-<<<<<<< HEAD
                 fallback_models: None,
                 retry_config: None,
-=======
                 rate_limits: None,
->>>>>>> 4b9a0049
             },
         );
 
@@ -4414,12 +4359,9 @@
                             },
                         )]),
                         endpoints,
-<<<<<<< HEAD
                         fallback_models: None,
                         retry_config: None,
-=======
                         rate_limits: None,
->>>>>>> 4b9a0049
                     },
                 );
 
@@ -4461,12 +4403,9 @@
             routing: vec!["test".into()],
             providers: HashMap::new(),
             endpoints,
-<<<<<<< HEAD
             fallback_models: None,
             retry_config: None,
-=======
             rate_limits: None,
->>>>>>> 4b9a0049
         };
 
         let request = crate::embeddings::EmbeddingRequest {
