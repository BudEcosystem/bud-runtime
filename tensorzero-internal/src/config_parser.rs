--- conflicted
+++ resolved
@@ -451,12 +451,9 @@
                             routing: embedding_config.routing,
                             providers,
                             endpoints,
-<<<<<<< HEAD
                             fallback_models: None,
                             retry_config: None,
-=======
                             rate_limits: None, // Embedding models don't have rate limits in this conversion
->>>>>>> 4b9a0049
                         };
                         (name, model_config)
                     })
