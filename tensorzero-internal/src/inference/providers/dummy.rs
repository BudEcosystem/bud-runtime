use std::collections::HashMap;
use std::sync::Mutex;
use std::time::Duration;

use base64::prelude::*;
use lazy_static::lazy_static;
use secrecy::{ExposeSecret, SecretString};
use serde_json::{json, Value};
use tokio_stream::StreamExt;
use uuid::Uuid;

use super::provider_trait::InferenceProvider;

use crate::cache::ModelProviderRequest;
use crate::embeddings::{EmbeddingProvider, EmbeddingProviderResponse, EmbeddingRequest};
use crate::endpoints::inference::InferenceCredentials;
use crate::error::{Error, ErrorDetails};
use crate::inference::types::batch::PollBatchInferenceResponse;
use crate::inference::types::batch::{BatchRequestRow, BatchStatus};
use crate::inference::types::{
    batch::StartBatchProviderInferenceResponse, current_timestamp, ContentBlockChunk,
    ContentBlockOutput, Latency, ModelInferenceRequest, PeekableProviderInferenceResponseStream,
    ProviderInferenceResponse, ProviderInferenceResponseChunk, Usage,
};
use crate::inference::types::{
    ContentBlock, FileKind, FinishReason, ProviderInferenceResponseStreamInner,
};
use crate::inference::types::{Text, TextChunk, Thought, ThoughtChunk};
use crate::model::{CredentialLocation, ModelProvider};
use crate::moderation::{
    ModerationCategories, ModerationCategoryScores, ModerationProvider, ModerationProviderResponse,
    ModerationRequest, ModerationResult,
};
use crate::responses::{
    OpenAIResponse, OpenAIResponseCreateParams, ResponseError, ResponseInputItemsList,
    ResponseProvider, ResponseStatus, ResponseStreamEvent, ResponseUsage,
};
use crate::tool::{ToolCall, ToolCallChunk};

const PROVIDER_NAME: &str = "Dummy";
const PROVIDER_TYPE: &str = "dummy";

// 1x1 transparent PNG for dummy image responses
const DUMMY_PNG_BYTES: &[u8] = &[
    137, 80, 78, 71, 13, 10, 26, 10, 0, 0, 0, 13, 73, 72, 68, 82, 0, 0, 0, 1, 0, 0, 0, 1, 8, 6, 0,
    0, 0, 31, 21, 196, 137, 0, 0, 0, 11, 73, 68, 65, 84, 120, 156, 99, 248, 15, 0, 1, 1, 1, 0, 24,
    221, 142, 175, 0, 0, 0, 0, 73, 69, 78, 68, 174, 66, 96, 130,
];

#[derive(Debug, Default)]
pub struct DummyProvider {
    pub model_name: String,
    pub credentials: DummyCredentials,
}

impl DummyProvider {
    pub fn new(
        model_name: String,
        api_key_location: Option<CredentialLocation>,
    ) -> Result<Self, Error> {
        let api_key_location = api_key_location.unwrap_or(default_api_key_location());
        match api_key_location {
            CredentialLocation::Dynamic(key_name) => Ok(DummyProvider {
                model_name,
                credentials: DummyCredentials::Dynamic(key_name),
            }),
            CredentialLocation::None => Ok(DummyProvider {
                model_name,
                credentials: DummyCredentials::None,
            }),
            _ => Err(Error::new(ErrorDetails::Config {
                message: "Invalid api_key_location for Dummy provider".to_string(),
            })),
        }
    }

    pub fn model_name(&self) -> &str {
        &self.model_name
    }

    /// Helper function to generate dummy image data based on response format
    fn generate_dummy_image_data(
        &self,
        response_format: Option<&crate::images::ImageResponseFormat>,
        url_type: &str,
        request_id: &Uuid,
        index: Option<usize>,
    ) -> crate::images::ImageData {
        match response_format {
            Some(crate::images::ImageResponseFormat::B64Json) => {
                let base64_data = base64::prelude::BASE64_STANDARD.encode(DUMMY_PNG_BYTES);
                crate::images::ImageData {
                    url: None,
                    b64_json: Some(base64_data),
                    revised_prompt: None,
                }
            }
            _ => {
                let url = match index {
                    Some(i) => format!("https://example.com/dummy-{url_type}-{request_id}-{i}.png"),
                    None => format!("https://example.com/dummy-{url_type}-{request_id}.png"),
                };
                crate::images::ImageData {
                    url: Some(url),
                    b64_json: None,
                    revised_prompt: None,
                }
            }
        }
    }
}

fn default_api_key_location() -> CredentialLocation {
    CredentialLocation::None
}

#[derive(Debug, Default)]
pub enum DummyCredentials {
    #[default]
    None,
    Dynamic(String),
}

impl DummyCredentials {
    pub fn get_api_key<'a>(
        &'a self,
        dynamic_api_keys: &'a InferenceCredentials,
    ) -> Result<Option<&'a SecretString>, Error> {
        match self {
            DummyCredentials::None => Ok(None),
            DummyCredentials::Dynamic(key_name) => {
                Some(dynamic_api_keys.get(key_name).ok_or_else(|| {
                    ErrorDetails::ApiKeyMissing {
                        provider_name: PROVIDER_NAME.to_string(),
                    }
                    .into()
                }))
                .transpose()
            }
        }
    }
}

pub static DUMMY_INFER_RESPONSE_CONTENT: &str = "Megumin gleefully chanted her spell, unleashing a thunderous explosion that lit up the sky and left a massive crater in its wake.";
pub static DUMMY_INFER_RESPONSE_RAW: &str = r#"{
  "id": "id",
  "object": "text.completion",
  "created": 1618870400,
  "model": "text-davinci-002",
  "choices": [
    {
      "text": "Megumin gleefully chanted her spell, unleashing a thunderous explosion that lit up the sky and left a massive crater in its wake.",
      "index": 0,
      "logprobs": null,
      "finish_reason": null
    }
  ]
}"#;

pub static ALTERNATE_INFER_RESPONSE_CONTENT: &str =
    "Megumin chanted her spell, but instead of an explosion, a gentle rain began to fall.";

lazy_static! {
    pub static ref DUMMY_TOOL_RESPONSE: Value = json!({"location": "Brooklyn", "units": "celsius"});
    // This is the same as DUMMY_TOOL_RESPONSE, but with the units capitalized
    // Since that field is an enum, this should fail validation
    pub static ref DUMMY_BAD_TOOL_RESPONSE: Value = json!({"location": "Brooklyn", "units": "Celsius"});
    static ref FLAKY_COUNTERS: Mutex<HashMap<String, u16>> = Mutex::new(HashMap::new());
}
pub static DUMMY_JSON_RESPONSE_RAW: &str = r#"{"answer":"Hello"}"#;
pub static DUMMY_JSON_GOODBYE_RESPONSE_RAW: &str = r#"{"answer":"Goodbye"}"#;
pub static DUMMY_JSON_RESPONSE_RAW_DIFF_SCHEMA: &str = r#"{"response":"Hello"}"#;
pub static DUMMY_JSON_COT_RESPONSE_RAW: &str =
    r#"{"thinking":"hmmm", "response": {"answer":"tokyo!"}}"#;
pub static DUMMY_INFER_USAGE: Usage = Usage {
    input_tokens: 10,
    output_tokens: 10,
};
pub static DUMMY_STREAMING_THINKING: [&str; 2] = ["hmmm", "hmmm"];
pub static DUMMY_STREAMING_RESPONSE: [&str; 16] = [
    "Wally,",
    " the",
    " golden",
    " retriever,",
    " wagged",
    " his",
    " tail",
    " excitedly",
    " as",
    " he",
    " devoured",
    " a",
    " slice",
    " of",
    " cheese",
    " pizza.",
];
pub static DUMMY_STREAMING_TOOL_RESPONSE: [&str; 5] = [
    r#"{"location""#,
    r#":"Brooklyn""#,
    r#","units""#,
    r#":"celsius"#,
    r#""}"#,
];

pub static DUMMY_STREAMING_JSON_RESPONSE: [&str; 5] =
    [r#"{"name""#, r#":"John""#, r#","age""#, r#":30"#, r#"}"#];

pub static DUMMY_RAW_REQUEST: &str = "raw request";

impl InferenceProvider for DummyProvider {
    async fn infer<'a>(
        &'a self,
        ModelProviderRequest {
            request,
            provider_name: _,
            model_name: _,
        }: ModelProviderRequest<'a>,
        _http_client: &'a reqwest::Client,
        dynamic_api_keys: &'a InferenceCredentials,
        _model_provider: &'a ModelProvider,
    ) -> Result<ProviderInferenceResponse, Error> {
        if self.model_name == "slow" {
            tokio::time::sleep(Duration::from_secs(5)).await;
        }

        // Check for flaky models
        if self.model_name.starts_with("flaky_") {
            #[expect(clippy::expect_used)]
            let mut counters = FLAKY_COUNTERS
                .lock()
                .expect("FLAKY_COUNTERS mutex is poisoned");
            let counter = counters.entry(self.model_name.clone()).or_insert(0);
            *counter += 1;

            // Fail on even-numbered calls
            if *counter % 2 == 0 {
                return Err(ErrorDetails::InferenceClient {
                    raw_request: Some("raw request".to_string()),
                    raw_response: None,
                    message: format!(
                        "Flaky model '{}' failed on call number {}",
                        self.model_name, *counter
                    ),
                    status_code: None,
                    provider_type: PROVIDER_TYPE.to_string(),
                }
                .into());
            }
        }

        if self.model_name.starts_with("error") {
            return Err(ErrorDetails::InferenceClient {
                message: format!(
                    "Error sending request to Dummy provider for model '{}'.",
                    self.model_name
                ),
                raw_request: Some("raw request".to_string()),
                raw_response: None,
                status_code: None,
                provider_type: PROVIDER_TYPE.to_string(),
            }
            .into());
        }
        if self.model_name == "multiple-text-blocks" {
            // The first message must have 2 text blocks or we error
            let first_message = &request.messages[0];
            let first_message_text_content = first_message
                .content
                .iter()
                .filter(|block| matches!(block, ContentBlock::Text(_)))
                .collect::<Vec<_>>();
            if first_message_text_content.len() != 2 {
                return Err(ErrorDetails::InferenceClient {
                    message: "First message must have exactly two text blocks".to_string(),
                    raw_request: Some("raw request".to_string()),
                    raw_response: None,
                    status_code: None,
                    provider_type: PROVIDER_TYPE.to_string(),
                }
                .into());
            }
        }

        let api_key = self.credentials.get_api_key(dynamic_api_keys)?;
        if self.model_name == "test_key" {
            if let Some(api_key) = api_key {
                if api_key.expose_secret() != "good_key" {
                    return Err(ErrorDetails::InferenceClient {
                        message: "Invalid API key for Dummy provider".to_string(),
                        raw_request: Some("raw request".to_string()),
                        raw_response: None,
                        status_code: None,
                        provider_type: PROVIDER_TYPE.to_string(),
                    }
                    .into());
                }
            }
        }
        let id = Uuid::now_v7();
        let created = current_timestamp();
        let content = match self.model_name.as_str() {
            "null" => vec![],
            "tool" => vec![ContentBlockOutput::ToolCall(ToolCall {
                name: "get_temperature".to_string(),
                #[expect(clippy::unwrap_used)]
                arguments: serde_json::to_string(&*DUMMY_TOOL_RESPONSE).unwrap(),
                id: "0".to_string(),
            })],
            "reasoner" => vec![
                ContentBlockOutput::Thought(Thought {
                    text: "hmmm".to_string(),
                    signature: None,
                }),
                ContentBlockOutput::Text(Text {
                    text: DUMMY_INFER_RESPONSE_CONTENT.to_string(),
                }),
            ],
            "json_reasoner" => vec![
                ContentBlockOutput::Thought(Thought {
                    text: "hmmm".to_string(),
                    signature: None,
                }),
                ContentBlockOutput::Text(Text {
                    text: DUMMY_JSON_RESPONSE_RAW.to_string(),
                }),
            ],
            "bad_tool" => vec![ContentBlockOutput::ToolCall(ToolCall {
                name: "get_temperature".to_string(),
                #[expect(clippy::unwrap_used)]
                arguments: serde_json::to_string(&*DUMMY_BAD_TOOL_RESPONSE).unwrap(),
                id: "0".to_string(),
            })],
            "json" => vec![DUMMY_JSON_RESPONSE_RAW.to_string().into()],
            "json_goodbye" => vec![DUMMY_JSON_GOODBYE_RESPONSE_RAW.to_string().into()],
            "json_cot" => vec![DUMMY_JSON_COT_RESPONSE_RAW.to_string().into()],
            "json_diff_schema" => vec![DUMMY_JSON_RESPONSE_RAW_DIFF_SCHEMA.to_string().into()],
            "json_beatles_1" => vec![r#"{"names":["John", "George"]}"#.to_string().into()],
            "json_beatles_2" => vec![r#"{"names":["Paul", "Ringo"]}"#.to_string().into()],
            "best_of_n_0" => {
                vec![r#"{"thinking": "hmmm", "answer_choice": 0}"#.to_string().into()]
            }
            "best_of_n_1" => {
                vec![r#"{"thinking": "hmmm", "answer_choice": 1}"#.to_string().into()]
            }
            "best_of_n_big" => {
                vec![r#"{"thinking": "hmmm", "answer_choice": 100}"#.to_string().into()]
            }
            "flaky_best_of_n_judge" => {
                vec![r#"{"thinking": "hmmm", "answer_choice": 0}"#.to_string().into()]
            }
            "random_answer" => {
                vec![ContentBlockOutput::Text(Text {
                    text: serde_json::json!({
                        "answer": Uuid::now_v7().to_string()
                    })
                    .to_string(),
                })]
            }
            "alternate" => vec![ALTERNATE_INFER_RESPONSE_CONTENT.to_string().into()],
            "echo_extra_info" => {
                vec![ContentBlockOutput::Text(Text {
                    text: json!({
                        "extra_body": request.extra_body,
                        "extra_headers": request.extra_headers,
                    })
                    .to_string(),
                })]
            }
            "echo_request_messages" => vec![ContentBlockOutput::Text(Text {
                text: json!({
                    "system": request.system,
                    "messages": request.messages,
                })
                .to_string(),
            })],
            "extract_images" => {
                let images: Vec<_> = request
                    .messages
                    .iter()
                    .flat_map(|m| {
                        m.content.iter().flat_map(|block| {
                            if let ContentBlock::File(image) = block {
                                Some(image.clone())
                            } else {
                                None
                            }
                        })
                    })
                    .collect();
                vec![ContentBlockOutput::Text(Text {
                    text: serde_json::to_string(&images).map_err(|e| {
                        ErrorDetails::Serialization {
                            message: format!("Failed to serialize collected images: {e:?}"),
                        }
                    })?,
                })]
            }
            "require_pdf" => {
                let files: Vec<_> = request
                    .messages
                    .iter()
                    .flat_map(|m| {
                        m.content.iter().flat_map(|block| {
                            if let ContentBlock::File(file) = block {
                                Some(file.clone())
                            } else {
                                None
                            }
                        })
                    })
                    .collect();
                let mut found_pdf = false;
                for file in &files {
                    if file.file.mime_type == FileKind::Pdf {
                        found_pdf = true;
                    }
                }
                if found_pdf {
                    vec![ContentBlockOutput::Text(Text {
                        text: serde_json::to_string(&files).map_err(|e| {
                            ErrorDetails::Serialization {
                                message: format!("Failed to serialize collected files: {e:?}"),
                            }
                        })?,
                    })]
                } else {
                    return Err(ErrorDetails::InferenceClient {
                        message: "PDF must be provided for require_pdf model".to_string(),
                        raw_request: Some("raw request".to_string()),
                        raw_response: None,
                        status_code: None,
                        provider_type: PROVIDER_TYPE.to_string(),
                    }
                    .into());
                }
            }
            "llm_judge::true" => vec![r#"{"score": true}"#.to_string().into()],
            "llm_judge::false" => vec![r#"{"score": false}"#.to_string().into()],
            "llm_judge::zero" => vec![r#"{"score": 0}"#.to_string().into()],
            "llm_judge::one" => vec![r#"{"score": 1}"#.to_string().into()],
            "llm_judge::error" => {
                return Err(ErrorDetails::InferenceClient {
                    message: "Dummy error in inference".to_string(),
                    raw_request: Some("raw request".to_string()),
                    raw_response: None,
                    status_code: None,
                    provider_type: PROVIDER_TYPE.to_string(),
                }
                .into());
            }
            _ => vec![DUMMY_INFER_RESPONSE_CONTENT.to_string().into()],
        };
        let raw_request = DUMMY_RAW_REQUEST.to_string();
        let raw_response = match self.model_name.as_str() {
            #[expect(clippy::unwrap_used)]
            "tool" => serde_json::to_string(&*DUMMY_TOOL_RESPONSE).unwrap(),
            "json" => DUMMY_JSON_RESPONSE_RAW.to_string(),
            "json_goodbye" => DUMMY_JSON_GOODBYE_RESPONSE_RAW.to_string(),
            "json_cot" => DUMMY_JSON_COT_RESPONSE_RAW.to_string(),
            #[expect(clippy::unwrap_used)]
            "bad_tool" => serde_json::to_string(&*DUMMY_BAD_TOOL_RESPONSE).unwrap(),
            "best_of_n_0" => r#"{"thinking": "hmmm", "answer_choice": 0}"#.to_string(),
            "best_of_n_1" => r#"{"thinking": "hmmm", "answer_choice": 1}"#.to_string(),
            "best_of_n_big" => r#"{"thinking": "hmmm", "answer_choice": 100}"#.to_string(),
            _ => DUMMY_INFER_RESPONSE_RAW.to_string(),
        };
        let usage = match self.model_name.as_str() {
            "input_tokens_zero" => Usage {
                input_tokens: 0,
                output_tokens: 10,
            },
            "output_tokens_zero" => Usage {
                input_tokens: 10,
                output_tokens: 0,
            },
            "input_tokens_output_tokens_zero" => Usage {
                input_tokens: 0,
                output_tokens: 0,
            },
            _ => DUMMY_INFER_USAGE.clone(),
        };
        let latency = Latency::NonStreaming {
            response_time: Duration::from_millis(100),
        };
        let system = request.system.clone();
        let input_messages = request.messages.clone();
        let finish_reason = match self.model_name.contains("tool") {
            true => Some(FinishReason::ToolCall),
            false => Some(FinishReason::Stop),
        };
        Ok(ProviderInferenceResponse {
            id,
            created,
            output: content,
            raw_request,
            raw_response,
            usage,
            latency,
            system,
            input_messages,
            finish_reason,
        })
    }

    async fn infer_stream<'a>(
        &'a self,
        ModelProviderRequest {
            request: _,
            provider_name: _,
            model_name: _,
        }: ModelProviderRequest<'a>,
        _http_client: &'a reqwest::Client,
        _dynamic_api_keys: &'a InferenceCredentials,
        _model_provider: &'a ModelProvider,
    ) -> Result<(PeekableProviderInferenceResponseStream, String), Error> {
        if self.model_name == "slow" {
            tokio::time::sleep(Duration::from_secs(5)).await;
        }
        // Check for flaky models
        if self.model_name.starts_with("flaky_") {
            #[expect(clippy::expect_used)]
            let mut counters = FLAKY_COUNTERS
                .lock()
                .expect("FLAKY_COUNTERS mutex is poisoned");
            let counter = counters.entry(self.model_name.clone()).or_insert(0);
            *counter += 1;

            // Fail on even-numbered calls
            if *counter % 2 == 0 {
                return Err(ErrorDetails::InferenceClient {
                    raw_request: Some("raw request".to_string()),
                    raw_response: None,
                    message: format!(
                        "Flaky model '{}' failed on call number {}",
                        self.model_name, *counter
                    ),
                    status_code: None,
                    provider_type: PROVIDER_TYPE.to_string(),
                }
                .into());
            }
        }
        if self.model_name == "reasoner" {
            return create_streaming_reasoning_response(
                DUMMY_STREAMING_THINKING.to_vec(),
                DUMMY_STREAMING_RESPONSE.to_vec(),
            )
            .await;
        }
        if self.model_name == "json_reasoner" {
            return create_streaming_reasoning_response(
                DUMMY_STREAMING_THINKING.to_vec(),
                DUMMY_STREAMING_JSON_RESPONSE.to_vec(),
            )
            .await;
        }

        if self.model_name.starts_with("error") {
            return Err(ErrorDetails::InferenceClient {
                message: format!(
                    "Error sending request to Dummy provider for model '{}'.",
                    self.model_name
                ),
                raw_request: Some("raw request".to_string()),
                raw_response: None,
                status_code: None,
                provider_type: PROVIDER_TYPE.to_string(),
            }
            .into());
        }

        let err_in_stream = self.model_name == "err_in_stream";

        let created = current_timestamp();

        let (content_chunks, is_tool_call) = match self.model_name.as_str() {
            "tool" => (DUMMY_STREAMING_TOOL_RESPONSE.to_vec(), true),
            "reasoner" => (DUMMY_STREAMING_RESPONSE.to_vec(), false),
            _ => (DUMMY_STREAMING_RESPONSE.to_vec(), false),
        };

        let total_tokens = content_chunks.len() as u32;
        let content_chunk_len = content_chunks.len();
        let finish_reason = match is_tool_call {
            true => Some(FinishReason::ToolCall),
            false => Some(FinishReason::Stop),
        };
        let stream: ProviderInferenceResponseStreamInner = Box::pin(
            tokio_stream::iter(content_chunks.into_iter().enumerate())
                .map(move |(i, chunk)| {
                    if err_in_stream && i == 3 {
                        return Err(Error::new(ErrorDetails::InferenceClient {
                            message: "Dummy error in stream".to_string(),
                            raw_request: Some("raw request".to_string()),
                            raw_response: None,
                            status_code: None,
                            provider_type: PROVIDER_TYPE.to_string(),
                        }));
                    }
                    Ok(ProviderInferenceResponseChunk {
                        created,
                        content: vec![if is_tool_call {
                            ContentBlockChunk::ToolCall(ToolCallChunk {
                                id: "0".to_string(),
                                raw_name: "get_temperature".to_string(),
                                raw_arguments: chunk.to_string(),
                            })
                        } else {
                            ContentBlockChunk::Text(crate::inference::types::TextChunk {
                                text: chunk.to_string(),
                                id: "0".to_string(),
                            })
                        }],
                        usage: None,
                        finish_reason: None,
                        raw_response: chunk.to_string(),
                        latency: Duration::from_millis(50 + 10 * (i as u64 + 1)),
                    })
                })
                .chain(tokio_stream::once(Ok(ProviderInferenceResponseChunk {
                    created,
                    content: vec![],
                    usage: Some(crate::inference::types::Usage {
                        input_tokens: 10,
                        output_tokens: total_tokens,
                    }),
                    finish_reason,
                    raw_response: "".to_string(),
                    latency: Duration::from_millis(50 + 10 * (content_chunk_len as u64)),
                })))
                .throttle(std::time::Duration::from_millis(10)),
        );

        Ok((
            // We need this verbose path to avoid using `tokio_stream::StreamExt::peekable`,
            // which produces a different types
            futures::stream::StreamExt::peekable(stream),
            DUMMY_RAW_REQUEST.to_string(),
        ))
    }

    async fn start_batch_inference<'a>(
        &'a self,
        requests: &'a [ModelInferenceRequest<'_>],
        _client: &'a reqwest::Client,
        _dynamic_api_keys: &'a InferenceCredentials,
    ) -> Result<StartBatchProviderInferenceResponse, Error> {
        let file_id = Uuid::now_v7();
        let batch_id = Uuid::now_v7();
        let raw_requests: Vec<String> =
            requests.iter().map(|_| "raw_request".to_string()).collect();
        Ok(StartBatchProviderInferenceResponse {
            batch_id,
            batch_params: json!({"file_id": file_id, "batch_id": batch_id}),
            status: BatchStatus::Pending,
            raw_requests,
            raw_request: "raw request".to_string(),
            raw_response: "raw response".to_string(),
            errors: vec![],
        })
    }

    async fn poll_batch_inference<'a>(
        &'a self,
        _batch_request: &'a BatchRequestRow<'a>,
        _http_client: &'a reqwest::Client,
        _dynamic_api_keys: &'a InferenceCredentials,
    ) -> Result<PollBatchInferenceResponse, Error> {
        Err(ErrorDetails::UnsupportedModelProviderForBatchInference {
            provider_type: "Dummy".to_string(),
        }
        .into())
    }
}
lazy_static! {
    static ref EMPTY_SECRET: SecretString = SecretString::from(String::new());
}

impl EmbeddingProvider for DummyProvider {
    async fn embed(
        &self,
        request: &EmbeddingRequest,
        _http_client: &reqwest::Client,
        _dynamic_api_keys: &InferenceCredentials,
    ) -> Result<EmbeddingProviderResponse, Error> {
        if self.model_name.starts_with("error") {
            return Err(ErrorDetails::InferenceClient {
                message: format!(
                    "Error sending request to Dummy provider for model '{}'.",
                    self.model_name
                ),
                raw_request: Some("raw request".to_string()),
                raw_response: None,
                status_code: None,
                provider_type: PROVIDER_TYPE.to_string(),
            }
            .into());
        }
        // Generate embeddings for each input
        let embeddings: Vec<Vec<f32>> = match &request.input {
            crate::embeddings::EmbeddingInput::Single(_) => vec![vec![0.0; 1536]],
            crate::embeddings::EmbeddingInput::Batch(texts) => {
                texts.iter().map(|_| vec![0.0; 1536]).collect()
            }
        };

        let raw_request = DUMMY_RAW_REQUEST.to_string();
        let raw_response = DUMMY_RAW_REQUEST.to_string();
        let usage = DUMMY_INFER_USAGE.clone();
        let latency = Latency::NonStreaming {
            response_time: Duration::from_millis(100),
        };

        Ok(EmbeddingProviderResponse::new(
            embeddings,
            request.input.clone(),
            raw_request,
            raw_response,
            usage,
            latency,
        ))
    }
}

async fn create_streaming_reasoning_response(
    thinking_chunks: Vec<&'static str>,
    response_chunks: Vec<&'static str>,
) -> Result<(PeekableProviderInferenceResponseStream, String), Error> {
    let thinking_chunks = thinking_chunks.into_iter().map(|chunk| {
        ContentBlockChunk::Thought(ThoughtChunk {
            text: Some(chunk.to_string()),
            signature: None,
            id: "0".to_string(),
        })
    });
    let response_chunks = response_chunks.into_iter().map(|chunk| {
        ContentBlockChunk::Text(TextChunk {
            text: chunk.to_string(),
            id: "0".to_string(),
        })
    });
    let num_chunks = thinking_chunks.len() + response_chunks.len();
    let created = current_timestamp();
    let chained = thinking_chunks
        .into_iter()
        .chain(response_chunks.into_iter());
    let stream = tokio_stream::iter(chained.enumerate())
        .map(move |(i, chunk)| {
            Ok(ProviderInferenceResponseChunk {
                created,
                content: vec![chunk],
                usage: None,
                raw_response: "".to_string(),
                latency: Duration::from_millis(50 + 10 * (i as u64 + 1)),
                finish_reason: None,
            })
        })
        .chain(tokio_stream::once(Ok(ProviderInferenceResponseChunk {
            created,
            content: vec![],
            usage: Some(crate::inference::types::Usage {
                input_tokens: 10,
                output_tokens: 10,
            }),
            finish_reason: Some(FinishReason::Stop),
            raw_response: "".to_string(),
            latency: Duration::from_millis(50 + 10 * (num_chunks as u64)),
        })))
        .throttle(std::time::Duration::from_millis(10));

    Ok((
        futures::stream::StreamExt::peekable(Box::pin(stream)),
        DUMMY_RAW_REQUEST.to_string(),
    ))
}

impl ModerationProvider for DummyProvider {
    async fn moderate(
        &self,
        request: &ModerationRequest,
        _client: &reqwest::Client,
        _dynamic_api_keys: &InferenceCredentials,
    ) -> Result<ModerationProviderResponse, Error> {
        // Create dummy moderation results based on the input
        let num_inputs = request.input.len();
        let mut results = Vec::with_capacity(num_inputs);

        for i in 0..num_inputs {
            let text = request.input.as_vec()[i];

            // Flag content that contains certain test keywords
            let flagged =
                text.contains("harmful") || text.contains("violent") || text.contains("hate");

            // Create dummy scores
            let mut categories = ModerationCategories::default();
            let mut category_scores = ModerationCategoryScores::default();

            if text.contains("hate") {
                categories.hate = true;
                category_scores.hate = 0.95;
            }
            if text.contains("violent") {
                categories.violence = true;
                category_scores.violence = 0.85;
            }
            if text.contains("harmful") {
                categories.self_harm = true;
                category_scores.self_harm = 0.75;
            }

            results.push(ModerationResult {
                flagged,
                categories,
                category_scores,
            });
        }

        let raw_response = serde_json::to_string(&json!({
            "id": "dummy-moderation-id",
            "model": self.model_name,
            "results": &results,
        }))
        .unwrap_or_default();

        let response = ModerationProviderResponse {
            id: Uuid::now_v7(),
            input: request.input.clone(),
            results,
            created: current_timestamp(),
            model: self.model_name.clone(),
            raw_request: serde_json::to_string(&json!({
                "input": request.input,
                "model": request.model,
            }))
            .unwrap_or_default(),
            raw_response,
            usage: Usage {
                input_tokens: 10 * num_inputs as u32,
                output_tokens: 5 * num_inputs as u32,
            },
            latency: Latency::NonStreaming {
                response_time: Duration::from_millis(50),
            },
        };

        Ok(response)
    }
}

impl crate::audio::AudioTranscriptionProvider for DummyProvider {
    async fn transcribe(
        &self,
        request: &crate::audio::AudioTranscriptionRequest,
        _client: &reqwest::Client,
        _dynamic_api_keys: &InferenceCredentials,
    ) -> Result<crate::audio::AudioTranscriptionProviderResponse, Error> {
        let response = crate::audio::AudioTranscriptionProviderResponse {
            id: request.id,
            text: "This is a dummy transcription".to_string(),
            language: Some("en".to_string()),
            duration: Some(5.0),
            words: None,
            segments: None,
            created: current_timestamp(),
            raw_request: "dummy transcription request".to_string(),
            raw_response: "dummy transcription response".to_string(),
            usage: Usage {
                input_tokens: 10,
                output_tokens: 5,
            },
            latency: Latency::NonStreaming {
                response_time: Duration::from_millis(100),
            },
        };
        Ok(response)
    }
}

impl crate::audio::AudioTranslationProvider for DummyProvider {
    async fn translate(
        &self,
        request: &crate::audio::AudioTranslationRequest,
        _client: &reqwest::Client,
        _dynamic_api_keys: &InferenceCredentials,
    ) -> Result<crate::audio::AudioTranslationProviderResponse, Error> {
        let response = crate::audio::AudioTranslationProviderResponse {
            id: request.id,
            text: "This is a dummy translation".to_string(),
            created: current_timestamp(),
            raw_request: "dummy translation request".to_string(),
            raw_response: "dummy translation response".to_string(),
            usage: Usage {
                input_tokens: 10,
                output_tokens: 5,
            },
            latency: Latency::NonStreaming {
                response_time: Duration::from_millis(100),
            },
        };
        Ok(response)
    }
}

impl crate::audio::TextToSpeechProvider for DummyProvider {
    async fn generate_speech(
        &self,
        request: &crate::audio::TextToSpeechRequest,
        _client: &reqwest::Client,
        _dynamic_api_keys: &InferenceCredentials,
    ) -> Result<crate::audio::TextToSpeechProviderResponse, Error> {
        // Generate dummy audio data - just a small byte array
        let dummy_audio = vec![0u8; 1024]; // 1KB of dummy audio data

        let response = crate::audio::TextToSpeechProviderResponse {
            id: request.id,
            audio_data: dummy_audio,
            format: request
                .response_format
                .clone()
                .unwrap_or(crate::audio::AudioOutputFormat::Mp3),
            created: current_timestamp(),
            raw_request: "dummy tts request".to_string(),
            usage: Usage {
                input_tokens: request.input.len() as u32,
                output_tokens: 0,
            },
            latency: Latency::NonStreaming {
                response_time: Duration::from_millis(100),
            },
        };
        Ok(response)
    }
}

impl crate::images::ImageGenerationProvider for DummyProvider {
    async fn generate_image(
        &self,
        request: &crate::images::ImageGenerationRequest,
        _client: &reqwest::Client,
        _dynamic_api_keys: &InferenceCredentials,
    ) -> Result<crate::images::ImageGenerationProviderResponse, Error> {
        // Generate dummy image data - return dummy URLs or base64 depending on request
        let num_images = request.n.unwrap_or(1) as usize;
        let mut images = Vec::new();

        for _i in 0..num_images {
            let mut image_data = self.generate_dummy_image_data(
                request.response_format.as_ref(),
                "image",
                &request.id,
                None,
            );
            // Add revised prompt for generation if style is specified
            if request.response_format != Some(crate::images::ImageResponseFormat::B64Json) {
                image_data.revised_prompt = request
                    .style
                    .as_ref()
                    .map(|_| format!("Enhanced prompt: {}", request.prompt));
            }
            images.push(image_data);
        }

        let response = crate::images::ImageGenerationProviderResponse {
            id: request.id,
            created: current_timestamp(),
            data: images,
            raw_request: "dummy image generation request".to_string(),
            raw_response: "dummy image generation response".to_string(),
            usage: Usage {
                input_tokens: 0, // Images don't have token usage
                output_tokens: 0,
            },
            latency: Latency::NonStreaming {
                response_time: Duration::from_millis(200),
            },
        };
        Ok(response)
    }
}

impl crate::images::ImageEditProvider for DummyProvider {
    async fn edit_image(
        &self,
        request: &crate::images::ImageEditRequest,
        _client: &reqwest::Client,
        _dynamic_api_keys: &InferenceCredentials,
    ) -> Result<crate::images::ImageEditProviderResponse, Error> {
        let num_images = request.n.unwrap_or(1) as usize;
        let mut images = Vec::new();

        for _i in 0..num_images {
            let image_data = self.generate_dummy_image_data(
                request.response_format.as_ref(),
                "edited-image",
                &request.id,
                None,
            );
            images.push(image_data);
        }

        let response = crate::images::ImageEditProviderResponse {
            id: request.id,
            created: current_timestamp(),
            data: images,
            raw_request: "dummy image edit request".to_string(),
            raw_response: "dummy image edit response".to_string(),
            usage: Usage {
                input_tokens: 0,
                output_tokens: 0,
            },
            latency: Latency::NonStreaming {
                response_time: Duration::from_millis(200),
            },
        };
        Ok(response)
    }
}

impl crate::images::ImageVariationProvider for DummyProvider {
    async fn create_image_variation(
        &self,
        request: &crate::images::ImageVariationRequest,
        _client: &reqwest::Client,
        _dynamic_api_keys: &InferenceCredentials,
    ) -> Result<crate::images::ImageVariationProviderResponse, Error> {
        let num_images = request.n.unwrap_or(1) as usize;
        let mut images = Vec::new();

        for i in 0..num_images {
            let image_data = self.generate_dummy_image_data(
                request.response_format.as_ref(),
                "variation",
                &request.id,
                Some(i),
            );
            images.push(image_data);
        }

        let response = crate::images::ImageVariationProviderResponse {
            id: request.id,
            created: current_timestamp(),
            data: images,
            raw_request: "dummy image variation request".to_string(),
            raw_response: "dummy image variation response".to_string(),
            usage: Usage {
                input_tokens: 0,
                output_tokens: 0,
            },
            latency: Latency::NonStreaming {
                response_time: Duration::from_millis(200),
            },
        };
        Ok(response)
    }
}

#[async_trait::async_trait]
impl ResponseProvider for DummyProvider {
    async fn create_response(
        &self,
        request: &OpenAIResponseCreateParams,
        _client: &reqwest::Client,
        _dynamic_api_keys: &InferenceCredentials,
    ) -> Result<OpenAIResponse, Error> {
        // Generate a dummy response matching the actual OpenAI format
        let response = OpenAIResponse {
            id: format!("resp_{}", Uuid::now_v7()),
            object: "response".to_string(),
            created_at: current_timestamp() as i64,
            status: ResponseStatus::Completed,
            background: Some(false),
            error: None,
            incomplete_details: None,
            instructions: request.instructions.clone(),
            max_output_tokens: request.max_output_tokens,
            max_tool_calls: request.max_tool_calls,
            model: request.model.clone(),
            output: vec![json!({
                "id": format!("msg_{}", Uuid::now_v7()),
                "type": "message",
                "status": "completed",
                "content": [{
                    "type": "output_text",
                    "annotations": [],
                    "logprobs": [],
                    "text": "This is a dummy response from the Dummy provider."
                }],
                "role": "assistant"
            })],
            parallel_tool_calls: request.parallel_tool_calls,
            previous_response_id: request.previous_response_id.clone(),
            reasoning: Some(json!({
                "effort": null,
                "summary": null
            })),
            service_tier: request.service_tier.clone().or(Some("default".to_string())),
            store: request.store,
            temperature: request.temperature.or(Some(0.25)),
            text: Some(json!({
                "format": {
                    "type": "text"
                }
            })),
            tool_choice: request.tool_choice.clone().or(Some(json!("auto"))),
            tools: request.tools.clone().or(Some(vec![])),
            top_logprobs: Some(0),
            top_p: Some(1.0),
            truncation: Some(json!("disabled")),
            usage: Some(ResponseUsage {
                input_tokens: 10,
                input_tokens_details: Some(json!({
                    "cached_tokens": 0
                })),
                output_tokens: Some(15),
                output_tokens_details: Some(json!({
                    "reasoning_tokens": 0
                })),
                total_tokens: 25,
            }),
            user: request.user.clone(),
            metadata: request.metadata.clone().or(Some(HashMap::new())),
        };

        Ok(response)
    }

    async fn stream_response(
        &self,
        _request: &OpenAIResponseCreateParams,
        _client: &reqwest::Client,
        _dynamic_api_keys: &InferenceCredentials,
    ) -> Result<
        Box<dyn futures::Stream<Item = Result<ResponseStreamEvent, Error>> + Send + Unpin>,
        Error,
    > {
        let events = vec![
            ResponseStreamEvent {
                event: "response.created".to_string(),
                data: json!({
                    "id": format!("resp_{}", Uuid::now_v7()),
                    "status": "in_progress"
                }),
            },
            ResponseStreamEvent {
                event: "content_block.start".to_string(),
                data: json!({
                    "type": "text",
                    "text": ""
                }),
            },
            ResponseStreamEvent {
                event: "content_block.delta".to_string(),
                data: json!({
                    "text": "This is a "
                }),
            },
            ResponseStreamEvent {
                event: "content_block.delta".to_string(),
                data: json!({
                    "text": "dummy streaming response."
                }),
            },
            ResponseStreamEvent {
                event: "content_block.stop".to_string(),
                data: json!({}),
            },
            ResponseStreamEvent {
                event: "response.done".to_string(),
                data: json!({
                    "status": "completed",
                    "usage": {
                        "prompt_tokens": 10,
                        "completion_tokens": 5,
                        "total_tokens": 15
                    }
                }),
            },
        ];

        // Create a stream without throttle to avoid Unpin issues
        let stream = tokio_stream::iter(events.into_iter().map(Ok));

        Ok(Box::new(stream)
            as Box<
                dyn futures::Stream<Item = Result<ResponseStreamEvent, Error>> + Send + Unpin,
            >)
    }

    async fn retrieve_response(
        &self,
        response_id: &str,
        _client: &reqwest::Client,
        _dynamic_api_keys: &InferenceCredentials,
    ) -> Result<OpenAIResponse, Error> {
        // Return a dummy response for the given ID
        Ok(OpenAIResponse {
            id: response_id.to_string(),
            object: "response".to_string(),
            created_at: current_timestamp() as i64,
            status: ResponseStatus::Completed,
            background: Some(false),
            error: None,
            incomplete_details: None,
            instructions: Some("You are a helpful assistant.".to_string()),
            max_output_tokens: Some(1000),
            max_tool_calls: None,
            model: "dummy-model".to_string(),
            output: vec![json!({
                "type": "text",
                "text": "This is a retrieved dummy response."
            })],
            parallel_tool_calls: None,
            previous_response_id: None,
            reasoning: None,
            service_tier: Some("default".to_string()),
            store: Some(true),
            temperature: Some(0.7),
            text: None,
            tool_choice: None,
            tools: None,
            top_logprobs: None,
            top_p: None,
            truncation: None,
            usage: Some(ResponseUsage {
                input_tokens: 10,
                input_tokens_details: None,
                output_tokens: Some(15),
                output_tokens_details: None,
                total_tokens: 25,
            }),
            user: None,
            metadata: Some(HashMap::new()),
        })
    }

    async fn delete_response(
        &self,
        response_id: &str,
        _client: &reqwest::Client,
        _dynamic_api_keys: &InferenceCredentials,
    ) -> Result<serde_json::Value, Error> {
        // Return a success message for deletion
        Ok(json!({
            "id": response_id,
            "object": "response.deleted",
            "deleted": true
        }))
    }

    async fn cancel_response(
        &self,
        response_id: &str,
        _client: &reqwest::Client,
        _dynamic_api_keys: &InferenceCredentials,
    ) -> Result<OpenAIResponse, Error> {
        // Return a cancelled response
        Ok(OpenAIResponse {
            id: response_id.to_string(),
            object: "response".to_string(),
            created_at: current_timestamp() as i64,
            status: ResponseStatus::Failed,
            background: Some(false),
            error: Some(ResponseError {
                code: "cancelled".to_string(),
                message: "Response was cancelled".to_string(),
            }),
            incomplete_details: None,
            instructions: Some("You are a helpful assistant.".to_string()),
            max_output_tokens: Some(1000),
            max_tool_calls: None,
            model: "dummy-model".to_string(),
            output: vec![],
            parallel_tool_calls: None,
            previous_response_id: None,
            reasoning: None,
            service_tier: Some("default".to_string()),
            store: Some(true),
            temperature: Some(0.7),
            text: None,
            tool_choice: None,
            tools: None,
            top_logprobs: None,
            top_p: None,
            truncation: None,
            usage: Some(ResponseUsage {
                input_tokens: 10,
                input_tokens_details: None,
                output_tokens: Some(0),
                output_tokens_details: None,
                total_tokens: 10,
            }),
            user: None,
            metadata: Some(HashMap::new()),
        })
    }

    async fn list_response_input_items(
        &self,
        response_id: &str,
        _client: &reqwest::Client,
        _dynamic_api_keys: &InferenceCredentials,
    ) -> Result<ResponseInputItemsList, Error> {
        // Return dummy input items
        Ok(ResponseInputItemsList {
            data: vec![
                json!({
                    "id": format!("item_1_{response_id}"),
                    "type": "text",
                    "text": "First input item"
                }),
                json!({
                    "id": format!("item_2_{response_id}"),
                    "type": "text",
                    "text": "Second input item"
                }),
            ],
            has_more: false,
            first_id: Some(format!("item_1_{response_id}")),
            last_id: Some(format!("item_2_{response_id}")),
        })
    }
}

<<<<<<< HEAD
// Implement BatchProvider for testing purposes
#[async_trait::async_trait]
impl crate::inference::providers::batch::BatchProvider for DummyProvider {
    async fn upload_file(
        &self,
        content: Vec<u8>,
        filename: String,
        purpose: String,
        _client: &reqwest::Client,
        _api_keys: &InferenceCredentials,
    ) -> Result<crate::openai_batch::OpenAIFileObject, Error> {
        // Return a dummy file object
        Ok(crate::openai_batch::OpenAIFileObject {
            id: format!("file-{}", Uuid::now_v7()),
            object: "file".to_string(),
            bytes: content.len() as i64,
            created_at: current_timestamp() as i64,
            filename,
            purpose,
            status: Some("processed".to_string()),
            status_details: None,
        })
    }

    async fn get_file(
        &self,
        file_id: &str,
        _client: &reqwest::Client,
        _api_keys: &InferenceCredentials,
    ) -> Result<crate::openai_batch::OpenAIFileObject, Error> {
        // Return a dummy file object
        Ok(crate::openai_batch::OpenAIFileObject {
            id: file_id.to_string(),
            object: "file".to_string(),
            bytes: 1024,
            created_at: current_timestamp() as i64,
            filename: "dummy_file.jsonl".to_string(),
            purpose: "batch".to_string(),
            status: Some("processed".to_string()),
            status_details: None,
        })
    }

    async fn get_file_content(
        &self,
        _file_id: &str,
        _client: &reqwest::Client,
        _api_keys: &InferenceCredentials,
    ) -> Result<Vec<u8>, Error> {
        // Return dummy file content
        Ok(b"dummy file content".to_vec())
    }

    async fn delete_file(
        &self,
        file_id: &str,
        _client: &reqwest::Client,
        _api_keys: &InferenceCredentials,
    ) -> Result<crate::openai_batch::OpenAIFileObject, Error> {
        // Return a dummy deleted file object
        Ok(crate::openai_batch::OpenAIFileObject {
            id: file_id.to_string(),
            object: "file".to_string(),
            bytes: 0,
            created_at: current_timestamp() as i64,
            filename: "deleted_file.jsonl".to_string(),
            purpose: "batch".to_string(),
            status: Some("deleted".to_string()),
            status_details: None,
        })
    }

    async fn create_batch(
        &self,
        input_file_id: String,
        endpoint: String,
        completion_window: String,
        metadata: Option<std::collections::HashMap<String, String>>,
        _client: &reqwest::Client,
        _api_keys: &InferenceCredentials,
    ) -> Result<crate::openai_batch::OpenAIBatchObject, Error> {
        // Return a dummy batch object
        Ok(crate::openai_batch::OpenAIBatchObject {
            id: format!("batch_{}", Uuid::now_v7()),
            object: "batch".to_string(),
            endpoint,
            errors: None,
            input_file_id,
            completion_window,
            status: crate::openai_batch::OpenAIBatchStatus::Validating,
            output_file_id: None,
            error_file_id: None,
            created_at: current_timestamp() as i64,
            in_progress_at: None,
            expires_at: Some(current_timestamp() as i64 + 86400),
            finalizing_at: None,
            completed_at: None,
            failed_at: None,
            expired_at: None,
            cancelling_at: None,
            cancelled_at: None,
            request_counts: crate::openai_batch::RequestCounts {
                total: 0,
                completed: 0,
                failed: 0,
            },
            metadata,
        })
    }

    async fn get_batch(
        &self,
        batch_id: &str,
        _client: &reqwest::Client,
        _api_keys: &InferenceCredentials,
    ) -> Result<crate::openai_batch::OpenAIBatchObject, Error> {
        // Return a dummy batch object
        Ok(crate::openai_batch::OpenAIBatchObject {
            id: batch_id.to_string(),
            object: "batch".to_string(),
            endpoint: "/v1/chat/completions".to_string(),
            errors: None,
            input_file_id: "file-123".to_string(),
            completion_window: "24h".to_string(),
            status: crate::openai_batch::OpenAIBatchStatus::Completed,
            output_file_id: Some("file-456".to_string()),
            error_file_id: None,
            created_at: current_timestamp() as i64,
            in_progress_at: Some(current_timestamp() as i64),
            expires_at: Some(current_timestamp() as i64 + 86400),
            finalizing_at: Some(current_timestamp() as i64),
            completed_at: Some(current_timestamp() as i64),
            failed_at: None,
            expired_at: None,
            cancelling_at: None,
            cancelled_at: None,
            request_counts: crate::openai_batch::RequestCounts {
                total: 1,
                completed: 1,
                failed: 0,
            },
            metadata: None,
        })
    }

    async fn list_batches(
        &self,
        _params: crate::openai_batch::ListBatchesParams,
        _client: &reqwest::Client,
        _api_keys: &InferenceCredentials,
    ) -> Result<crate::openai_batch::ListBatchesResponse, Error> {
        // Return a dummy list response
        Ok(crate::openai_batch::ListBatchesResponse {
            object: "list".to_string(),
            data: vec![],
            first_id: None,
            last_id: None,
            has_more: false,
        })
    }

    async fn cancel_batch(
        &self,
        batch_id: &str,
        _client: &reqwest::Client,
        _api_keys: &InferenceCredentials,
    ) -> Result<crate::openai_batch::OpenAIBatchObject, Error> {
        // Return a dummy cancelled batch object
        Ok(crate::openai_batch::OpenAIBatchObject {
            id: batch_id.to_string(),
            object: "batch".to_string(),
            endpoint: "/v1/chat/completions".to_string(),
            errors: None,
            input_file_id: "file-123".to_string(),
            completion_window: "24h".to_string(),
            status: crate::openai_batch::OpenAIBatchStatus::Cancelled,
            output_file_id: None,
            error_file_id: None,
            created_at: current_timestamp() as i64,
            in_progress_at: Some(current_timestamp() as i64),
            expires_at: Some(current_timestamp() as i64 + 86400),
            finalizing_at: None,
            completed_at: None,
            failed_at: None,
            expired_at: None,
            cancelling_at: Some(current_timestamp() as i64),
            cancelled_at: Some(current_timestamp() as i64),
            request_counts: crate::openai_batch::RequestCounts {
                total: 1,
                completed: 0,
                failed: 0,
            },
            metadata: None,
        })
=======
#[async_trait::async_trait]
impl crate::realtime::RealtimeSessionProvider for DummyProvider {
    async fn create_session(
        &self,
        request: &crate::realtime::RealtimeSessionRequest,
        _client: &reqwest::Client,
        _dynamic_api_keys: &InferenceCredentials,
    ) -> Result<crate::realtime::RealtimeSessionResponse, Error> {
        use crate::inference::types::current_timestamp;
        use uuid::Uuid;

        let session_id = format!("sess_{}", Uuid::now_v7().to_string().replace('-', ""));
        let now = current_timestamp() as i64;
        let expires_at = now + 60; // 1 minute expiration
        let client_secret = {
            use rand::Rng;
            let mut rng = rand::rng();
            let random_bytes: [u8; 16] = rng.random();
            format!("eph_dummy_{}", hex::encode(random_bytes))
        };

        let response = crate::realtime::RealtimeSessionResponse {
            id: session_id,
            object: "realtime.session".to_string(),
            model: request.model.clone(),
            expires_at,
            client_secret: crate::realtime::ClientSecret {
                value: client_secret,
                expires_at,
            },
            voice: request.voice.clone(),
            input_audio_format: request.input_audio_format.clone(),
            output_audio_format: request.output_audio_format.clone(),
            input_audio_noise_reduction: request.input_audio_noise_reduction,
            temperature: request.temperature,
            max_response_output_tokens: request.max_response_output_tokens.clone(),
            modalities: request.modalities.clone(),
            instructions: request.instructions.clone(),
            turn_detection: request.turn_detection.clone(),
            tools: request.tools.clone(),
            tool_choice: request.tool_choice.clone(),
            input_audio_transcription: request.input_audio_transcription.clone(),
            include: request.include.clone(),
            speed: request.speed,
            tracing: request.tracing.clone(),
        };
        Ok(response)
    }
}

#[async_trait::async_trait]
impl crate::realtime::RealtimeTranscriptionProvider for DummyProvider {
    async fn create_transcription_session(
        &self,
        request: &crate::realtime::RealtimeTranscriptionRequest,
        _client: &reqwest::Client,
        _dynamic_api_keys: &InferenceCredentials,
    ) -> Result<crate::realtime::RealtimeTranscriptionResponse, Error> {
        use crate::inference::types::current_timestamp;
        use uuid::Uuid;

        let session_id = format!("sess_{}", Uuid::now_v7().to_string().replace('-', ""));
        let now = current_timestamp() as i64;
        let expires_at = now + 60; // 1 minute expiration
        let client_secret = {
            use rand::Rng;
            let mut rng = rand::rng();
            let random_bytes: [u8; 16] = rng.random();
            format!("eph_transcribe_dummy_{}", hex::encode(random_bytes))
        };

        let response = crate::realtime::RealtimeTranscriptionResponse {
            id: session_id,
            object: "realtime.transcription_session".to_string(),
            model: request.model.clone(),
            expires_at,
            client_secret: crate::realtime::ClientSecret {
                value: client_secret,
                expires_at,
            },
            input_audio_format: request.input_audio_format.clone(),
            input_audio_transcription: request.input_audio_transcription.clone(),
            turn_detection: request.turn_detection.clone(),
            modalities: vec!["text".to_string()], // Always text-only for transcription
        };
        Ok(response)
>>>>>>> 54e6fa86
    }
}<|MERGE_RESOLUTION|>--- conflicted
+++ resolved
@@ -1323,7 +1323,6 @@
     }
 }
 
-<<<<<<< HEAD
 // Implement BatchProvider for testing purposes
 #[async_trait::async_trait]
 impl crate::inference::providers::batch::BatchProvider for DummyProvider {
@@ -1518,7 +1517,6 @@
             },
             metadata: None,
         })
-=======
 #[async_trait::async_trait]
 impl crate::realtime::RealtimeSessionProvider for DummyProvider {
     async fn create_session(
@@ -1605,6 +1603,5 @@
             modalities: vec!["text".to_string()], // Always text-only for transcription
         };
         Ok(response)
->>>>>>> 54e6fa86
     }
 }