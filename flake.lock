--- conflicted
+++ resolved
@@ -554,19 +554,11 @@
         "sops-nix": "sops-nix"
       },
       "locked": {
-<<<<<<< HEAD
-        "lastModified": 1765442875,
-        "narHash": "sha256-uYS4uL3uzF2Ar0Ui6gyXlqXHPHerP3GY3Wq2x16aNrA=",
-        "owner": "sinanmohd",
-        "repo": "nixos",
-        "rev": "ad10514ede50ce100b209bddc7d972e2398604ba",
-=======
         "lastModified": 1765786110,
         "narHash": "sha256-jELcUFShiDX2JVjPBLywDAnCoTHndlxg9jmG5ZukSAs=",
         "owner": "sinanmohd",
         "repo": "nixos",
         "rev": "cdca789f6d8a23dd1023599b15b6516085541183",
->>>>>>> f04fcefb
         "type": "github"
       },
       "original": {
